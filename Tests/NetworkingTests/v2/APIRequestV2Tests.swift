//
//  APIRequestV2Tests.swift
//
//  Copyright © 2024 DuckDuckGo. All rights reserved.
//
//  Licensed under the Apache License, Version 2.0 (the "License");
//  you may not use this file except in compliance with the License.
//  You may obtain a copy of the License at
//
//  http://www.apache.org/licenses/LICENSE-2.0
//
//  Unless required by applicable law or agreed to in writing, software
//  distributed under the License is distributed on an "AS IS" BASIS,
//  WITHOUT WARRANTIES OR CONDITIONS OF ANY KIND, either express or implied.
//  See the License for the specific language governing permissions and
//  limitations under the License.
//

import XCTest
@testable import Networking
import NetworkingTestingUtils

final class APIRequestV2Tests: XCTestCase {

    func testInitializationWithValidURL() {
        let url = URL(string: "https://www.example.com")!
        let method = HTTPRequestMethod.get
        let queryItems: QueryItems = [(key: "key", value: "value")]
        let headers = APIRequestV2.HeadersV2()
        let body = "Test body".data(using: .utf8)
        let timeoutInterval: TimeInterval = 30.0
        let cachePolicy: URLRequest.CachePolicy = .reloadIgnoringLocalCacheData
        let constraints: [APIResponseConstraints] = []

        let apiRequest = APIRequestV2(url: url,
                                      method: method,
                                      queryItems: queryItems,
                                      headers: headers,
                                      body: body,
                                      timeoutInterval: timeoutInterval,
                                      cachePolicy: cachePolicy,
                                      responseConstraints: constraints)

        guard let urlRequest = apiRequest?.urlRequest else {
            XCTFail("Nil URLRequest")
            return
        }
<<<<<<< HEAD
        XCTAssertEqual(urlRequest.url?.host(), url.host())
        XCTAssertEqual(urlRequest.httpMethod, method.rawValue)

        let urlComponents = URLComponents(string: urlRequest.url!.absoluteString)!
        XCTAssertTrue(urlComponents.queryItems!.contains(queryItems.toURLQueryItems()))
=======
        XCTAssertEqual(urlRequest.url?.host, url.host)
        XCTAssertEqual(urlRequest.httpMethod, method.rawValue)

        if let urlComponents = URLComponents(url: urlRequest.url!, resolvingAgainstBaseURL: false) {
            let expectedQueryItems = queryItems.map { queryItem in
                URLQueryItem(name: queryItem.key, value: queryItem.value)
            }
            XCTAssertEqual(urlComponents.queryItems, expectedQueryItems)
        } else {
            XCTFail("Invalid URLComponents")
        }
>>>>>>> 0dad370d

        XCTAssertEqual(urlRequest.allHTTPHeaderFields, headers.httpHeaders)
        XCTAssertEqual(urlRequest.httpBody, body)
        XCTAssertEqual(apiRequest?.timeoutInterval, timeoutInterval)
        XCTAssertEqual(urlRequest.cachePolicy, cachePolicy)
        XCTAssertEqual(apiRequest?.responseConstraints, constraints)
    }

    func testURLRequestGeneration() {
        let url = URL(string: "https://www.example.com")!
        let method = HTTPRequestMethod.post
        let queryItems: QueryItems = [(key: "key", value: "value")]
        let headers = APIRequestV2.HeadersV2()
        let body = "Test body".data(using: .utf8)
        let timeoutInterval: TimeInterval = 30.0
        let cachePolicy: URLRequest.CachePolicy = .reloadIgnoringLocalCacheData

        let apiRequest = APIRequestV2(url: url,
                                      method: method,
                                      queryItems: queryItems,
                                      headers: headers,
                                      body: body,
                                      timeoutInterval: timeoutInterval,
                                      cachePolicy: cachePolicy)

<<<<<<< HEAD
        let urlComponents = URLComponents(string: apiRequest!.urlRequest.url!.absoluteString)!
        XCTAssertTrue(urlComponents.queryItems!.contains(queryItems.toURLQueryItems()))
=======
        if let urlComponents = URLComponents(url: apiRequest!.urlRequest.url!, resolvingAgainstBaseURL: false) {
            let expectedQueryItems = queryItems.map { URLQueryItem(name: $0.key, value: $0.value) }
            XCTAssertEqual(urlComponents.queryItems, expectedQueryItems)
        } else {
            XCTFail("Invalid URLComponents")
        }
>>>>>>> 0dad370d

        XCTAssertNotNil(apiRequest)
        XCTAssertEqual(apiRequest?.urlRequest.url?.absoluteString, "https://www.example.com?key=value")
        XCTAssertEqual(apiRequest?.urlRequest.httpMethod, method.rawValue)
        XCTAssertEqual(apiRequest?.urlRequest.allHTTPHeaderFields, headers.httpHeaders)
        XCTAssertEqual(apiRequest?.urlRequest.httpBody, body)
        XCTAssertEqual(apiRequest?.urlRequest.timeoutInterval, timeoutInterval)
        XCTAssertEqual(apiRequest?.urlRequest.cachePolicy, cachePolicy)
    }

    func testDefaultValues() {
        let url = URL(string: "https://www.example.com")!
        let apiRequest = APIRequestV2(url: url)
        let headers = APIRequestV2.HeadersV2()

        guard let urlRequest = apiRequest?.urlRequest else {
            XCTFail("Nil URLRequest")
            return
        }
        XCTAssertEqual(urlRequest.httpMethod, HTTPRequestMethod.get.rawValue)
        XCTAssertEqual(urlRequest.timeoutInterval, 60.0)
        XCTAssertEqual(headers.httpHeaders, urlRequest.allHTTPHeaderFields)
        XCTAssertNil(urlRequest.httpBody)
        XCTAssertEqual(urlRequest.cachePolicy.rawValue, 0)
        XCTAssertNil(apiRequest?.responseConstraints)
    }

    func testAllowedQueryReservedCharacters() {
        let url = URL(string: "https://www.example.com")!
        let queryItems: QueryItems = [(key: "k#e,y", value: "val#ue")]

        let apiRequest = APIRequestV2(url: url,
                                      queryItems: queryItems,
                                      allowedQueryReservedCharacters: CharacterSet(charactersIn: ","))

        let urlString = apiRequest!.urlRequest.url!.absoluteString
        XCTAssertTrue(urlString == "https://www.example.com?k%2523e,y=val%2523ue")
<<<<<<< HEAD
        let urlComponents = URLComponents(string: urlString)!
        XCTAssertTrue(urlComponents.queryItems?.count == 1)
=======
        let urlComponents = URLComponents(string: urlString)!
        XCTAssertTrue(urlComponents.queryItems?.count == 1)
    }

    func testQueryParametersConcatenation() {
        let url = URL(string: "https://www.example.com?originalKey=originalValue")!
        let queryItems: QueryItems = [(key: "additionalKey", value: "additionalValue")]

        let apiRequest = APIRequestV2(url: url,
                                      queryItems: queryItems,
                                      allowedQueryReservedCharacters: CharacterSet(charactersIn: ","))

        let urlString = apiRequest!.urlRequest.url!.absoluteString
        XCTAssertTrue(urlString == "https://www.example.com?originalKey=originalValue&additionalKey=additionalValue")
        let urlComponents = URLComponents(string: urlString)!
        XCTAssertTrue(urlComponents.queryItems?.count == 2)
>>>>>>> 0dad370d
    }
}<|MERGE_RESOLUTION|>--- conflicted
+++ resolved
@@ -45,13 +45,6 @@
             XCTFail("Nil URLRequest")
             return
         }
-<<<<<<< HEAD
-        XCTAssertEqual(urlRequest.url?.host(), url.host())
-        XCTAssertEqual(urlRequest.httpMethod, method.rawValue)
-
-        let urlComponents = URLComponents(string: urlRequest.url!.absoluteString)!
-        XCTAssertTrue(urlComponents.queryItems!.contains(queryItems.toURLQueryItems()))
-=======
         XCTAssertEqual(urlRequest.url?.host, url.host)
         XCTAssertEqual(urlRequest.httpMethod, method.rawValue)
 
@@ -63,7 +56,6 @@
         } else {
             XCTFail("Invalid URLComponents")
         }
->>>>>>> 0dad370d
 
         XCTAssertEqual(urlRequest.allHTTPHeaderFields, headers.httpHeaders)
         XCTAssertEqual(urlRequest.httpBody, body)
@@ -89,17 +81,12 @@
                                       timeoutInterval: timeoutInterval,
                                       cachePolicy: cachePolicy)
 
-<<<<<<< HEAD
-        let urlComponents = URLComponents(string: apiRequest!.urlRequest.url!.absoluteString)!
-        XCTAssertTrue(urlComponents.queryItems!.contains(queryItems.toURLQueryItems()))
-=======
         if let urlComponents = URLComponents(url: apiRequest!.urlRequest.url!, resolvingAgainstBaseURL: false) {
             let expectedQueryItems = queryItems.map { URLQueryItem(name: $0.key, value: $0.value) }
             XCTAssertEqual(urlComponents.queryItems, expectedQueryItems)
         } else {
             XCTFail("Invalid URLComponents")
         }
->>>>>>> 0dad370d
 
         XCTAssertNotNil(apiRequest)
         XCTAssertEqual(apiRequest?.urlRequest.url?.absoluteString, "https://www.example.com?key=value")
@@ -137,10 +124,6 @@
 
         let urlString = apiRequest!.urlRequest.url!.absoluteString
         XCTAssertTrue(urlString == "https://www.example.com?k%2523e,y=val%2523ue")
-<<<<<<< HEAD
-        let urlComponents = URLComponents(string: urlString)!
-        XCTAssertTrue(urlComponents.queryItems?.count == 1)
-=======
         let urlComponents = URLComponents(string: urlString)!
         XCTAssertTrue(urlComponents.queryItems?.count == 1)
     }
@@ -157,6 +140,5 @@
         XCTAssertTrue(urlString == "https://www.example.com?originalKey=originalValue&additionalKey=additionalValue")
         let urlComponents = URLComponents(string: urlString)!
         XCTAssertTrue(urlComponents.queryItems?.count == 2)
->>>>>>> 0dad370d
     }
 }