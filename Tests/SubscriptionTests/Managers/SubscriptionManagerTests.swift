--- conflicted
+++ resolved
@@ -24,64 +24,25 @@
 
 class SubscriptionManagerTests: XCTestCase {
 
-<<<<<<< HEAD
     var subscriptionManager: DefaultSubscriptionManager!
     var mockOAuthClient: MockOAuthClient!
     var mockSubscriptionEndpointService: SubscriptionEndpointServiceMock!
     var mockStorePurchaseManager: StorePurchaseManagerMock!
-    var subscriptionFeatureFlagger: FeatureFlaggerMapping<SubscriptionFeatureFlags>!
-=======
-    private struct Constants {
-        static let userDefaultsSuiteName = "SubscriptionManagerTests"
-
-        static let accessToken = UUID().uuidString
-
-        static let invalidTokenError = APIServiceError.serverError(statusCode: 401, error: "invalid_token")
-    }
-
-    var storePurchaseManager: StorePurchaseManagerMock!
-    var accountManager: AccountManagerMock!
-    var subscriptionService: SubscriptionEndpointServiceMock!
-    var authService: AuthEndpointServiceMock!
-    var subscriptionFeatureMappingCache: SubscriptionFeatureMappingCacheMock!
-    var subscriptionEnvironment: SubscriptionEnvironment!
->>>>>>> 9d802fef
 
     override func setUp() {
         super.setUp()
 
-<<<<<<< HEAD
         mockOAuthClient = MockOAuthClient()
         mockSubscriptionEndpointService = SubscriptionEndpointServiceMock()
         mockStorePurchaseManager = StorePurchaseManagerMock()
-        subscriptionFeatureFlagger = FeatureFlaggerMapping<SubscriptionFeatureFlags>(mapping: { $0.defaultState })
 
         subscriptionManager = DefaultSubscriptionManager(
             storePurchaseManager: mockStorePurchaseManager,
             oAuthClient: mockOAuthClient,
             subscriptionEndpointService: mockSubscriptionEndpointService,
             subscriptionEnvironment: SubscriptionEnvironment(serviceEnvironment: .staging, purchasePlatform: .stripe),
-            subscriptionFeatureFlagger: subscriptionFeatureFlagger,
-            pixelHandler: { _ in }
-        )
-=======
-    override func setUpWithError() throws {
-        storePurchaseManager = StorePurchaseManagerMock()
-        accountManager = AccountManagerMock()
-        subscriptionService = SubscriptionEndpointServiceMock()
-        authService = AuthEndpointServiceMock()
-        subscriptionFeatureMappingCache = SubscriptionFeatureMappingCacheMock()
-        subscriptionEnvironment = SubscriptionEnvironment(serviceEnvironment: .production,
-                                                          purchasePlatform: .appStore)
-
-        subscriptionManager = DefaultSubscriptionManager(storePurchaseManager: storePurchaseManager,
-                                                         accountManager: accountManager,
-                                                         subscriptionEndpointService: subscriptionService,
-                                                         authEndpointService: authService,
-                                                         subscriptionFeatureMappingCache: subscriptionFeatureMappingCache,
-                                                         subscriptionEnvironment: subscriptionEnvironment)
-
->>>>>>> 9d802fef
+            pixelHandler: { _ in }
+        )
     }
 
     override func tearDown() {
@@ -122,7 +83,6 @@
             oAuthClient: mockOAuthClient,
             subscriptionEndpointService: mockSubscriptionEndpointService,
             subscriptionEnvironment: SubscriptionEnvironment(serviceEnvironment: .staging, purchasePlatform: .stripe),
-            subscriptionFeatureFlagger: subscriptionFeatureFlagger,
             pixelHandler: { type in
                 XCTAssertEqual(type, .deadToken)
                 expectation.fulfill()
@@ -201,7 +161,6 @@
             oAuthClient: mockOAuthClient,
             subscriptionEndpointService: mockSubscriptionEndpointService,
             subscriptionEnvironment: environment,
-            subscriptionFeatureFlagger: subscriptionFeatureFlagger,
             pixelHandler: { _ in }
         )
 
@@ -254,23 +213,13 @@
         // Given
         let productionEnvironment = SubscriptionEnvironment(serviceEnvironment: .production, purchasePlatform: .appStore)
 
-<<<<<<< HEAD
         let productionSubscriptionManager = DefaultSubscriptionManager(
             storePurchaseManager: mockStorePurchaseManager,
             oAuthClient: mockOAuthClient,
             subscriptionEndpointService: mockSubscriptionEndpointService,
             subscriptionEnvironment: productionEnvironment,
-            subscriptionFeatureFlagger: subscriptionFeatureFlagger,
-            pixelHandler: { _ in }
-        )
-=======
-        let productionSubscriptionManager = DefaultSubscriptionManager(storePurchaseManager: storePurchaseManager,
-                                                                       accountManager: accountManager,
-                                                                       subscriptionEndpointService: subscriptionService,
-                                                                       authEndpointService: authService,
-                                                                       subscriptionFeatureMappingCache: subscriptionFeatureMappingCache,
-                                                                       subscriptionEnvironment: productionEnvironment)
->>>>>>> 9d802fef
+            pixelHandler: { _ in }
+        )
 
         // When
         let productionPurchaseURL = productionSubscriptionManager.url(for: .purchase)
@@ -283,23 +232,13 @@
         // Given
         let stagingEnvironment = SubscriptionEnvironment(serviceEnvironment: .staging, purchasePlatform: .appStore)
 
-<<<<<<< HEAD
         let stagingSubscriptionManager = DefaultSubscriptionManager(
             storePurchaseManager: mockStorePurchaseManager,
             oAuthClient: mockOAuthClient,
             subscriptionEndpointService: mockSubscriptionEndpointService,
             subscriptionEnvironment: stagingEnvironment,
-            subscriptionFeatureFlagger: subscriptionFeatureFlagger,
-            pixelHandler: { _ in }
-        )
-=======
-        let stagingSubscriptionManager = DefaultSubscriptionManager(storePurchaseManager: storePurchaseManager,
-                                                                    accountManager: accountManager,
-                                                                    subscriptionEndpointService: subscriptionService,
-                                                                    authEndpointService: authService,
-                                                                    subscriptionFeatureMappingCache: subscriptionFeatureMappingCache,
-                                                                    subscriptionEnvironment: stagingEnvironment)
->>>>>>> 9d802fef
+            pixelHandler: { _ in }
+        )
 
         // When
         let stagingPurchaseURL = stagingSubscriptionManager.url(for: .purchase)
