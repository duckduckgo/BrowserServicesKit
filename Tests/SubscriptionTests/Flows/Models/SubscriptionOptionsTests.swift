--- conflicted
+++ resolved
@@ -24,20 +24,6 @@
 final class SubscriptionOptionsTests: XCTestCase {
 
     func testEncoding() throws {
-<<<<<<< HEAD
-        let subscriptionOptions = SubscriptionOptions(
-            platform: .macos,
-            options: [
-                SubscriptionOption(id: "1",
-                                   cost: SubscriptionOptionCost(displayPrice: "9 USD", recurrence: "monthly")),
-                SubscriptionOption(id: "2",
-                                   cost: SubscriptionOptionCost(displayPrice: "99 USD", recurrence: "yearly"))
-            ],
-            availableEntitlements: [.networkProtection,
-                                    .dataBrokerProtection,
-                                    .identityTheftRestoration]
-        )
-=======
         let monthlySubscriptionOffer = SubscriptionOptionOffer(type: .freeTrial, id: "1", displayPrice: "$0.00", durationInDays: 7, isUserEligible: true)
         let yearlySubscriptionOffer = SubscriptionOptionOffer(type: .freeTrial, id: "2", displayPrice: "$0.00", durationInDays: 7, isUserEligible: true)
         let subscriptionOptions = SubscriptionOptions(platform: .macos,
@@ -47,51 +33,19 @@
                                                         SubscriptionOption(id: "2",
                                                                            cost: SubscriptionOptionCost(displayPrice: "99 USD", recurrence: "yearly"), offer: yearlySubscriptionOffer)
                                                       ],
-                                                      features: [
-                                                        SubscriptionFeature(name: .networkProtection),
-                                                        SubscriptionFeature(name: .dataBrokerProtection),
-                                                        SubscriptionFeature(name: .identityTheftRestoration)
+                                                      availableEntitlements: [
+                                                        .networkProtection,
+                                                        .dataBrokerProtection,
+                                                        .identityTheftRestoration
                                                       ])
->>>>>>> e8654e1a
 
         let jsonEncoder = JSONEncoder()
         jsonEncoder.outputFormatting = [.sortedKeys, .prettyPrinted]
         let data = try? jsonEncoder.encode(subscriptionOptions)
         let subscriptionOptionsString = String(data: data!, encoding: .utf8)!
 
-        let result = subscriptionOptionsString.filter { !$0.isWhitespace && $0 != "\n" }
-        let expected = """
+        XCTAssertEqual(subscriptionOptionsString, """
 {
-<<<<<<< HEAD
-    "features": [
-        {
-            "name": "NetworkProtection"
-        },
-        {
-            "name": "DataBrokerProtection"
-        },
-        {
-            "name": "IdentityTheftRestoration"
-        }
-    ],
-    "options": [
-        {
-            "cost": {
-                "displayPrice": "9USD",
-                "recurrence": "monthly"
-            },
-            "id": "1"
-        },
-        {
-            "cost": {
-                "displayPrice": "99USD",
-                "recurrence": "yearly"
-            },
-            "id": "2"
-        }
-    ],
-    "platform": "macos"
-=======
   "features" : [
     {
       "name" : "Network Protection"
@@ -134,11 +88,8 @@
     }
   ],
   "platform" : "macos"
->>>>>>> e8654e1a
 }
-""".filter { !$0.isWhitespace && $0 != "\n" }
-
-        XCTAssertEqual(result, expected)
+""")
     }
 
     func testSubscriptionOptionCostEncoding() throws {
@@ -153,7 +104,7 @@
     }
 
     func testSubscriptionFeatureEncoding() throws {
-        let subscriptionFeature = SubscriptionEntitlement.identityTheftRestoration
+        let subscriptionFeature: SubscriptionEntitlement = .identityTheftRestoration
 
         let data = try? JSONEncoder().encode(subscriptionFeature)
         let subscriptionFeatureString = String(data: data!, encoding: .utf8)!
