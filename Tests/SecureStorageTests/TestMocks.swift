--- conflicted
+++ resolved
@@ -21,137 +21,6 @@
 import SecureStorage
 import GRDB
 
-<<<<<<< HEAD
-internal class MockCryptoProvider: SecureStorageCryptoProvider {
-
-    var passwordSalt: Data {
-        return Data()
-    }
-
-    var keychainServiceName: String {
-        return "service"
-    }
-
-    var keychainAccountName: String {
-        return "account"
-    }
-
-    // swiftlint:disable identifier_name
-    var _derivedKey: Data?
-    var _decryptedData: Data?
-    var _lastDataToDecrypt: Data?
-    var _lastDataToEncrypt: Data?
-    var _lastKey: Data?
-    var hashingSalt: Data?
-    // swiftlint:enable identifier_name
-
-    func generateSecretKey() throws -> Data {
-        return Data()
-    }
-
-    func generatePassword() throws -> Data {
-        return Data()
-    }
-
-    func deriveKeyFromPassword(_ password: Data) throws -> Data {
-        return _derivedKey!
-    }
-
-    func generateNonce() throws -> Data {
-        return Data()
-    }
-
-    func encrypt(_ data: Data, withKey key: Data) throws -> Data {
-        _lastDataToEncrypt = data
-        _lastKey = key
-        return data
-    }
-
-    func decrypt(_ data: Data, withKey key: Data) throws -> Data {
-        _lastDataToDecrypt = data
-        _lastKey = key
-
-        guard let data = _decryptedData else {
-            throw SecureStorageError.invalidPassword
-        }
-
-        return data
-    }
-
-    func generateSalt() throws -> Data {
-        return Data()
-    }
-
-    func hashData(_ data: Data) throws -> String? {
-        return ""
-    }
-
-    func hashData(_ data: Data, salt: Data?) throws -> String? {
-        return ""
-    }
-
-}
-
-internal class MockKeyStoreProvider: SecureStorageKeyStoreProvider {
-
-    // swiftlint:disable identifier_name
-    var _l1Key: Data?
-    var _encryptedL2Key: Data?
-    var _generatedPassword: Data?
-    var _generatedPasswordCleared = false
-    var _lastEncryptedL2Key: Data?
-    // swiftlint:enable identifier_name
-
-    var generatedPasswordEntryName: String {
-        return ""
-    }
-
-    var l1KeyEntryName: String {
-        return ""
-    }
-
-    var l2KeyEntryName: String {
-        return ""
-    }
-
-    var keychainServiceName: String {
-        return ""
-    }
-
-    func attributesForEntry(named: String, serviceName: String) -> [String: Any] {
-        return [:]
-    }
-
-    func storeGeneratedPassword(_ password: Data) throws {
-    }
-
-    func generatedPassword() throws -> Data? {
-        return _generatedPassword
-    }
-
-    func clearGeneratedPassword() throws {
-        _generatedPasswordCleared = true
-    }
-
-    func storeL1Key(_ data: Data) throws {
-    }
-
-    func l1Key() throws -> Data? {
-        return _l1Key
-    }
-
-    func storeEncryptedL2Key(_ data: Data) throws {
-        _lastEncryptedL2Key = data
-    }
-
-    func encryptedL2Key() throws -> Data? {
-        return _encryptedL2Key
-    }
-
-}
-
-=======
->>>>>>> dc8eba42
 protocol MockDatabaseProvider: SecureStorageDatabaseProvider {
 
     func storeSomeData(string: String) throws
