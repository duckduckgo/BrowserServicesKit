--- conflicted
+++ resolved
@@ -41,14 +41,11 @@
                                                        isPrivacyProSubscriber: false,
                                                        privacyProDaysSinceSubscribed: -1,
                                                        privacyProDaysUntilExpiry: -1,
-<<<<<<< HEAD
-                                                       dismissedMessageIds: []),
-=======
                                                        privacyProPurchasePlatform: nil,
                                                        isPrivacyProSubscriptionActive: false,
                                                        isPrivacyProSubscriptionExpiring: false,
                                                        isPrivacyProSubscriptionExpired: false),
->>>>>>> 03f1a05c
+                                                       dismissedMessageIds: []),
             percentileStore: MockRemoteMessagePercentileStore(),
             surveyActionMapper: MockRemoteMessageSurveyActionMapper(),
             dismissedMessageIds: []
@@ -82,14 +79,11 @@
                                                            isPrivacyProSubscriber: false,
                                                            privacyProDaysSinceSubscribed: -1,
                                                            privacyProDaysUntilExpiry: -1,
-<<<<<<< HEAD
-                                                           dismissedMessageIds: []),
-=======
                                                            privacyProPurchasePlatform: nil,
                                                            isPrivacyProSubscriptionActive: false,
                                                            isPrivacyProSubscriptionExpiring: false,
                                                            isPrivacyProSubscriptionExpired: false),
->>>>>>> 03f1a05c
+                                                           dismissedMessageIds: []),
                 percentileStore: MockRemoteMessagePercentileStore(),
                 surveyActionMapper: MockRemoteMessageSurveyActionMapper(),
                 dismissedMessageIds: [])
