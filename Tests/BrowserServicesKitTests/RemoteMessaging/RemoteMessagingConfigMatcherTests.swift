//
//  RemoteMessagingConfigMatcherTests.swift
//
//  Copyright © 2017 DuckDuckGo. All rights reserved.
//
//  Licensed under the Apache License, Version 2.0 (the "License");
//  you may not use this file except in compliance with the License.
//  You may obtain a copy of the License at
//
//  http://www.apache.org/licenses/LICENSE-2.0
//
//  Unless required by applicable law or agreed to in writing, software
//  distributed under the License is distributed on an "AS IS" BASIS,
//  WITHOUT WARRANTIES OR CONDITIONS OF ANY KIND, either express or implied.
//  See the License for the specific language governing permissions and
//  limitations under the License.
//

import XCTest
@testable import Common
@testable import BrowserServicesKit
@testable import RemoteMessaging

class RemoteMessagingConfigMatcherTests: XCTestCase {

    private var data = JsonTestDataLoader()
    private var matcher: RemoteMessagingConfigMatcher!

    override func setUpWithError() throws {
        let emailManagerStorage = MockEmailManagerStorage()

        // EmailEnabledMatchingAttribute isSignedIn = true
        emailManagerStorage.mockUsername = "username"
        emailManagerStorage.mockToken = "token"

        let emailManager = EmailManager(storage: emailManagerStorage)
        matcher = RemoteMessagingConfigMatcher(
                appAttributeMatcher: AppAttributeMatcher(statisticsStore: MockStatisticsStore(), variantManager: MockVariantManager()),
                userAttributeMatcher: UserAttributeMatcher(statisticsStore: MockStatisticsStore(),
                                                           variantManager: MockVariantManager(),
                                                           emailManager: emailManager,
                                                           bookmarksCount: 10,
                                                           favoritesCount: 0,
                                                           appTheme: "light",
                                                           isWidgetInstalled: false,
<<<<<<< HEAD
                                                           daysSinceNetPEnabled: -1),
=======
                                                           daysSinceNetPEnabled: -1,
                                                           isPrivacyProEligibleUser: false,
                                                           isPrivacyProSubscriber: false),
>>>>>>> 610a58a7
                percentileStore: MockRemoteMessagePercentileStore(),
                surveyActionMapper: MockRemoteMessageSurveyActionMapper(),
                dismissedMessageIds: []
        )
    }

    override func tearDownWithError() throws {
        try super.tearDownWithError()

        matcher = nil
    }

    func testWhenEmptyConfigThenReturnNull() throws {
        let emptyConfig = RemoteConfigModel(messages: [], rules: [])

        XCTAssertNil(matcher.evaluate(remoteConfig: emptyConfig))
    }

    func testWhenNoMatchingRulesThenReturnFirstMessage() throws {
        let noRulesRemoteConfig = RemoteConfigModel(messages: [mediumMessage(matchingRules: [1], exclusionRules: []),
                                                          mediumMessage(matchingRules: [], exclusionRules: [])],
                                               rules: [])
        XCTAssertEqual(matcher.evaluate(remoteConfig: noRulesRemoteConfig), mediumMessage(matchingRules: [], exclusionRules: []))
    }

    func testWhenNotExistingRuleThenReturnSkipMessage() throws {
        let noRulesRemoteConfig = RemoteConfigModel(messages: [mediumMessage(matchingRules: [1], exclusionRules: []),
                                                          mediumMessage(matchingRules: [], exclusionRules: [])],
                                               rules: [])

        XCTAssertEqual(matcher.evaluate(remoteConfig: noRulesRemoteConfig), mediumMessage(matchingRules: [], exclusionRules: []))
    }

    func testWhenNoMessagesThenReturnNull() throws {
        let os = ProcessInfo().operatingSystemVersion
        let noRulesRemoteConfig = RemoteConfigModel(messages: [], rules: [
            RemoteConfigRule(id: 1, targetPercentile: nil, attributes: [
                OSMatchingAttribute(min: "0.0", max: String(os.majorVersion + 1), fallback: nil)
            ])
        ])

        XCTAssertNil(matcher.evaluate(remoteConfig: noRulesRemoteConfig))
    }

    func testWhenDeviceDoesNotMatchMessageRulesThenReturnNull() throws {
        let os = ProcessInfo().operatingSystemVersion
        let remoteConfig = RemoteConfigModel(messages: [
            mediumMessage(matchingRules: [1], exclusionRules: []),
            mediumMessage(matchingRules: [1], exclusionRules: [])
        ], rules: [
            RemoteConfigRule(id: 1, targetPercentile: nil, attributes: [
                OSMatchingAttribute(min: "0.0", max: String(os.majorVersion - 1), fallback: nil)
            ])
        ])

        XCTAssertNil(matcher.evaluate(remoteConfig: remoteConfig))
    }

    func testWhenNoMatchingRulesThenReturnFirstNonExcludedMessage() {
        let remoteConfig = RemoteConfigModel(messages: [
            mediumMessage(matchingRules: [], exclusionRules: [2]),
            mediumMessage(matchingRules: [], exclusionRules: [3])
        ], rules: [
            RemoteConfigRule(id: 1, targetPercentile: nil, attributes: [OSMatchingAttribute(value: AppVersion.shared.osVersion, fallback: nil)]),
            RemoteConfigRule(id: 2, targetPercentile: nil, attributes: [
                LocaleMatchingAttribute(value: [LocaleMatchingAttribute.localeIdentifierAsJsonFormat(Locale.current.identifier)], fallback: nil)
            ]),
            RemoteConfigRule(id: 3, targetPercentile: nil, attributes: [EmailEnabledMatchingAttribute(value: false, fallback: nil)])
        ])

        XCTAssertEqual(matcher.evaluate(remoteConfig: remoteConfig), mediumMessage(matchingRules: [], exclusionRules: [3]))
    }

    func testWhenMatchingMessageShouldBeExcludedThenReturnNull() {
        matcher = RemoteMessagingConfigMatcher(
                appAttributeMatcher: AppAttributeMatcher(statisticsStore: MockStatisticsStore(), variantManager: MockVariantManager()),
                deviceAttributeMatcher: DeviceAttributeMatcher(osVersion: AppVersion.shared.osVersion, locale: "en-US"),
                userAttributeMatcher: UserAttributeMatcher(statisticsStore: MockStatisticsStore(),
                                                           variantManager: MockVariantManager(),
                                                           bookmarksCount: 0,
                                                           favoritesCount: 0,
                                                           appTheme: "light",
                                                           isWidgetInstalled: false,
<<<<<<< HEAD
                                                           daysSinceNetPEnabled: -1),
=======
                                                           daysSinceNetPEnabled: -1,
                                                           isPrivacyProEligibleUser: false,
                                                           isPrivacyProSubscriber: false),
>>>>>>> 610a58a7
                percentileStore: MockRemoteMessagePercentileStore(),
                surveyActionMapper: MockRemoteMessageSurveyActionMapper(),
                dismissedMessageIds: [])

        let remoteConfig = RemoteConfigModel(messages: [
            mediumMessage(matchingRules: [1], exclusionRules: [2])
        ], rules: [
            RemoteConfigRule(id: 1, targetPercentile: nil, attributes: [OSMatchingAttribute(value: AppVersion.shared.osVersion, fallback: nil)]),
            RemoteConfigRule(id: 2, targetPercentile: nil, attributes: [LocaleMatchingAttribute(value: ["en-US"], fallback: nil)])
        ])

        XCTAssertNil(matcher.evaluate(remoteConfig: remoteConfig))
    }

    func testWhenMatchingMessageShouldBeExcludedByOneOfMultipleRulesThenReturnNull() {
        let remoteConfig = RemoteConfigModel(messages: [
            mediumMessage(matchingRules: [1], exclusionRules: [4]),
            mediumMessage(matchingRules: [1], exclusionRules: [2, 3]),
            mediumMessage(matchingRules: [1], exclusionRules: [2, 3, 4]),
            mediumMessage(matchingRules: [1], exclusionRules: [2, 4]),
            mediumMessage(matchingRules: [1], exclusionRules: [4])
        ], rules: [
            RemoteConfigRule(id: 1, targetPercentile: nil, attributes: [OSMatchingAttribute(value: AppVersion.shared.osVersion, fallback: nil)]),
            RemoteConfigRule(id: 2, targetPercentile: nil, attributes: [
                EmailEnabledMatchingAttribute(value: true, fallback: nil), BookmarksMatchingAttribute(max: 10, fallback: nil)
            ]),
            RemoteConfigRule(id: 3, targetPercentile: nil, attributes: [
                EmailEnabledMatchingAttribute(value: true, fallback: nil), BookmarksMatchingAttribute(max: 10, fallback: nil)
            ]),
            RemoteConfigRule(id: 4, targetPercentile: nil, attributes: [OSMatchingAttribute(value: AppVersion.shared.osVersion, fallback: nil)]),
            RemoteConfigRule(id: 5, targetPercentile: nil, attributes: [EmailEnabledMatchingAttribute(value: true, fallback: nil)])
        ])

        XCTAssertNil(matcher.evaluate(remoteConfig: remoteConfig))
    }

    func testWhenMultipleMatchingMessagesAndSomeExcludedThenReturnFirstNonExcludedMatch() {
        let remoteConfig = RemoteConfigModel(messages: [
            mediumMessage(matchingRules: [1], exclusionRules: [2]),
            mediumMessage(matchingRules: [1], exclusionRules: [2]),
            mediumMessage(matchingRules: [1], exclusionRules: [])
        ], rules: [
            RemoteConfigRule(id: 1, targetPercentile: nil, attributes: [OSMatchingAttribute(value: AppVersion.shared.osVersion, fallback: nil)]),
            RemoteConfigRule(id: 2, targetPercentile: nil, attributes: [
                LocaleMatchingAttribute(value: [LocaleMatchingAttribute.localeIdentifierAsJsonFormat(Locale.current.identifier)], fallback: nil)
            ])
        ])

        XCTAssertEqual(matcher.evaluate(remoteConfig: remoteConfig), mediumMessage(matchingRules: [1], exclusionRules: []))
    }

    func testWhenMessageMatchesAndExclusionRuleFailsThenReturnMessage() {
        let remoteConfig = RemoteConfigModel(messages: [
            mediumMessage(matchingRules: [1], exclusionRules: [2])
        ], rules: [
            RemoteConfigRule(id: 1, targetPercentile: nil, attributes: [OSMatchingAttribute(value: AppVersion.shared.osVersion, fallback: nil)]),
            RemoteConfigRule(id: 2, targetPercentile: nil, attributes: [EmailEnabledMatchingAttribute(value: false, fallback: nil)])
        ])

        XCTAssertEqual(matcher.evaluate(remoteConfig: remoteConfig), mediumMessage(matchingRules: [1], exclusionRules: [2]))
    }

    func testWhenDeviceMatchesMessageRulesThenReturnFirstMatch() {
        let remoteConfig = RemoteConfigModel(messages: [
            mediumMessage(matchingRules: [1], exclusionRules: [])
        ], rules: [
            RemoteConfigRule(id: 1, targetPercentile: nil, attributes: [OSMatchingAttribute(value: AppVersion.shared.osVersion, fallback: nil)])
        ])

        XCTAssertEqual(matcher.evaluate(remoteConfig: remoteConfig), mediumMessage(matchingRules: [1], exclusionRules: []))
    }

    func testWhenDeviceMatchesMessageRulesForOneOfMultipleMessagesThenReturnMatch() {
        let remoteConfig = RemoteConfigModel(messages: [
            mediumMessage(matchingRules: [2], exclusionRules: []),
            mediumMessage(matchingRules: [1, 2], exclusionRules: [])
        ], rules: [
            RemoteConfigRule(id: 1, targetPercentile: nil, attributes: [OSMatchingAttribute(value: AppVersion.shared.osVersion, fallback: nil)]),
            RemoteConfigRule(id: 2, targetPercentile: nil, attributes: [EmailEnabledMatchingAttribute(value: false, fallback: nil)])
        ])

        XCTAssertEqual(matcher.evaluate(remoteConfig: remoteConfig), mediumMessage(matchingRules: [1, 2], exclusionRules: []))
    }

    func testWhenUserDismissedMessagesAndDeviceMatchesMultipleMessagesThenReturnFirstMatchNotDismissed() {
        matcher = RemoteMessagingConfigMatcher(
                appAttributeMatcher: AppAttributeMatcher(statisticsStore: MockStatisticsStore(), variantManager: MockVariantManager()),
                userAttributeMatcher: UserAttributeMatcher(statisticsStore: MockStatisticsStore(),
                                                           variantManager: MockVariantManager(),
                                                           bookmarksCount: 10,
                                                           favoritesCount: 0,
                                                           appTheme: "light",
                                                           isWidgetInstalled: false,
<<<<<<< HEAD
                                                           daysSinceNetPEnabled: -1),
=======
                                                           daysSinceNetPEnabled: -1,
                                                           isPrivacyProEligibleUser: false,
                                                           isPrivacyProSubscriber: false),
>>>>>>> 610a58a7
                percentileStore: MockRemoteMessagePercentileStore(),
                surveyActionMapper: MockRemoteMessageSurveyActionMapper(),
                dismissedMessageIds: ["1"])

        let remoteConfig = RemoteConfigModel(messages: [
            mediumMessage(matchingRules: [1], exclusionRules: []),
            mediumMessage(id: "2", matchingRules: [1], exclusionRules: [])
        ], rules: [
            RemoteConfigRule(id: 1, targetPercentile: nil, attributes: [OSMatchingAttribute(value: AppVersion.shared.osVersion, fallback: nil)])
        ])

        XCTAssertEqual(matcher.evaluate(remoteConfig: remoteConfig), mediumMessage(id: "2", matchingRules: [1], exclusionRules: []))
    }

    func testWhenDeviceMatchesAnyRuleThenReturnFirstMatch() {
        let remoteConfig = RemoteConfigModel(messages: [
            mediumMessage(matchingRules: [1, 2], exclusionRules: [])
        ], rules: [
            RemoteConfigRule(id: 1, targetPercentile: nil, attributes: [LocaleMatchingAttribute(value: [Locale.current.identifier], fallback: nil)]),
            RemoteConfigRule(id: 2, targetPercentile: nil, attributes: [OSMatchingAttribute(min: "0", max: "100", fallback: nil)])
        ])

        XCTAssertEqual(matcher.evaluate(remoteConfig: remoteConfig), mediumMessage(matchingRules: [1, 2], exclusionRules: []))
    }

    func testWhenDeviceDoesNotMatchAnyRuleThenReturnNull() {
        let os = ProcessInfo().operatingSystemVersion
        matcher = RemoteMessagingConfigMatcher(
                appAttributeMatcher: AppAttributeMatcher(statisticsStore: MockStatisticsStore(), variantManager: MockVariantManager()),
                deviceAttributeMatcher: DeviceAttributeMatcher(osVersion: AppVersion.shared.osVersion, locale: "en-US"),
                userAttributeMatcher: UserAttributeMatcher(statisticsStore: MockStatisticsStore(),
                                                           variantManager: MockVariantManager(),
                                                           bookmarksCount: 0,
                                                           favoritesCount: 0,
                                                           appTheme: "light",
                                                           isWidgetInstalled: false,
<<<<<<< HEAD
                                                           daysSinceNetPEnabled: -1),
=======
                                                           daysSinceNetPEnabled: -1,
                                                           isPrivacyProEligibleUser: false,
                                                           isPrivacyProSubscriber: false),
>>>>>>> 610a58a7
                percentileStore: MockRemoteMessagePercentileStore(),
                surveyActionMapper: MockRemoteMessageSurveyActionMapper(),
                dismissedMessageIds: [])

        let remoteConfig = RemoteConfigModel(messages: [
            mediumMessage(matchingRules: [1, 2], exclusionRules: []),
            mediumMessage(matchingRules: [1, 2], exclusionRules: [])
        ], rules: [
            RemoteConfigRule(id: 1, targetPercentile: nil, attributes: [
                OSMatchingAttribute(min: "0.0", max: String(os.majorVersion - 1), fallback: nil)
            ]),
            RemoteConfigRule(id: 2, targetPercentile: nil, attributes: [
                OSMatchingAttribute(min: "0.0", max: String(os.majorVersion - 1), fallback: nil)
            ])
        ])

        XCTAssertNil(matcher.evaluate(remoteConfig: remoteConfig))
    }

    func testWhenDeviceMatchesMessageRules_AndIsPartOfPercentile_ThenReturnMatch() {
        let percentileStore = MockRemoteMessagePercentileStore()
        percentileStore.defaultPercentage = 0.1

        matcher = RemoteMessagingConfigMatcher(
                appAttributeMatcher: AppAttributeMatcher(statisticsStore: MockStatisticsStore(), variantManager: MockVariantManager()),
                deviceAttributeMatcher: DeviceAttributeMatcher(osVersion: AppVersion.shared.osVersion, locale: "en-US"),
                userAttributeMatcher: UserAttributeMatcher(statisticsStore: MockStatisticsStore(),
                                                           variantManager: MockVariantManager(),
                                                           bookmarksCount: 0,
                                                           favoritesCount: 0,
                                                           appTheme: "light",
                                                           isWidgetInstalled: false,
<<<<<<< HEAD
                                                           daysSinceNetPEnabled: -1),
=======
                                                           daysSinceNetPEnabled: -1,
                                                           isPrivacyProEligibleUser: false,
                                                           isPrivacyProSubscriber: false),
>>>>>>> 610a58a7
                percentileStore: percentileStore,
                surveyActionMapper: MockRemoteMessageSurveyActionMapper(),
                dismissedMessageIds: [])

        let remoteConfig = RemoteConfigModel(messages: [
            mediumMessage(matchingRules: [1], exclusionRules: [])
        ], rules: [
            RemoteConfigRule(
                id: 1,
                targetPercentile: RemoteConfigTargetPercentile(before: 0.3),
                attributes: [OSMatchingAttribute(value: AppVersion.shared.osVersion, fallback: nil)]
            )
        ])

        XCTAssertEqual(matcher.evaluate(remoteConfig: remoteConfig), mediumMessage(matchingRules: [1], exclusionRules: []))
    }

    func testWhenDeviceMatchesMessageRules_AndIsNotPartOfPercentile_ThenReturnNull() {
        let percentileStore = MockRemoteMessagePercentileStore()
        percentileStore.defaultPercentage = 0.5

        matcher = RemoteMessagingConfigMatcher(
                appAttributeMatcher: AppAttributeMatcher(statisticsStore: MockStatisticsStore(), variantManager: MockVariantManager()),
                deviceAttributeMatcher: DeviceAttributeMatcher(osVersion: AppVersion.shared.osVersion, locale: "en-US"),
                userAttributeMatcher: UserAttributeMatcher(statisticsStore: MockStatisticsStore(),
                                                           variantManager: MockVariantManager(),
                                                           bookmarksCount: 0,
                                                           favoritesCount: 0,
                                                           appTheme: "light",
                                                           isWidgetInstalled: false,
<<<<<<< HEAD
                                                           daysSinceNetPEnabled: -1),
=======
                                                           daysSinceNetPEnabled: -1,
                                                           isPrivacyProEligibleUser: false,
                                                           isPrivacyProSubscriber: false),
>>>>>>> 610a58a7
                percentileStore: percentileStore,
                surveyActionMapper: MockRemoteMessageSurveyActionMapper(),
                dismissedMessageIds: [])

        let remoteConfig = RemoteConfigModel(messages: [
            mediumMessage(matchingRules: [1], exclusionRules: [])
        ], rules: [
            RemoteConfigRule(
                id: 1,
                targetPercentile: RemoteConfigTargetPercentile(before: 0.3),
                attributes: [OSMatchingAttribute(value: AppVersion.shared.osVersion, fallback: nil)]
            )
        ])

        XCTAssertNil(matcher.evaluate(remoteConfig: remoteConfig))
    }

    func testWhenDeviceExcludesMessageRules_AndIsPartOfPercentile_ThenReturnNull() {
        let percentileStore = MockRemoteMessagePercentileStore()
        percentileStore.defaultPercentage = 0.3

        matcher = RemoteMessagingConfigMatcher(
                appAttributeMatcher: AppAttributeMatcher(statisticsStore: MockStatisticsStore(), variantManager: MockVariantManager()),
                deviceAttributeMatcher: DeviceAttributeMatcher(osVersion: AppVersion.shared.osVersion, locale: "en-US"),
                userAttributeMatcher: UserAttributeMatcher(statisticsStore: MockStatisticsStore(),
                                                           variantManager: MockVariantManager(),
                                                           bookmarksCount: 0,
                                                           favoritesCount: 0,
                                                           appTheme: "light",
                                                           isWidgetInstalled: false,
<<<<<<< HEAD
                                                           daysSinceNetPEnabled: -1),
=======
                                                           daysSinceNetPEnabled: -1,
                                                           isPrivacyProEligibleUser: false,
                                                           isPrivacyProSubscriber: false),
>>>>>>> 610a58a7
                percentileStore: percentileStore,
                surveyActionMapper: MockRemoteMessageSurveyActionMapper(),
                dismissedMessageIds: [])

        let remoteConfig = RemoteConfigModel(messages: [
            mediumMessage(matchingRules: [], exclusionRules: [1])
        ], rules: [
            RemoteConfigRule(
                id: 1,
                targetPercentile: RemoteConfigTargetPercentile(before: 0.5),
                attributes: [OSMatchingAttribute(value: AppVersion.shared.osVersion, fallback: nil)]
            )
        ])

        XCTAssertNil(matcher.evaluate(remoteConfig: remoteConfig))
    }

    func testWhenDeviceExcludesMessageRules_AndIsNotPartOfPercentile_ThenReturnMatch() {
        let percentileStore = MockRemoteMessagePercentileStore()
        percentileStore.defaultPercentage = 0.6

        matcher = RemoteMessagingConfigMatcher(
                appAttributeMatcher: AppAttributeMatcher(statisticsStore: MockStatisticsStore(), variantManager: MockVariantManager()),
                deviceAttributeMatcher: DeviceAttributeMatcher(osVersion: AppVersion.shared.osVersion, locale: "en-US"),
                userAttributeMatcher: UserAttributeMatcher(statisticsStore: MockStatisticsStore(),
                                                           variantManager: MockVariantManager(),
                                                           bookmarksCount: 0,
                                                           favoritesCount: 0,
                                                           appTheme: "light",
                                                           isWidgetInstalled: false,
<<<<<<< HEAD
                                                           daysSinceNetPEnabled: -1),
=======
                                                           daysSinceNetPEnabled: -1,
                                                           isPrivacyProEligibleUser: false,
                                                           isPrivacyProSubscriber: false),
>>>>>>> 610a58a7
                percentileStore: percentileStore,
                surveyActionMapper: MockRemoteMessageSurveyActionMapper(),
                dismissedMessageIds: [])

        let remoteConfig = RemoteConfigModel(messages: [
            mediumMessage(matchingRules: [], exclusionRules: [1])
        ], rules: [
            RemoteConfigRule(
                id: 1,
                targetPercentile: RemoteConfigTargetPercentile(before: 0.5),
                attributes: [OSMatchingAttribute(value: AppVersion.shared.osVersion, fallback: nil)]
            )
        ])

        XCTAssertEqual(matcher.evaluate(remoteConfig: remoteConfig), mediumMessage(matchingRules: [], exclusionRules: [1]))
    }

    func testWhenUnknownRuleFailsThenReturnNull() {
        let remoteConfig = RemoteConfigModel(messages: [
            mediumMessage(matchingRules: [1], exclusionRules: []),
            mediumMessage(matchingRules: [1], exclusionRules: [])
        ], rules: [
            RemoteConfigRule(id: 1, targetPercentile: nil, attributes: [UnknownMatchingAttribute(fallback: false)])
        ])

        XCTAssertNil(matcher.evaluate(remoteConfig: remoteConfig))
    }

    func testWhenUnknownRuleMatchesThenReturnFirstMatch() {
        let remoteConfig = RemoteConfigModel(messages: [
            mediumMessage(matchingRules: [1], exclusionRules: []),
            mediumMessage(id: "2", matchingRules: [1], exclusionRules: [])
        ], rules: [
            RemoteConfigRule(id: 1, targetPercentile: nil, attributes: [UnknownMatchingAttribute(fallback: true)])
        ])

        XCTAssertEqual(matcher.evaluate(remoteConfig: remoteConfig), mediumMessage(matchingRules: [1], exclusionRules: []))
    }

    func mediumMessage(id: String = "1", matchingRules: [Int], exclusionRules: [Int]) -> RemoteMessageModel {
        return RemoteMessageModel(id: id,
                             content: .medium(titleText: "title", descriptionText: "description", placeholder: .announce),
                             matchingRules: matchingRules,
                             exclusionRules: exclusionRules
        )
    }

    func decodeAndMapJson(fileName: String) throws -> RemoteConfigModel {
        let validJson = data.fromJsonFile(fileName)
        let remoteMessagingConfig = try JSONDecoder().decode(RemoteMessageResponse.JsonRemoteMessagingConfig.self, from: validJson)
        let surveyMapper = MockRemoteMessageSurveyActionMapper()
        XCTAssertNotNil(remoteMessagingConfig)

        let config = JsonToRemoteConfigModelMapper.mapJson(remoteMessagingConfig: remoteMessagingConfig, surveyActionMapper: surveyMapper)
        XCTAssertNotNil(config)
        return config
    }
}<|MERGE_RESOLUTION|>--- conflicted
+++ resolved
@@ -43,13 +43,9 @@
                                                            favoritesCount: 0,
                                                            appTheme: "light",
                                                            isWidgetInstalled: false,
-<<<<<<< HEAD
-                                                           daysSinceNetPEnabled: -1),
-=======
-                                                           daysSinceNetPEnabled: -1,
-                                                           isPrivacyProEligibleUser: false,
-                                                           isPrivacyProSubscriber: false),
->>>>>>> 610a58a7
+                                                           daysSinceNetPEnabled: -1,
+                                                           isPrivacyProEligibleUser: false,
+                                                           isPrivacyProSubscriber: false),
                 percentileStore: MockRemoteMessagePercentileStore(),
                 surveyActionMapper: MockRemoteMessageSurveyActionMapper(),
                 dismissedMessageIds: []
@@ -133,13 +129,9 @@
                                                            favoritesCount: 0,
                                                            appTheme: "light",
                                                            isWidgetInstalled: false,
-<<<<<<< HEAD
-                                                           daysSinceNetPEnabled: -1),
-=======
-                                                           daysSinceNetPEnabled: -1,
-                                                           isPrivacyProEligibleUser: false,
-                                                           isPrivacyProSubscriber: false),
->>>>>>> 610a58a7
+                                                           daysSinceNetPEnabled: -1,
+                                                           isPrivacyProEligibleUser: false,
+                                                           isPrivacyProSubscriber: false),
                 percentileStore: MockRemoteMessagePercentileStore(),
                 surveyActionMapper: MockRemoteMessageSurveyActionMapper(),
                 dismissedMessageIds: [])
@@ -233,13 +225,9 @@
                                                            favoritesCount: 0,
                                                            appTheme: "light",
                                                            isWidgetInstalled: false,
-<<<<<<< HEAD
-                                                           daysSinceNetPEnabled: -1),
-=======
-                                                           daysSinceNetPEnabled: -1,
-                                                           isPrivacyProEligibleUser: false,
-                                                           isPrivacyProSubscriber: false),
->>>>>>> 610a58a7
+                                                           daysSinceNetPEnabled: -1,
+                                                           isPrivacyProEligibleUser: false,
+                                                           isPrivacyProSubscriber: false),
                 percentileStore: MockRemoteMessagePercentileStore(),
                 surveyActionMapper: MockRemoteMessageSurveyActionMapper(),
                 dismissedMessageIds: ["1"])
@@ -276,13 +264,9 @@
                                                            favoritesCount: 0,
                                                            appTheme: "light",
                                                            isWidgetInstalled: false,
-<<<<<<< HEAD
-                                                           daysSinceNetPEnabled: -1),
-=======
-                                                           daysSinceNetPEnabled: -1,
-                                                           isPrivacyProEligibleUser: false,
-                                                           isPrivacyProSubscriber: false),
->>>>>>> 610a58a7
+                                                           daysSinceNetPEnabled: -1,
+                                                           isPrivacyProEligibleUser: false,
+                                                           isPrivacyProSubscriber: false),
                 percentileStore: MockRemoteMessagePercentileStore(),
                 surveyActionMapper: MockRemoteMessageSurveyActionMapper(),
                 dismissedMessageIds: [])
@@ -315,13 +299,9 @@
                                                            favoritesCount: 0,
                                                            appTheme: "light",
                                                            isWidgetInstalled: false,
-<<<<<<< HEAD
-                                                           daysSinceNetPEnabled: -1),
-=======
-                                                           daysSinceNetPEnabled: -1,
-                                                           isPrivacyProEligibleUser: false,
-                                                           isPrivacyProSubscriber: false),
->>>>>>> 610a58a7
+                                                           daysSinceNetPEnabled: -1,
+                                                           isPrivacyProEligibleUser: false,
+                                                           isPrivacyProSubscriber: false),
                 percentileStore: percentileStore,
                 surveyActionMapper: MockRemoteMessageSurveyActionMapper(),
                 dismissedMessageIds: [])
@@ -352,13 +332,9 @@
                                                            favoritesCount: 0,
                                                            appTheme: "light",
                                                            isWidgetInstalled: false,
-<<<<<<< HEAD
-                                                           daysSinceNetPEnabled: -1),
-=======
-                                                           daysSinceNetPEnabled: -1,
-                                                           isPrivacyProEligibleUser: false,
-                                                           isPrivacyProSubscriber: false),
->>>>>>> 610a58a7
+                                                           daysSinceNetPEnabled: -1,
+                                                           isPrivacyProEligibleUser: false,
+                                                           isPrivacyProSubscriber: false),
                 percentileStore: percentileStore,
                 surveyActionMapper: MockRemoteMessageSurveyActionMapper(),
                 dismissedMessageIds: [])
@@ -389,13 +365,9 @@
                                                            favoritesCount: 0,
                                                            appTheme: "light",
                                                            isWidgetInstalled: false,
-<<<<<<< HEAD
-                                                           daysSinceNetPEnabled: -1),
-=======
-                                                           daysSinceNetPEnabled: -1,
-                                                           isPrivacyProEligibleUser: false,
-                                                           isPrivacyProSubscriber: false),
->>>>>>> 610a58a7
+                                                           daysSinceNetPEnabled: -1,
+                                                           isPrivacyProEligibleUser: false,
+                                                           isPrivacyProSubscriber: false),
                 percentileStore: percentileStore,
                 surveyActionMapper: MockRemoteMessageSurveyActionMapper(),
                 dismissedMessageIds: [])
@@ -426,13 +398,9 @@
                                                            favoritesCount: 0,
                                                            appTheme: "light",
                                                            isWidgetInstalled: false,
-<<<<<<< HEAD
-                                                           daysSinceNetPEnabled: -1),
-=======
-                                                           daysSinceNetPEnabled: -1,
-                                                           isPrivacyProEligibleUser: false,
-                                                           isPrivacyProSubscriber: false),
->>>>>>> 610a58a7
+                                                           daysSinceNetPEnabled: -1,
+                                                           isPrivacyProEligibleUser: false,
+                                                           isPrivacyProSubscriber: false),
                 percentileStore: percentileStore,
                 surveyActionMapper: MockRemoteMessageSurveyActionMapper(),
                 dismissedMessageIds: [])
