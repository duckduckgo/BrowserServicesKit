//
//  RemoteMessagingConfigMatcherTests.swift
//
//  Copyright © 2017 DuckDuckGo. All rights reserved.
//
//  Licensed under the Apache License, Version 2.0 (the "License");
//  you may not use this file except in compliance with the License.
//  You may obtain a copy of the License at
//
//  http://www.apache.org/licenses/LICENSE-2.0
//
//  Unless required by applicable law or agreed to in writing, software
//  distributed under the License is distributed on an "AS IS" BASIS,
//  WITHOUT WARRANTIES OR CONDITIONS OF ANY KIND, either express or implied.
//  See the License for the specific language governing permissions and
//  limitations under the License.
//

import XCTest
@testable import Common
@testable import BrowserServicesKit
@testable import RemoteMessaging

class RemoteMessagingConfigMatcherTests: XCTestCase {

    private var data = JsonTestDataLoader()
    private var matcher: RemoteMessagingConfigMatcher!

    override func setUpWithError() throws {
        let emailManagerStorage = MockEmailManagerStorage()

        // EmailEnabledMatchingAttribute isSignedIn = true
        emailManagerStorage.mockUsername = "username"
        emailManagerStorage.mockToken = "token"

        let emailManager = EmailManager(storage: emailManagerStorage)
        matcher = RemoteMessagingConfigMatcher(
                appAttributeMatcher: AppAttributeMatcher(statisticsStore: MockStatisticsStore(), variantManager: MockVariantManager()),
                userAttributeMatcher: UserAttributeMatcher(statisticsStore: MockStatisticsStore(),
                                                           variantManager: MockVariantManager(),
                                                           emailManager: emailManager,
                                                           bookmarksCount: 10,
                                                           favoritesCount: 0,
                                                           appTheme: "light",
                                                           isWidgetInstalled: false,
<<<<<<< HEAD
                                                           daysSinceNetPEnabled: -1),
=======
                                                           daysSinceNetPEnabled: -1,
                                                           isPrivacyProEligibleUser: false,
                                                           isPrivacyProSubscriber: false),
>>>>>>> 7c235d29
                percentileStore: MockRemoteMessagePercentileStore(),
                surveyActionMapper: MockRemoteMessageSurveyActionMapper(),
                dismissedMessageIds: []
        )
    }

    override func tearDownWithError() throws {
        try super.tearDownWithError()

        matcher = nil
    }

    func testWhenEmptyConfigThenReturnNull() throws {
        let emptyConfig = RemoteConfigModel(messages: [], rules: [])

        XCTAssertNil(matcher.evaluate(remoteConfig: emptyConfig))
    }

    func testWhenNoMatchingRulesThenReturnFirstMessage() throws {
        let noRulesRemoteConfig = RemoteConfigModel(messages: [mediumMessage(matchingRules: [1], exclusionRules: []),
                                                          mediumMessage(matchingRules: [], exclusionRules: [])],
                                               rules: [])
        XCTAssertEqual(matcher.evaluate(remoteConfig: noRulesRemoteConfig), mediumMessage(matchingRules: [], exclusionRules: []))
    }

    func testWhenNotExistingRuleThenReturnSkipMessage() throws {
        let noRulesRemoteConfig = RemoteConfigModel(messages: [mediumMessage(matchingRules: [1], exclusionRules: []),
                                                          mediumMessage(matchingRules: [], exclusionRules: [])],
                                               rules: [])

        XCTAssertEqual(matcher.evaluate(remoteConfig: noRulesRemoteConfig), mediumMessage(matchingRules: [], exclusionRules: []))
    }

    func testWhenNoMessagesThenReturnNull() throws {
        let os = ProcessInfo().operatingSystemVersion
        let noRulesRemoteConfig = RemoteConfigModel(messages: [], rules: [
            RemoteConfigRule(id: 1, targetPercentile: nil, attributes: [
                OSMatchingAttribute(min: "0.0", max: String(os.majorVersion + 1), fallback: nil)
            ])
        ])

        XCTAssertNil(matcher.evaluate(remoteConfig: noRulesRemoteConfig))
    }

    func testWhenDeviceDoesNotMatchMessageRulesThenReturnNull() throws {
        let os = ProcessInfo().operatingSystemVersion
        let remoteConfig = RemoteConfigModel(messages: [
            mediumMessage(matchingRules: [1], exclusionRules: []),
            mediumMessage(matchingRules: [1], exclusionRules: [])
        ], rules: [
            RemoteConfigRule(id: 1, targetPercentile: nil, attributes: [
                OSMatchingAttribute(min: "0.0", max: String(os.majorVersion - 1), fallback: nil)
            ])
        ])

        XCTAssertNil(matcher.evaluate(remoteConfig: remoteConfig))
    }

    func testWhenNoMatchingRulesThenReturnFirstNonExcludedMessage() {
        let remoteConfig = RemoteConfigModel(messages: [
            mediumMessage(matchingRules: [], exclusionRules: [2]),
            mediumMessage(matchingRules: [], exclusionRules: [3])
        ], rules: [
            RemoteConfigRule(id: 1, targetPercentile: nil, attributes: [OSMatchingAttribute(value: AppVersion.shared.osVersion, fallback: nil)]),
            RemoteConfigRule(id: 2, targetPercentile: nil, attributes: [
                LocaleMatchingAttribute(value: [LocaleMatchingAttribute.localeIdentifierAsJsonFormat(Locale.current.identifier)], fallback: nil)
            ]),
            RemoteConfigRule(id: 3, targetPercentile: nil, attributes: [EmailEnabledMatchingAttribute(value: false, fallback: nil)])
        ])

        XCTAssertEqual(matcher.evaluate(remoteConfig: remoteConfig), mediumMessage(matchingRules: [], exclusionRules: [3]))
    }

    func testWhenMatchingMessageShouldBeExcludedThenReturnNull() {
        matcher = RemoteMessagingConfigMatcher(
                appAttributeMatcher: AppAttributeMatcher(statisticsStore: MockStatisticsStore(), variantManager: MockVariantManager()),
                deviceAttributeMatcher: DeviceAttributeMatcher(osVersion: AppVersion.shared.osVersion, locale: "en-US"),
                userAttributeMatcher: UserAttributeMatcher(statisticsStore: MockStatisticsStore(),
                                                           variantManager: MockVariantManager(),
                                                           bookmarksCount: 0,
                                                           favoritesCount: 0,
                                                           appTheme: "light",
                                                           isWidgetInstalled: false,
<<<<<<< HEAD
                                                           daysSinceNetPEnabled: -1),
=======
                                                           daysSinceNetPEnabled: -1,
                                                           isPrivacyProEligibleUser: false,
                                                           isPrivacyProSubscriber: false),
>>>>>>> 7c235d29
                percentileStore: MockRemoteMessagePercentileStore(),
                surveyActionMapper: MockRemoteMessageSurveyActionMapper(),
                dismissedMessageIds: [])

        let remoteConfig = RemoteConfigModel(messages: [
            mediumMessage(matchingRules: [1], exclusionRules: [2])
        ], rules: [
            RemoteConfigRule(id: 1, targetPercentile: nil, attributes: [OSMatchingAttribute(value: AppVersion.shared.osVersion, fallback: nil)]),
            RemoteConfigRule(id: 2, targetPercentile: nil, attributes: [LocaleMatchingAttribute(value: ["en-US"], fallback: nil)])
        ])

        XCTAssertNil(matcher.evaluate(remoteConfig: remoteConfig))
    }

    func testWhenMatchingMessageShouldBeExcludedByOneOfMultipleRulesThenReturnNull() {
        let remoteConfig = RemoteConfigModel(messages: [
            mediumMessage(matchingRules: [1], exclusionRules: [4]),
            mediumMessage(matchingRules: [1], exclusionRules: [2, 3]),
            mediumMessage(matchingRules: [1], exclusionRules: [2, 3, 4]),
            mediumMessage(matchingRules: [1], exclusionRules: [2, 4]),
            mediumMessage(matchingRules: [1], exclusionRules: [4])
        ], rules: [
            RemoteConfigRule(id: 1, targetPercentile: nil, attributes: [OSMatchingAttribute(value: AppVersion.shared.osVersion, fallback: nil)]),
            RemoteConfigRule(id: 2, targetPercentile: nil, attributes: [
                EmailEnabledMatchingAttribute(value: true, fallback: nil), BookmarksMatchingAttribute(max: 10, fallback: nil)
            ]),
            RemoteConfigRule(id: 3, targetPercentile: nil, attributes: [
                EmailEnabledMatchingAttribute(value: true, fallback: nil), BookmarksMatchingAttribute(max: 10, fallback: nil)
            ]),
            RemoteConfigRule(id: 4, targetPercentile: nil, attributes: [OSMatchingAttribute(value: AppVersion.shared.osVersion, fallback: nil)]),
            RemoteConfigRule(id: 5, targetPercentile: nil, attributes: [EmailEnabledMatchingAttribute(value: true, fallback: nil)])
        ])

        XCTAssertNil(matcher.evaluate(remoteConfig: remoteConfig))
    }

    func testWhenMultipleMatchingMessagesAndSomeExcludedThenReturnFirstNonExcludedMatch() {
        let remoteConfig = RemoteConfigModel(messages: [
            mediumMessage(matchingRules: [1], exclusionRules: [2]),
            mediumMessage(matchingRules: [1], exclusionRules: [2]),
            mediumMessage(matchingRules: [1], exclusionRules: [])
        ], rules: [
            RemoteConfigRule(id: 1, targetPercentile: nil, attributes: [OSMatchingAttribute(value: AppVersion.shared.osVersion, fallback: nil)]),
            RemoteConfigRule(id: 2, targetPercentile: nil, attributes: [
                LocaleMatchingAttribute(value: [LocaleMatchingAttribute.localeIdentifierAsJsonFormat(Locale.current.identifier)], fallback: nil)
            ])
        ])

        XCTAssertEqual(matcher.evaluate(remoteConfig: remoteConfig), mediumMessage(matchingRules: [1], exclusionRules: []))
    }

    func testWhenMessageMatchesAndExclusionRuleFailsThenReturnMessage() {
        let remoteConfig = RemoteConfigModel(messages: [
            mediumMessage(matchingRules: [1], exclusionRules: [2])
        ], rules: [
            RemoteConfigRule(id: 1, targetPercentile: nil, attributes: [OSMatchingAttribute(value: AppVersion.shared.osVersion, fallback: nil)]),
            RemoteConfigRule(id: 2, targetPercentile: nil, attributes: [EmailEnabledMatchingAttribute(value: false, fallback: nil)])
        ])

        XCTAssertEqual(matcher.evaluate(remoteConfig: remoteConfig), mediumMessage(matchingRules: [1], exclusionRules: [2]))
    }

    func testWhenDeviceMatchesMessageRulesThenReturnFirstMatch() {
        let remoteConfig = RemoteConfigModel(messages: [
            mediumMessage(matchingRules: [1], exclusionRules: [])
        ], rules: [
            RemoteConfigRule(id: 1, targetPercentile: nil, attributes: [OSMatchingAttribute(value: AppVersion.shared.osVersion, fallback: nil)])
        ])

        XCTAssertEqual(matcher.evaluate(remoteConfig: remoteConfig), mediumMessage(matchingRules: [1], exclusionRules: []))
    }

    func testWhenDeviceMatchesMessageRulesForOneOfMultipleMessagesThenReturnMatch() {
        let remoteConfig = RemoteConfigModel(messages: [
            mediumMessage(matchingRules: [2], exclusionRules: []),
            mediumMessage(matchingRules: [1, 2], exclusionRules: [])
        ], rules: [
            RemoteConfigRule(id: 1, targetPercentile: nil, attributes: [OSMatchingAttribute(value: AppVersion.shared.osVersion, fallback: nil)]),
            RemoteConfigRule(id: 2, targetPercentile: nil, attributes: [EmailEnabledMatchingAttribute(value: false, fallback: nil)])
        ])

        XCTAssertEqual(matcher.evaluate(remoteConfig: remoteConfig), mediumMessage(matchingRules: [1, 2], exclusionRules: []))
    }

    func testWhenUserDismissedMessagesAndDeviceMatchesMultipleMessagesThenReturnFirstMatchNotDismissed() {
        matcher = RemoteMessagingConfigMatcher(
                appAttributeMatcher: AppAttributeMatcher(statisticsStore: MockStatisticsStore(), variantManager: MockVariantManager()),
                userAttributeMatcher: UserAttributeMatcher(statisticsStore: MockStatisticsStore(),
                                                           variantManager: MockVariantManager(),
                                                           bookmarksCount: 10,
                                                           favoritesCount: 0,
                                                           appTheme: "light",
                                                           isWidgetInstalled: false,
<<<<<<< HEAD
                                                           daysSinceNetPEnabled: -1),
=======
                                                           daysSinceNetPEnabled: -1,
                                                           isPrivacyProEligibleUser: false,
                                                           isPrivacyProSubscriber: false),
>>>>>>> 7c235d29
                percentileStore: MockRemoteMessagePercentileStore(),
                surveyActionMapper: MockRemoteMessageSurveyActionMapper(),
                dismissedMessageIds: ["1"])

        let remoteConfig = RemoteConfigModel(messages: [
            mediumMessage(matchingRules: [1], exclusionRules: []),
            mediumMessage(id: "2", matchingRules: [1], exclusionRules: [])
        ], rules: [
            RemoteConfigRule(id: 1, targetPercentile: nil, attributes: [OSMatchingAttribute(value: AppVersion.shared.osVersion, fallback: nil)])
        ])

        XCTAssertEqual(matcher.evaluate(remoteConfig: remoteConfig), mediumMessage(id: "2", matchingRules: [1], exclusionRules: []))
    }

    func testWhenDeviceMatchesAnyRuleThenReturnFirstMatch() {
        let remoteConfig = RemoteConfigModel(messages: [
            mediumMessage(matchingRules: [1, 2], exclusionRules: [])
        ], rules: [
            RemoteConfigRule(id: 1, targetPercentile: nil, attributes: [LocaleMatchingAttribute(value: [Locale.current.identifier], fallback: nil)]),
            RemoteConfigRule(id: 2, targetPercentile: nil, attributes: [OSMatchingAttribute(min: "0", max: "100", fallback: nil)])
        ])

        XCTAssertEqual(matcher.evaluate(remoteConfig: remoteConfig), mediumMessage(matchingRules: [1, 2], exclusionRules: []))
    }

    func testWhenDeviceDoesNotMatchAnyRuleThenReturnNull() {
        let os = ProcessInfo().operatingSystemVersion
        matcher = RemoteMessagingConfigMatcher(
                appAttributeMatcher: AppAttributeMatcher(statisticsStore: MockStatisticsStore(), variantManager: MockVariantManager()),
                deviceAttributeMatcher: DeviceAttributeMatcher(osVersion: AppVersion.shared.osVersion, locale: "en-US"),
                userAttributeMatcher: UserAttributeMatcher(statisticsStore: MockStatisticsStore(),
                                                           variantManager: MockVariantManager(),
                                                           bookmarksCount: 0,
                                                           favoritesCount: 0,
                                                           appTheme: "light",
                                                           isWidgetInstalled: false,
<<<<<<< HEAD
                                                           daysSinceNetPEnabled: -1),
=======
                                                           daysSinceNetPEnabled: -1,
                                                           isPrivacyProEligibleUser: false,
                                                           isPrivacyProSubscriber: false),
>>>>>>> 7c235d29
                percentileStore: MockRemoteMessagePercentileStore(),
                surveyActionMapper: MockRemoteMessageSurveyActionMapper(),
                dismissedMessageIds: [])

        let remoteConfig = RemoteConfigModel(messages: [
            mediumMessage(matchingRules: [1, 2], exclusionRules: []),
            mediumMessage(matchingRules: [1, 2], exclusionRules: [])
        ], rules: [
            RemoteConfigRule(id: 1, targetPercentile: nil, attributes: [
                OSMatchingAttribute(min: "0.0", max: String(os.majorVersion - 1), fallback: nil)
            ]),
            RemoteConfigRule(id: 2, targetPercentile: nil, attributes: [
                OSMatchingAttribute(min: "0.0", max: String(os.majorVersion - 1), fallback: nil)
            ])
        ])

        XCTAssertNil(matcher.evaluate(remoteConfig: remoteConfig))
    }

    func testWhenDeviceMatchesMessageRules_AndIsPartOfPercentile_ThenReturnMatch() {
        let percentileStore = MockRemoteMessagePercentileStore()
        percentileStore.defaultPercentage = 0.1

        matcher = RemoteMessagingConfigMatcher(
                appAttributeMatcher: AppAttributeMatcher(statisticsStore: MockStatisticsStore(), variantManager: MockVariantManager()),
                deviceAttributeMatcher: DeviceAttributeMatcher(osVersion: AppVersion.shared.osVersion, locale: "en-US"),
                userAttributeMatcher: UserAttributeMatcher(statisticsStore: MockStatisticsStore(),
                                                           variantManager: MockVariantManager(),
                                                           bookmarksCount: 0,
                                                           favoritesCount: 0,
                                                           appTheme: "light",
                                                           isWidgetInstalled: false,
                                                           daysSinceNetPEnabled: -1,
                                                           isPrivacyProEligibleUser: false,
                                                           isPrivacyProSubscriber: false),
                percentileStore: percentileStore,
                surveyActionMapper: MockRemoteMessageSurveyActionMapper(),
                dismissedMessageIds: [])

        let remoteConfig = RemoteConfigModel(messages: [
            mediumMessage(matchingRules: [1], exclusionRules: [])
        ], rules: [
            RemoteConfigRule(
                id: 1,
                targetPercentile: RemoteConfigTargetPercentile(before: 0.3),
                attributes: [OSMatchingAttribute(value: AppVersion.shared.osVersion, fallback: nil)]
            )
        ])

        XCTAssertEqual(matcher.evaluate(remoteConfig: remoteConfig), mediumMessage(matchingRules: [1], exclusionRules: []))
    }

    func testWhenDeviceMatchesMessageRules_AndIsNotPartOfPercentile_ThenReturnNull() {
        let percentileStore = MockRemoteMessagePercentileStore()
        percentileStore.defaultPercentage = 0.5

        matcher = RemoteMessagingConfigMatcher(
                appAttributeMatcher: AppAttributeMatcher(statisticsStore: MockStatisticsStore(), variantManager: MockVariantManager()),
                deviceAttributeMatcher: DeviceAttributeMatcher(osVersion: AppVersion.shared.osVersion, locale: "en-US"),
                userAttributeMatcher: UserAttributeMatcher(statisticsStore: MockStatisticsStore(),
                                                           variantManager: MockVariantManager(),
                                                           bookmarksCount: 0,
                                                           favoritesCount: 0,
                                                           appTheme: "light",
                                                           isWidgetInstalled: false,
                                                           daysSinceNetPEnabled: -1,
                                                           isPrivacyProEligibleUser: false,
                                                           isPrivacyProSubscriber: false),
                percentileStore: percentileStore,
                surveyActionMapper: MockRemoteMessageSurveyActionMapper(),
                dismissedMessageIds: [])

        let remoteConfig = RemoteConfigModel(messages: [
            mediumMessage(matchingRules: [1], exclusionRules: [])
        ], rules: [
            RemoteConfigRule(
                id: 1,
                targetPercentile: RemoteConfigTargetPercentile(before: 0.3),
                attributes: [OSMatchingAttribute(value: AppVersion.shared.osVersion, fallback: nil)]
            )
        ])

        XCTAssertNil(matcher.evaluate(remoteConfig: remoteConfig))
    }

    func testWhenDeviceExcludesMessageRules_AndIsPartOfPercentile_ThenReturnNull() {
        let percentileStore = MockRemoteMessagePercentileStore()
        percentileStore.defaultPercentage = 0.3

        matcher = RemoteMessagingConfigMatcher(
                appAttributeMatcher: AppAttributeMatcher(statisticsStore: MockStatisticsStore(), variantManager: MockVariantManager()),
                deviceAttributeMatcher: DeviceAttributeMatcher(osVersion: AppVersion.shared.osVersion, locale: "en-US"),
                userAttributeMatcher: UserAttributeMatcher(statisticsStore: MockStatisticsStore(),
                                                           variantManager: MockVariantManager(),
                                                           bookmarksCount: 0,
                                                           favoritesCount: 0,
                                                           appTheme: "light",
                                                           isWidgetInstalled: false,
                                                           daysSinceNetPEnabled: -1,
                                                           isPrivacyProEligibleUser: false,
                                                           isPrivacyProSubscriber: false),
                percentileStore: percentileStore,
                surveyActionMapper: MockRemoteMessageSurveyActionMapper(),
                dismissedMessageIds: [])

        let remoteConfig = RemoteConfigModel(messages: [
            mediumMessage(matchingRules: [], exclusionRules: [1])
        ], rules: [
            RemoteConfigRule(
                id: 1,
                targetPercentile: RemoteConfigTargetPercentile(before: 0.5),
                attributes: [OSMatchingAttribute(value: AppVersion.shared.osVersion, fallback: nil)]
            )
        ])

        XCTAssertNil(matcher.evaluate(remoteConfig: remoteConfig))
    }

    func testWhenDeviceExcludesMessageRules_AndIsNotPartOfPercentile_ThenReturnMatch() {
        let percentileStore = MockRemoteMessagePercentileStore()
        percentileStore.defaultPercentage = 0.6

        matcher = RemoteMessagingConfigMatcher(
                appAttributeMatcher: AppAttributeMatcher(statisticsStore: MockStatisticsStore(), variantManager: MockVariantManager()),
                deviceAttributeMatcher: DeviceAttributeMatcher(osVersion: AppVersion.shared.osVersion, locale: "en-US"),
                userAttributeMatcher: UserAttributeMatcher(statisticsStore: MockStatisticsStore(),
                                                           variantManager: MockVariantManager(),
                                                           bookmarksCount: 0,
                                                           favoritesCount: 0,
                                                           appTheme: "light",
                                                           isWidgetInstalled: false,
                                                           daysSinceNetPEnabled: -1,
                                                           isPrivacyProEligibleUser: false,
                                                           isPrivacyProSubscriber: false),
                percentileStore: percentileStore,
                surveyActionMapper: MockRemoteMessageSurveyActionMapper(),
                dismissedMessageIds: [])

        let remoteConfig = RemoteConfigModel(messages: [
            mediumMessage(matchingRules: [], exclusionRules: [1])
        ], rules: [
            RemoteConfigRule(
                id: 1,
                targetPercentile: RemoteConfigTargetPercentile(before: 0.5),
                attributes: [OSMatchingAttribute(value: AppVersion.shared.osVersion, fallback: nil)]
            )
        ])

        XCTAssertEqual(matcher.evaluate(remoteConfig: remoteConfig), mediumMessage(matchingRules: [], exclusionRules: [1]))
    }

    func testWhenUnknownRuleFailsThenReturnNull() {
        let remoteConfig = RemoteConfigModel(messages: [
            mediumMessage(matchingRules: [1], exclusionRules: []),
            mediumMessage(matchingRules: [1], exclusionRules: [])
        ], rules: [
            RemoteConfigRule(id: 1, targetPercentile: nil, attributes: [UnknownMatchingAttribute(fallback: false)])
        ])

        XCTAssertNil(matcher.evaluate(remoteConfig: remoteConfig))
    }

    func testWhenUnknownRuleMatchesThenReturnFirstMatch() {
        let remoteConfig = RemoteConfigModel(messages: [
            mediumMessage(matchingRules: [1], exclusionRules: []),
            mediumMessage(id: "2", matchingRules: [1], exclusionRules: [])
        ], rules: [
            RemoteConfigRule(id: 1, targetPercentile: nil, attributes: [UnknownMatchingAttribute(fallback: true)])
        ])

        XCTAssertEqual(matcher.evaluate(remoteConfig: remoteConfig), mediumMessage(matchingRules: [1], exclusionRules: []))
    }

    func mediumMessage(id: String = "1", matchingRules: [Int], exclusionRules: [Int]) -> RemoteMessageModel {
        return RemoteMessageModel(id: id,
                             content: .medium(titleText: "title", descriptionText: "description", placeholder: .announce),
                             matchingRules: matchingRules,
                             exclusionRules: exclusionRules
        )
    }

    func decodeAndMapJson(fileName: String) throws -> RemoteConfigModel {
        let validJson = data.fromJsonFile(fileName)
        let remoteMessagingConfig = try JSONDecoder().decode(RemoteMessageResponse.JsonRemoteMessagingConfig.self, from: validJson)
        let surveyMapper = MockRemoteMessageSurveyActionMapper()
        XCTAssertNotNil(remoteMessagingConfig)

        let config = JsonToRemoteConfigModelMapper.mapJson(remoteMessagingConfig: remoteMessagingConfig, surveyActionMapper: surveyMapper)
        XCTAssertNotNil(config)
        return config
    }
}<|MERGE_RESOLUTION|>--- conflicted
+++ resolved
@@ -43,13 +43,9 @@
                                                            favoritesCount: 0,
                                                            appTheme: "light",
                                                            isWidgetInstalled: false,
-<<<<<<< HEAD
-                                                           daysSinceNetPEnabled: -1),
-=======
-                                                           daysSinceNetPEnabled: -1,
-                                                           isPrivacyProEligibleUser: false,
-                                                           isPrivacyProSubscriber: false),
->>>>>>> 7c235d29
+                                                           daysSinceNetPEnabled: -1,
+                                                           isPrivacyProEligibleUser: false,
+                                                           isPrivacyProSubscriber: false),
                 percentileStore: MockRemoteMessagePercentileStore(),
                 surveyActionMapper: MockRemoteMessageSurveyActionMapper(),
                 dismissedMessageIds: []
@@ -133,13 +129,9 @@
                                                            favoritesCount: 0,
                                                            appTheme: "light",
                                                            isWidgetInstalled: false,
-<<<<<<< HEAD
-                                                           daysSinceNetPEnabled: -1),
-=======
-                                                           daysSinceNetPEnabled: -1,
-                                                           isPrivacyProEligibleUser: false,
-                                                           isPrivacyProSubscriber: false),
->>>>>>> 7c235d29
+                                                           daysSinceNetPEnabled: -1,
+                                                           isPrivacyProEligibleUser: false,
+                                                           isPrivacyProSubscriber: false),
                 percentileStore: MockRemoteMessagePercentileStore(),
                 surveyActionMapper: MockRemoteMessageSurveyActionMapper(),
                 dismissedMessageIds: [])
@@ -233,13 +225,9 @@
                                                            favoritesCount: 0,
                                                            appTheme: "light",
                                                            isWidgetInstalled: false,
-<<<<<<< HEAD
-                                                           daysSinceNetPEnabled: -1),
-=======
-                                                           daysSinceNetPEnabled: -1,
-                                                           isPrivacyProEligibleUser: false,
-                                                           isPrivacyProSubscriber: false),
->>>>>>> 7c235d29
+                                                           daysSinceNetPEnabled: -1,
+                                                           isPrivacyProEligibleUser: false,
+                                                           isPrivacyProSubscriber: false),
                 percentileStore: MockRemoteMessagePercentileStore(),
                 surveyActionMapper: MockRemoteMessageSurveyActionMapper(),
                 dismissedMessageIds: ["1"])
@@ -276,13 +264,9 @@
                                                            favoritesCount: 0,
                                                            appTheme: "light",
                                                            isWidgetInstalled: false,
-<<<<<<< HEAD
-                                                           daysSinceNetPEnabled: -1),
-=======
-                                                           daysSinceNetPEnabled: -1,
-                                                           isPrivacyProEligibleUser: false,
-                                                           isPrivacyProSubscriber: false),
->>>>>>> 7c235d29
+                                                           daysSinceNetPEnabled: -1,
+                                                           isPrivacyProEligibleUser: false,
+                                                           isPrivacyProSubscriber: false),
                 percentileStore: MockRemoteMessagePercentileStore(),
                 surveyActionMapper: MockRemoteMessageSurveyActionMapper(),
                 dismissedMessageIds: [])
