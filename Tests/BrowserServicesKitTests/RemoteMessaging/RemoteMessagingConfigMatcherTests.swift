//
//  RemoteMessagingConfigMatcherTests.swift
//
//  Copyright © 2017 DuckDuckGo. All rights reserved.
//
//  Licensed under the Apache License, Version 2.0 (the "License");
//  you may not use this file except in compliance with the License.
//  You may obtain a copy of the License at
//
//  http://www.apache.org/licenses/LICENSE-2.0
//
//  Unless required by applicable law or agreed to in writing, software
//  distributed under the License is distributed on an "AS IS" BASIS,
//  WITHOUT WARRANTIES OR CONDITIONS OF ANY KIND, either express or implied.
//  See the License for the specific language governing permissions and
//  limitations under the License.
//

import XCTest
@testable import Common
@testable import BrowserServicesKit
@testable import RemoteMessaging

class RemoteMessagingConfigMatcherTests: XCTestCase {

    private var data = JsonTestDataLoader()
    private var matcher: RemoteMessagingConfigMatcher!

    override func setUpWithError() throws {
        let emailManagerStorage = MockEmailManagerStorage()

        // EmailEnabledMatchingAttribute isSignedIn = true
        emailManagerStorage.mockUsername = "username"
        emailManagerStorage.mockToken = "token"

        let emailManager = EmailManager(storage: emailManagerStorage)
        matcher = RemoteMessagingConfigMatcher(
                appAttributeMatcher: AppAttributeMatcher(statisticsStore: MockStatisticsStore(), variantManager: MockVariantManager()),
                userAttributeMatcher: UserAttributeMatcher(statisticsStore: MockStatisticsStore(),
                                                           variantManager: MockVariantManager(),
                                                           emailManager: emailManager,
                                                           bookmarksCount: 10,
                                                           favoritesCount: 0,
                                                           appTheme: "light",
                                                           isWidgetInstalled: false,
                                                           daysSinceNetPEnabled: -1,
                                                           isPrivacyProEligibleUser: false,
                                                           isPrivacyProSubscriber: false,
                                                           privacyProDaysSinceSubscribed: -1,
                                                           privacyProDaysUntilExpiry: -1,
<<<<<<< HEAD
                                                           dismissedMessageIds: []),
=======
                                                           privacyProPurchasePlatform: nil,
                                                           isPrivacyProSubscriptionActive: false,
                                                           isPrivacyProSubscriptionExpiring: false,
                                                           isPrivacyProSubscriptionExpired: false),
>>>>>>> 03f1a05c
                percentileStore: MockRemoteMessagePercentileStore(),
                surveyActionMapper: MockRemoteMessageSurveyActionMapper(),
                dismissedMessageIds: []
        )
    }

    override func tearDownWithError() throws {
        try super.tearDownWithError()

        matcher = nil
    }

    func testWhenEmptyConfigThenReturnNull() throws {
        let emptyConfig = RemoteConfigModel(messages: [], rules: [])

        XCTAssertNil(matcher.evaluate(remoteConfig: emptyConfig))
    }

    func testWhenNoMatchingRulesThenReturnFirstMessage() throws {
        let noRulesRemoteConfig = RemoteConfigModel(messages: [mediumMessage(matchingRules: [1], exclusionRules: []),
                                                          mediumMessage(matchingRules: [], exclusionRules: [])],
                                               rules: [])
        XCTAssertEqual(matcher.evaluate(remoteConfig: noRulesRemoteConfig), mediumMessage(matchingRules: [], exclusionRules: []))
    }

    func testWhenNotExistingRuleThenReturnSkipMessage() throws {
        let noRulesRemoteConfig = RemoteConfigModel(messages: [mediumMessage(matchingRules: [1], exclusionRules: []),
                                                          mediumMessage(matchingRules: [], exclusionRules: [])],
                                               rules: [])

        XCTAssertEqual(matcher.evaluate(remoteConfig: noRulesRemoteConfig), mediumMessage(matchingRules: [], exclusionRules: []))
    }

    func testWhenNoMessagesThenReturnNull() throws {
        let os = ProcessInfo().operatingSystemVersion
        let noRulesRemoteConfig = RemoteConfigModel(messages: [], rules: [
            RemoteConfigRule(id: 1, targetPercentile: nil, attributes: [
                OSMatchingAttribute(min: "0.0", max: String(os.majorVersion + 1), fallback: nil)
            ])
        ])

        XCTAssertNil(matcher.evaluate(remoteConfig: noRulesRemoteConfig))
    }

    func testWhenDeviceDoesNotMatchMessageRulesThenReturnNull() throws {
        let os = ProcessInfo().operatingSystemVersion
        let remoteConfig = RemoteConfigModel(messages: [
            mediumMessage(matchingRules: [1], exclusionRules: []),
            mediumMessage(matchingRules: [1], exclusionRules: [])
        ], rules: [
            RemoteConfigRule(id: 1, targetPercentile: nil, attributes: [
                OSMatchingAttribute(min: "0.0", max: String(os.majorVersion - 1), fallback: nil)
            ])
        ])

        XCTAssertNil(matcher.evaluate(remoteConfig: remoteConfig))
    }

    func testWhenNoMatchingRulesThenReturnFirstNonExcludedMessage() {
        let remoteConfig = RemoteConfigModel(messages: [
            mediumMessage(matchingRules: [], exclusionRules: [2]),
            mediumMessage(matchingRules: [], exclusionRules: [3])
        ], rules: [
            RemoteConfigRule(id: 1, targetPercentile: nil, attributes: [OSMatchingAttribute(value: AppVersion.shared.osVersion, fallback: nil)]),
            RemoteConfigRule(id: 2, targetPercentile: nil, attributes: [
                LocaleMatchingAttribute(value: [LocaleMatchingAttribute.localeIdentifierAsJsonFormat(Locale.current.identifier)], fallback: nil)
            ]),
            RemoteConfigRule(id: 3, targetPercentile: nil, attributes: [EmailEnabledMatchingAttribute(value: false, fallback: nil)])
        ])

        XCTAssertEqual(matcher.evaluate(remoteConfig: remoteConfig), mediumMessage(matchingRules: [], exclusionRules: [3]))
    }

    func testWhenMatchingMessageShouldBeExcludedThenReturnNull() {
        matcher = RemoteMessagingConfigMatcher(
                appAttributeMatcher: AppAttributeMatcher(statisticsStore: MockStatisticsStore(), variantManager: MockVariantManager()),
                deviceAttributeMatcher: DeviceAttributeMatcher(osVersion: AppVersion.shared.osVersion, locale: "en-US"),
                userAttributeMatcher: UserAttributeMatcher(statisticsStore: MockStatisticsStore(),
                                                           variantManager: MockVariantManager(),
                                                           bookmarksCount: 0,
                                                           favoritesCount: 0,
                                                           appTheme: "light",
                                                           isWidgetInstalled: false,
                                                           daysSinceNetPEnabled: -1,
                                                           isPrivacyProEligibleUser: false,
                                                           isPrivacyProSubscriber: false,
                                                           privacyProDaysSinceSubscribed: -1,
                                                           privacyProDaysUntilExpiry: -1,
<<<<<<< HEAD
                                                           dismissedMessageIds: []),
=======
                                                           privacyProPurchasePlatform: nil,
                                                           isPrivacyProSubscriptionActive: false,
                                                           isPrivacyProSubscriptionExpiring: false,
                                                           isPrivacyProSubscriptionExpired: false),
>>>>>>> 03f1a05c
                percentileStore: MockRemoteMessagePercentileStore(),
                surveyActionMapper: MockRemoteMessageSurveyActionMapper(),
                dismissedMessageIds: [])

        let remoteConfig = RemoteConfigModel(messages: [
            mediumMessage(matchingRules: [1], exclusionRules: [2])
        ], rules: [
            RemoteConfigRule(id: 1, targetPercentile: nil, attributes: [OSMatchingAttribute(value: AppVersion.shared.osVersion, fallback: nil)]),
            RemoteConfigRule(id: 2, targetPercentile: nil, attributes: [LocaleMatchingAttribute(value: ["en-US"], fallback: nil)])
        ])

        XCTAssertNil(matcher.evaluate(remoteConfig: remoteConfig))
    }

    func testWhenMatchingMessageShouldBeExcludedByOneOfMultipleRulesThenReturnNull() {
        let remoteConfig = RemoteConfigModel(messages: [
            mediumMessage(matchingRules: [1], exclusionRules: [4]),
            mediumMessage(matchingRules: [1], exclusionRules: [2, 3]),
            mediumMessage(matchingRules: [1], exclusionRules: [2, 3, 4]),
            mediumMessage(matchingRules: [1], exclusionRules: [2, 4]),
            mediumMessage(matchingRules: [1], exclusionRules: [4])
        ], rules: [
            RemoteConfigRule(id: 1, targetPercentile: nil, attributes: [OSMatchingAttribute(value: AppVersion.shared.osVersion, fallback: nil)]),
            RemoteConfigRule(id: 2, targetPercentile: nil, attributes: [
                EmailEnabledMatchingAttribute(value: true, fallback: nil), BookmarksMatchingAttribute(max: 10, fallback: nil)
            ]),
            RemoteConfigRule(id: 3, targetPercentile: nil, attributes: [
                EmailEnabledMatchingAttribute(value: true, fallback: nil), BookmarksMatchingAttribute(max: 10, fallback: nil)
            ]),
            RemoteConfigRule(id: 4, targetPercentile: nil, attributes: [OSMatchingAttribute(value: AppVersion.shared.osVersion, fallback: nil)]),
            RemoteConfigRule(id: 5, targetPercentile: nil, attributes: [EmailEnabledMatchingAttribute(value: true, fallback: nil)])
        ])

        XCTAssertNil(matcher.evaluate(remoteConfig: remoteConfig))
    }

    func testWhenMultipleMatchingMessagesAndSomeExcludedThenReturnFirstNonExcludedMatch() {
        let remoteConfig = RemoteConfigModel(messages: [
            mediumMessage(matchingRules: [1], exclusionRules: [2]),
            mediumMessage(matchingRules: [1], exclusionRules: [2]),
            mediumMessage(matchingRules: [1], exclusionRules: [])
        ], rules: [
            RemoteConfigRule(id: 1, targetPercentile: nil, attributes: [OSMatchingAttribute(value: AppVersion.shared.osVersion, fallback: nil)]),
            RemoteConfigRule(id: 2, targetPercentile: nil, attributes: [
                LocaleMatchingAttribute(value: [LocaleMatchingAttribute.localeIdentifierAsJsonFormat(Locale.current.identifier)], fallback: nil)
            ])
        ])

        XCTAssertEqual(matcher.evaluate(remoteConfig: remoteConfig), mediumMessage(matchingRules: [1], exclusionRules: []))
    }

    func testWhenMessageMatchesAndExclusionRuleFailsThenReturnMessage() {
        let remoteConfig = RemoteConfigModel(messages: [
            mediumMessage(matchingRules: [1], exclusionRules: [2])
        ], rules: [
            RemoteConfigRule(id: 1, targetPercentile: nil, attributes: [OSMatchingAttribute(value: AppVersion.shared.osVersion, fallback: nil)]),
            RemoteConfigRule(id: 2, targetPercentile: nil, attributes: [EmailEnabledMatchingAttribute(value: false, fallback: nil)])
        ])

        XCTAssertEqual(matcher.evaluate(remoteConfig: remoteConfig), mediumMessage(matchingRules: [1], exclusionRules: [2]))
    }

    func testWhenDeviceMatchesMessageRulesThenReturnFirstMatch() {
        let remoteConfig = RemoteConfigModel(messages: [
            mediumMessage(matchingRules: [1], exclusionRules: [])
        ], rules: [
            RemoteConfigRule(id: 1, targetPercentile: nil, attributes: [OSMatchingAttribute(value: AppVersion.shared.osVersion, fallback: nil)])
        ])

        XCTAssertEqual(matcher.evaluate(remoteConfig: remoteConfig), mediumMessage(matchingRules: [1], exclusionRules: []))
    }

    func testWhenDeviceMatchesMessageRulesForOneOfMultipleMessagesThenReturnMatch() {
        let remoteConfig = RemoteConfigModel(messages: [
            mediumMessage(matchingRules: [2], exclusionRules: []),
            mediumMessage(matchingRules: [1, 2], exclusionRules: [])
        ], rules: [
            RemoteConfigRule(id: 1, targetPercentile: nil, attributes: [OSMatchingAttribute(value: AppVersion.shared.osVersion, fallback: nil)]),
            RemoteConfigRule(id: 2, targetPercentile: nil, attributes: [EmailEnabledMatchingAttribute(value: false, fallback: nil)])
        ])

        XCTAssertEqual(matcher.evaluate(remoteConfig: remoteConfig), mediumMessage(matchingRules: [1, 2], exclusionRules: []))
    }

    func testWhenUserDismissedMessagesAndDeviceMatchesMultipleMessagesThenReturnFirstMatchNotDismissed() {
        matcher = RemoteMessagingConfigMatcher(
                appAttributeMatcher: AppAttributeMatcher(statisticsStore: MockStatisticsStore(), variantManager: MockVariantManager()),
                userAttributeMatcher: UserAttributeMatcher(statisticsStore: MockStatisticsStore(),
                                                           variantManager: MockVariantManager(),
                                                           bookmarksCount: 10,
                                                           favoritesCount: 0,
                                                           appTheme: "light",
                                                           isWidgetInstalled: false,
                                                           daysSinceNetPEnabled: -1,
                                                           isPrivacyProEligibleUser: false,
                                                           isPrivacyProSubscriber: false,
                                                           privacyProDaysSinceSubscribed: -1,
                                                           privacyProDaysUntilExpiry: -1,
<<<<<<< HEAD
                                                           dismissedMessageIds: []),
=======
                                                           privacyProPurchasePlatform: nil,
                                                           isPrivacyProSubscriptionActive: false,
                                                           isPrivacyProSubscriptionExpiring: false,
                                                           isPrivacyProSubscriptionExpired: false),
>>>>>>> 03f1a05c
                percentileStore: MockRemoteMessagePercentileStore(),
                surveyActionMapper: MockRemoteMessageSurveyActionMapper(),
                dismissedMessageIds: ["1"])

        let remoteConfig = RemoteConfigModel(messages: [
            mediumMessage(matchingRules: [1], exclusionRules: []),
            mediumMessage(id: "2", matchingRules: [1], exclusionRules: [])
        ], rules: [
            RemoteConfigRule(id: 1, targetPercentile: nil, attributes: [OSMatchingAttribute(value: AppVersion.shared.osVersion, fallback: nil)])
        ])

        XCTAssertEqual(matcher.evaluate(remoteConfig: remoteConfig), mediumMessage(id: "2", matchingRules: [1], exclusionRules: []))
    }

    func testWhenDeviceMatchesAnyRuleThenReturnFirstMatch() {
        let remoteConfig = RemoteConfigModel(messages: [
            mediumMessage(matchingRules: [1, 2], exclusionRules: [])
        ], rules: [
            RemoteConfigRule(id: 1, targetPercentile: nil, attributes: [LocaleMatchingAttribute(value: [Locale.current.identifier], fallback: nil)]),
            RemoteConfigRule(id: 2, targetPercentile: nil, attributes: [OSMatchingAttribute(min: "0", max: "100", fallback: nil)])
        ])

        XCTAssertEqual(matcher.evaluate(remoteConfig: remoteConfig), mediumMessage(matchingRules: [1, 2], exclusionRules: []))
    }

    func testWhenDeviceDoesNotMatchAnyRuleThenReturnNull() {
        let os = ProcessInfo().operatingSystemVersion
        matcher = RemoteMessagingConfigMatcher(
                appAttributeMatcher: AppAttributeMatcher(statisticsStore: MockStatisticsStore(), variantManager: MockVariantManager()),
                deviceAttributeMatcher: DeviceAttributeMatcher(osVersion: AppVersion.shared.osVersion, locale: "en-US"),
                userAttributeMatcher: UserAttributeMatcher(statisticsStore: MockStatisticsStore(),
                                                           variantManager: MockVariantManager(),
                                                           bookmarksCount: 0,
                                                           favoritesCount: 0,
                                                           appTheme: "light",
                                                           isWidgetInstalled: false,
                                                           daysSinceNetPEnabled: -1,
                                                           isPrivacyProEligibleUser: false,
                                                           isPrivacyProSubscriber: false,
                                                           privacyProDaysSinceSubscribed: -1,
                                                           privacyProDaysUntilExpiry: -1,
<<<<<<< HEAD
                                                           dismissedMessageIds: []),
=======
                                                           privacyProPurchasePlatform: nil,
                                                           isPrivacyProSubscriptionActive: false,
                                                           isPrivacyProSubscriptionExpiring: false,
                                                           isPrivacyProSubscriptionExpired: false),
>>>>>>> 03f1a05c
                percentileStore: MockRemoteMessagePercentileStore(),
                surveyActionMapper: MockRemoteMessageSurveyActionMapper(),
                dismissedMessageIds: [])

        let remoteConfig = RemoteConfigModel(messages: [
            mediumMessage(matchingRules: [1, 2], exclusionRules: []),
            mediumMessage(matchingRules: [1, 2], exclusionRules: [])
        ], rules: [
            RemoteConfigRule(id: 1, targetPercentile: nil, attributes: [
                OSMatchingAttribute(min: "0.0", max: String(os.majorVersion - 1), fallback: nil)
            ]),
            RemoteConfigRule(id: 2, targetPercentile: nil, attributes: [
                OSMatchingAttribute(min: "0.0", max: String(os.majorVersion - 1), fallback: nil)
            ])
        ])

        XCTAssertNil(matcher.evaluate(remoteConfig: remoteConfig))
    }

    func testWhenDeviceMatchesMessageRules_AndIsPartOfPercentile_ThenReturnMatch() {
        let percentileStore = MockRemoteMessagePercentileStore()
        percentileStore.defaultPercentage = 0.1

        matcher = RemoteMessagingConfigMatcher(
                appAttributeMatcher: AppAttributeMatcher(statisticsStore: MockStatisticsStore(), variantManager: MockVariantManager()),
                deviceAttributeMatcher: DeviceAttributeMatcher(osVersion: AppVersion.shared.osVersion, locale: "en-US"),
                userAttributeMatcher: UserAttributeMatcher(statisticsStore: MockStatisticsStore(),
                                                           variantManager: MockVariantManager(),
                                                           bookmarksCount: 0,
                                                           favoritesCount: 0,
                                                           appTheme: "light",
                                                           isWidgetInstalled: false,
                                                           daysSinceNetPEnabled: -1,
                                                           isPrivacyProEligibleUser: false,
                                                           isPrivacyProSubscriber: false,
                                                           privacyProDaysSinceSubscribed: -1,
                                                           privacyProDaysUntilExpiry: -1,
<<<<<<< HEAD
                                                           dismissedMessageIds: []),
=======
                                                           privacyProPurchasePlatform: nil,
                                                           isPrivacyProSubscriptionActive: false,
                                                           isPrivacyProSubscriptionExpiring: false,
                                                           isPrivacyProSubscriptionExpired: false),
>>>>>>> 03f1a05c
                percentileStore: percentileStore,
                surveyActionMapper: MockRemoteMessageSurveyActionMapper(),
                dismissedMessageIds: [])

        let remoteConfig = RemoteConfigModel(messages: [
            mediumMessage(matchingRules: [1], exclusionRules: [])
        ], rules: [
            RemoteConfigRule(
                id: 1,
                targetPercentile: RemoteConfigTargetPercentile(before: 0.3),
                attributes: [OSMatchingAttribute(value: AppVersion.shared.osVersion, fallback: nil)]
            )
        ])

        XCTAssertEqual(matcher.evaluate(remoteConfig: remoteConfig), mediumMessage(matchingRules: [1], exclusionRules: []))
    }

    func testWhenDeviceMatchesMessageRules_AndIsNotPartOfPercentile_ThenReturnNull() {
        let percentileStore = MockRemoteMessagePercentileStore()
        percentileStore.defaultPercentage = 0.5

        matcher = RemoteMessagingConfigMatcher(
                appAttributeMatcher: AppAttributeMatcher(statisticsStore: MockStatisticsStore(), variantManager: MockVariantManager()),
                deviceAttributeMatcher: DeviceAttributeMatcher(osVersion: AppVersion.shared.osVersion, locale: "en-US"),
                userAttributeMatcher: UserAttributeMatcher(statisticsStore: MockStatisticsStore(),
                                                           variantManager: MockVariantManager(),
                                                           bookmarksCount: 0,
                                                           favoritesCount: 0,
                                                           appTheme: "light",
                                                           isWidgetInstalled: false,
                                                           daysSinceNetPEnabled: -1,
                                                           isPrivacyProEligibleUser: false,
                                                           isPrivacyProSubscriber: false,
                                                           privacyProDaysSinceSubscribed: -1,
                                                           privacyProDaysUntilExpiry: -1,
<<<<<<< HEAD
                                                           dismissedMessageIds: []),
=======
                                                           privacyProPurchasePlatform: nil,
                                                           isPrivacyProSubscriptionActive: false,
                                                           isPrivacyProSubscriptionExpiring: false,
                                                           isPrivacyProSubscriptionExpired: false),
>>>>>>> 03f1a05c
                percentileStore: percentileStore,
                surveyActionMapper: MockRemoteMessageSurveyActionMapper(),
                dismissedMessageIds: [])

        let remoteConfig = RemoteConfigModel(messages: [
            mediumMessage(matchingRules: [1], exclusionRules: [])
        ], rules: [
            RemoteConfigRule(
                id: 1,
                targetPercentile: RemoteConfigTargetPercentile(before: 0.3),
                attributes: [OSMatchingAttribute(value: AppVersion.shared.osVersion, fallback: nil)]
            )
        ])

        XCTAssertNil(matcher.evaluate(remoteConfig: remoteConfig))
    }

    func testWhenDeviceExcludesMessageRules_AndIsPartOfPercentile_ThenReturnNull() {
        let percentileStore = MockRemoteMessagePercentileStore()
        percentileStore.defaultPercentage = 0.3

        matcher = RemoteMessagingConfigMatcher(
                appAttributeMatcher: AppAttributeMatcher(statisticsStore: MockStatisticsStore(), variantManager: MockVariantManager()),
                deviceAttributeMatcher: DeviceAttributeMatcher(osVersion: AppVersion.shared.osVersion, locale: "en-US"),
                userAttributeMatcher: UserAttributeMatcher(statisticsStore: MockStatisticsStore(),
                                                           variantManager: MockVariantManager(),
                                                           bookmarksCount: 0,
                                                           favoritesCount: 0,
                                                           appTheme: "light",
                                                           isWidgetInstalled: false,
                                                           daysSinceNetPEnabled: -1,
                                                           isPrivacyProEligibleUser: false,
                                                           isPrivacyProSubscriber: false,
                                                           privacyProDaysSinceSubscribed: -1,
                                                           privacyProDaysUntilExpiry: -1,
<<<<<<< HEAD
                                                           dismissedMessageIds: []),
=======
                                                           privacyProPurchasePlatform: nil,
                                                           isPrivacyProSubscriptionActive: false,
                                                           isPrivacyProSubscriptionExpiring: false,
                                                           isPrivacyProSubscriptionExpired: false),
>>>>>>> 03f1a05c
                percentileStore: percentileStore,
                surveyActionMapper: MockRemoteMessageSurveyActionMapper(),
                dismissedMessageIds: [])

        let remoteConfig = RemoteConfigModel(messages: [
            mediumMessage(matchingRules: [], exclusionRules: [1])
        ], rules: [
            RemoteConfigRule(
                id: 1,
                targetPercentile: RemoteConfigTargetPercentile(before: 0.5),
                attributes: [OSMatchingAttribute(value: AppVersion.shared.osVersion, fallback: nil)]
            )
        ])

        XCTAssertNil(matcher.evaluate(remoteConfig: remoteConfig))
    }

    func testWhenDeviceExcludesMessageRules_AndIsNotPartOfPercentile_ThenReturnMatch() {
        let percentileStore = MockRemoteMessagePercentileStore()
        percentileStore.defaultPercentage = 0.6

        matcher = RemoteMessagingConfigMatcher(
                appAttributeMatcher: AppAttributeMatcher(statisticsStore: MockStatisticsStore(), variantManager: MockVariantManager()),
                deviceAttributeMatcher: DeviceAttributeMatcher(osVersion: AppVersion.shared.osVersion, locale: "en-US"),
                userAttributeMatcher: UserAttributeMatcher(statisticsStore: MockStatisticsStore(),
                                                           variantManager: MockVariantManager(),
                                                           bookmarksCount: 0,
                                                           favoritesCount: 0,
                                                           appTheme: "light",
                                                           isWidgetInstalled: false,
                                                           daysSinceNetPEnabled: -1,
                                                           isPrivacyProEligibleUser: false,
                                                           isPrivacyProSubscriber: false,
                                                           privacyProDaysSinceSubscribed: -1,
                                                           privacyProDaysUntilExpiry: -1,
<<<<<<< HEAD
                                                           dismissedMessageIds: []),
=======
                                                           privacyProPurchasePlatform: nil,
                                                           isPrivacyProSubscriptionActive: false,
                                                           isPrivacyProSubscriptionExpiring: false,
                                                           isPrivacyProSubscriptionExpired: false),
>>>>>>> 03f1a05c
                percentileStore: percentileStore,
                surveyActionMapper: MockRemoteMessageSurveyActionMapper(),
                dismissedMessageIds: [])

        let remoteConfig = RemoteConfigModel(messages: [
            mediumMessage(matchingRules: [], exclusionRules: [1])
        ], rules: [
            RemoteConfigRule(
                id: 1,
                targetPercentile: RemoteConfigTargetPercentile(before: 0.5),
                attributes: [OSMatchingAttribute(value: AppVersion.shared.osVersion, fallback: nil)]
            )
        ])

        XCTAssertEqual(matcher.evaluate(remoteConfig: remoteConfig), mediumMessage(matchingRules: [], exclusionRules: [1]))
    }

    func testWhenUnknownRuleFailsThenReturnNull() {
        let remoteConfig = RemoteConfigModel(messages: [
            mediumMessage(matchingRules: [1], exclusionRules: []),
            mediumMessage(matchingRules: [1], exclusionRules: [])
        ], rules: [
            RemoteConfigRule(id: 1, targetPercentile: nil, attributes: [UnknownMatchingAttribute(fallback: false)])
        ])

        XCTAssertNil(matcher.evaluate(remoteConfig: remoteConfig))
    }

    func testWhenUnknownRuleMatchesThenReturnFirstMatch() {
        let remoteConfig = RemoteConfigModel(messages: [
            mediumMessage(matchingRules: [1], exclusionRules: []),
            mediumMessage(id: "2", matchingRules: [1], exclusionRules: [])
        ], rules: [
            RemoteConfigRule(id: 1, targetPercentile: nil, attributes: [UnknownMatchingAttribute(fallback: true)])
        ])

        XCTAssertEqual(matcher.evaluate(remoteConfig: remoteConfig), mediumMessage(matchingRules: [1], exclusionRules: []))
    }

    func mediumMessage(id: String = "1", matchingRules: [Int], exclusionRules: [Int]) -> RemoteMessageModel {
        return RemoteMessageModel(id: id,
                             content: .medium(titleText: "title", descriptionText: "description", placeholder: .announce),
                             matchingRules: matchingRules,
                             exclusionRules: exclusionRules
        )
    }

    func decodeAndMapJson(fileName: String) throws -> RemoteConfigModel {
        let validJson = data.fromJsonFile(fileName)
        let remoteMessagingConfig = try JSONDecoder().decode(RemoteMessageResponse.JsonRemoteMessagingConfig.self, from: validJson)
        let surveyMapper = MockRemoteMessageSurveyActionMapper()
        XCTAssertNotNil(remoteMessagingConfig)

        let config = JsonToRemoteConfigModelMapper.mapJson(remoteMessagingConfig: remoteMessagingConfig, surveyActionMapper: surveyMapper)
        XCTAssertNotNil(config)
        return config
    }
}<|MERGE_RESOLUTION|>--- conflicted
+++ resolved
@@ -48,14 +48,11 @@
                                                            isPrivacyProSubscriber: false,
                                                            privacyProDaysSinceSubscribed: -1,
                                                            privacyProDaysUntilExpiry: -1,
-<<<<<<< HEAD
-                                                           dismissedMessageIds: []),
-=======
-                                                           privacyProPurchasePlatform: nil,
-                                                           isPrivacyProSubscriptionActive: false,
-                                                           isPrivacyProSubscriptionExpiring: false,
-                                                           isPrivacyProSubscriptionExpired: false),
->>>>>>> 03f1a05c
+                                                           privacyProPurchasePlatform: nil,
+                                                           isPrivacyProSubscriptionActive: false,
+                                                           isPrivacyProSubscriptionExpiring: false,
+                                                           isPrivacyProSubscriptionExpired: false),
+                                                           dismissedMessageIds: []),
                 percentileStore: MockRemoteMessagePercentileStore(),
                 surveyActionMapper: MockRemoteMessageSurveyActionMapper(),
                 dismissedMessageIds: []
@@ -144,14 +141,11 @@
                                                            isPrivacyProSubscriber: false,
                                                            privacyProDaysSinceSubscribed: -1,
                                                            privacyProDaysUntilExpiry: -1,
-<<<<<<< HEAD
-                                                           dismissedMessageIds: []),
-=======
-                                                           privacyProPurchasePlatform: nil,
-                                                           isPrivacyProSubscriptionActive: false,
-                                                           isPrivacyProSubscriptionExpiring: false,
-                                                           isPrivacyProSubscriptionExpired: false),
->>>>>>> 03f1a05c
+                                                           privacyProPurchasePlatform: nil,
+                                                           isPrivacyProSubscriptionActive: false,
+                                                           isPrivacyProSubscriptionExpiring: false,
+                                                           isPrivacyProSubscriptionExpired: false),
+                                                           dismissedMessageIds: []),
                 percentileStore: MockRemoteMessagePercentileStore(),
                 surveyActionMapper: MockRemoteMessageSurveyActionMapper(),
                 dismissedMessageIds: [])
@@ -250,14 +244,11 @@
                                                            isPrivacyProSubscriber: false,
                                                            privacyProDaysSinceSubscribed: -1,
                                                            privacyProDaysUntilExpiry: -1,
-<<<<<<< HEAD
-                                                           dismissedMessageIds: []),
-=======
-                                                           privacyProPurchasePlatform: nil,
-                                                           isPrivacyProSubscriptionActive: false,
-                                                           isPrivacyProSubscriptionExpiring: false,
-                                                           isPrivacyProSubscriptionExpired: false),
->>>>>>> 03f1a05c
+                                                           privacyProPurchasePlatform: nil,
+                                                           isPrivacyProSubscriptionActive: false,
+                                                           isPrivacyProSubscriptionExpiring: false,
+                                                           isPrivacyProSubscriptionExpired: false),
+                                                           dismissedMessageIds: []),
                 percentileStore: MockRemoteMessagePercentileStore(),
                 surveyActionMapper: MockRemoteMessageSurveyActionMapper(),
                 dismissedMessageIds: ["1"])
@@ -299,14 +290,11 @@
                                                            isPrivacyProSubscriber: false,
                                                            privacyProDaysSinceSubscribed: -1,
                                                            privacyProDaysUntilExpiry: -1,
-<<<<<<< HEAD
-                                                           dismissedMessageIds: []),
-=======
-                                                           privacyProPurchasePlatform: nil,
-                                                           isPrivacyProSubscriptionActive: false,
-                                                           isPrivacyProSubscriptionExpiring: false,
-                                                           isPrivacyProSubscriptionExpired: false),
->>>>>>> 03f1a05c
+                                                           privacyProPurchasePlatform: nil,
+                                                           isPrivacyProSubscriptionActive: false,
+                                                           isPrivacyProSubscriptionExpiring: false,
+                                                           isPrivacyProSubscriptionExpired: false),
+                                                           dismissedMessageIds: []),
                 percentileStore: MockRemoteMessagePercentileStore(),
                 surveyActionMapper: MockRemoteMessageSurveyActionMapper(),
                 dismissedMessageIds: [])
@@ -344,14 +332,11 @@
                                                            isPrivacyProSubscriber: false,
                                                            privacyProDaysSinceSubscribed: -1,
                                                            privacyProDaysUntilExpiry: -1,
-<<<<<<< HEAD
-                                                           dismissedMessageIds: []),
-=======
-                                                           privacyProPurchasePlatform: nil,
-                                                           isPrivacyProSubscriptionActive: false,
-                                                           isPrivacyProSubscriptionExpiring: false,
-                                                           isPrivacyProSubscriptionExpired: false),
->>>>>>> 03f1a05c
+                                                           privacyProPurchasePlatform: nil,
+                                                           isPrivacyProSubscriptionActive: false,
+                                                           isPrivacyProSubscriptionExpiring: false,
+                                                           isPrivacyProSubscriptionExpired: false),
+                                                           dismissedMessageIds: []),
                 percentileStore: percentileStore,
                 surveyActionMapper: MockRemoteMessageSurveyActionMapper(),
                 dismissedMessageIds: [])
@@ -387,14 +372,11 @@
                                                            isPrivacyProSubscriber: false,
                                                            privacyProDaysSinceSubscribed: -1,
                                                            privacyProDaysUntilExpiry: -1,
-<<<<<<< HEAD
-                                                           dismissedMessageIds: []),
-=======
-                                                           privacyProPurchasePlatform: nil,
-                                                           isPrivacyProSubscriptionActive: false,
-                                                           isPrivacyProSubscriptionExpiring: false,
-                                                           isPrivacyProSubscriptionExpired: false),
->>>>>>> 03f1a05c
+                                                           privacyProPurchasePlatform: nil,
+                                                           isPrivacyProSubscriptionActive: false,
+                                                           isPrivacyProSubscriptionExpiring: false,
+                                                           isPrivacyProSubscriptionExpired: false),
+                                                           dismissedMessageIds: []),
                 percentileStore: percentileStore,
                 surveyActionMapper: MockRemoteMessageSurveyActionMapper(),
                 dismissedMessageIds: [])
@@ -430,14 +412,11 @@
                                                            isPrivacyProSubscriber: false,
                                                            privacyProDaysSinceSubscribed: -1,
                                                            privacyProDaysUntilExpiry: -1,
-<<<<<<< HEAD
-                                                           dismissedMessageIds: []),
-=======
-                                                           privacyProPurchasePlatform: nil,
-                                                           isPrivacyProSubscriptionActive: false,
-                                                           isPrivacyProSubscriptionExpiring: false,
-                                                           isPrivacyProSubscriptionExpired: false),
->>>>>>> 03f1a05c
+                                                           privacyProPurchasePlatform: nil,
+                                                           isPrivacyProSubscriptionActive: false,
+                                                           isPrivacyProSubscriptionExpiring: false,
+                                                           isPrivacyProSubscriptionExpired: false),
+                                                           dismissedMessageIds: []),
                 percentileStore: percentileStore,
                 surveyActionMapper: MockRemoteMessageSurveyActionMapper(),
                 dismissedMessageIds: [])
@@ -473,14 +452,11 @@
                                                            isPrivacyProSubscriber: false,
                                                            privacyProDaysSinceSubscribed: -1,
                                                            privacyProDaysUntilExpiry: -1,
-<<<<<<< HEAD
-                                                           dismissedMessageIds: []),
-=======
-                                                           privacyProPurchasePlatform: nil,
-                                                           isPrivacyProSubscriptionActive: false,
-                                                           isPrivacyProSubscriptionExpiring: false,
-                                                           isPrivacyProSubscriptionExpired: false),
->>>>>>> 03f1a05c
+                                                           privacyProPurchasePlatform: nil,
+                                                           isPrivacyProSubscriptionActive: false,
+                                                           isPrivacyProSubscriptionExpiring: false,
+                                                           isPrivacyProSubscriptionExpired: false),
+                                                           dismissedMessageIds: []),
                 percentileStore: percentileStore,
                 surveyActionMapper: MockRemoteMessageSurveyActionMapper(),
                 dismissedMessageIds: [])
