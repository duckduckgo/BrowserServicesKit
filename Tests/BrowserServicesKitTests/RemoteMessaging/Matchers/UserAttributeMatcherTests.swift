//
//  UserAttributeMatcherTests.swift
//
//  Copyright © 2022 DuckDuckGo. All rights reserved.
//
//  Licensed under the Apache License, Version 2.0 (the "License");
//  you may not use this file except in compliance with the License.
//  You may obtain a copy of the License at
//
//  http://www.apache.org/licenses/LICENSE-2.0
//
//  Unless required by applicable law or agreed to in writing, software
//  distributed under the License is distributed on an "AS IS" BASIS,
//  WITHOUT WARRANTIES OR CONDITIONS OF ANY KIND, either express or implied.
//  See the License for the specific language governing permissions and
//  limitations under the License.
//

import XCTest
import Foundation
@testable import BrowserServicesKit
@testable import RemoteMessaging

class UserAttributeMatcherTests: XCTestCase {

    var userAttributeMatcher: UserAttributeMatcher!
    var dateYesterday: Date!

    override func setUpWithError() throws {
        let now = Calendar.current.dateComponents(in: .current, from: Date())
        let yesterday = DateComponents(year: now.year, month: now.month, day: now.day! - 1)
        let dateYesterday = Calendar.current.date(from: yesterday)!

        let mockStatisticsStore = MockStatisticsStore()
        mockStatisticsStore.atb = "v105-2"
        mockStatisticsStore.appRetentionAtb = "v105-44"
        mockStatisticsStore.searchRetentionAtb = "v105-88"
        mockStatisticsStore.installDate = dateYesterday

        let manager = MockVariantManager(isSupportedReturns: true,
                                         currentVariant: MockVariant(name: "zo", weight: 44, isIncluded: { return true }, features: [.dummy]))
        let emailManagerStorage = MockEmailManagerStorage()

        // EmailEnabledMatchingAttribute isSignedIn = true
        emailManagerStorage.mockUsername = "username"
        emailManagerStorage.mockToken = "token"

        let emailManager = EmailManager(storage: emailManagerStorage)
        userAttributeMatcher = UserAttributeMatcher(statisticsStore: mockStatisticsStore,
                                                    variantManager: manager,
                                                    emailManager: emailManager,
                                                    bookmarksCount: 44,
                                                    favoritesCount: 88,
                                                    appTheme: "default",
                                                    isWidgetInstalled: true,
<<<<<<< HEAD
                                                    daysSinceNetPEnabled: 3)
=======
                                                    daysSinceNetPEnabled: 3,
                                                    isPrivacyProEligibleUser: true,
                                                    isPrivacyProSubscriber: true)
>>>>>>> 7c235d29
    }

    override func tearDownWithError() throws {
        try super.tearDownWithError()

        userAttributeMatcher = nil
    }

    // MARK: - AppTheme

    func testWhenAppThemeMatchesThenReturnMatch() throws {
        XCTAssertEqual(userAttributeMatcher.evaluate(matchingAttribute: AppThemeMatchingAttribute(value: "default", fallback: nil)),
                       .match)
    }

    func testWhenAppThemeDoesNotMatchThenReturnFail() throws {
        XCTAssertEqual(userAttributeMatcher.evaluate(matchingAttribute: AppThemeMatchingAttribute(value: "light", fallback: nil)),
                       .fail)
    }

    // MARK: - Bookmarks

    func testWhenBookmarksMatchesThenReturnMatch() throws {
        XCTAssertEqual(userAttributeMatcher.evaluate(matchingAttribute: BookmarksMatchingAttribute(value: 44, fallback: nil)),
                       .match)
    }

    func testWhenBookmarksDoesNotMatchThenReturnFail() throws {
        XCTAssertEqual(userAttributeMatcher.evaluate(matchingAttribute: BookmarksMatchingAttribute(value: 22, fallback: nil)),
                       .fail)
    }

    func testWhenBookmarksEqualOrLowerThanMaxThenReturnMatch() throws {
        XCTAssertEqual(userAttributeMatcher.evaluate(matchingAttribute: BookmarksMatchingAttribute(max: 44, fallback: nil)),
                       .match)
    }

    func testWhenBookmarksGreaterThanMaxThenReturnFail() throws {
        XCTAssertEqual(userAttributeMatcher.evaluate(matchingAttribute: BookmarksMatchingAttribute(max: 40, fallback: nil)),
                       .fail)
    }

    func testWhenBookmarksLowerThanMinThenReturnFail() throws {
        XCTAssertEqual(userAttributeMatcher.evaluate(matchingAttribute: BookmarksMatchingAttribute(min: 88, fallback: nil)),
                       .fail)
    }

    func testWhenBookmarksInRangeThenReturnMatch() throws {
        XCTAssertEqual(userAttributeMatcher.evaluate(matchingAttribute: BookmarksMatchingAttribute(min: 40, max: 48, fallback: nil)),
                       .match)
    }

    func testWhenBookmarksNotInRangeThenReturnFail() throws {
        XCTAssertEqual(userAttributeMatcher.evaluate(matchingAttribute: BookmarksMatchingAttribute(min: 47, max: 48, fallback: nil)),
                       .fail)
    }

    // MARK: - Favorites

    func testWhenFavoritesMatchesThenReturnMatch() throws {
        XCTAssertEqual(userAttributeMatcher.evaluate(matchingAttribute: FavoritesMatchingAttribute(value: 88, fallback: nil)),
                       .match)
    }

    func testWhenFavoritesDoesNotMatchThenReturnFail() throws {
        XCTAssertEqual(userAttributeMatcher.evaluate(matchingAttribute: FavoritesMatchingAttribute(value: 22, fallback: nil)),
                       .fail)
    }

    func testWhenFavoritesEqualOrLowerThanMaxThenReturnMatch() throws {
        XCTAssertEqual(userAttributeMatcher.evaluate(matchingAttribute: FavoritesMatchingAttribute(max: 88, fallback: nil)),
                       .match)
    }

    func testWhenFavoritesGreaterThanMaxThenReturnFail() throws {
        XCTAssertEqual(userAttributeMatcher.evaluate(matchingAttribute: FavoritesMatchingAttribute(max: 40, fallback: nil)),
                       .fail)
    }

    func testWhenFavoritesLowerThanMinThenReturnFail() throws {
        XCTAssertEqual(userAttributeMatcher.evaluate(matchingAttribute: FavoritesMatchingAttribute(min: 100, fallback: nil)),
                       .fail)
    }

    func testWhenFavoritesInRangeThenReturnMatch() throws {
        XCTAssertEqual(userAttributeMatcher.evaluate(matchingAttribute: FavoritesMatchingAttribute(min: 40, max: 98, fallback: nil)),
                       .match)
    }

    func testWhenFavoritesNotInRangeThenReturnFail() throws {
        XCTAssertEqual(userAttributeMatcher.evaluate(matchingAttribute: FavoritesMatchingAttribute(min: 89, max: 98, fallback: nil)),
                       .fail)
    }

    // MARK: - DaysSinceInstalled

    func testWhenDaysSinceInstalledEqualOrLowerThanMaxThenReturnMatch() throws {
        XCTAssertEqual(userAttributeMatcher.evaluate(matchingAttribute: DaysSinceInstalledMatchingAttribute(max: 1, fallback: nil)),
                       .match)
    }

    func testWhenDaysSinceInstalledGreaterThanMaxThenReturnFail() throws {
        XCTAssertEqual(userAttributeMatcher.evaluate(matchingAttribute: DaysSinceInstalledMatchingAttribute(max: 0, fallback: nil)),
                       .fail)
    }

    func testWhenDaysSinceInstalledEqualOrGreaterThanMinThenReturnMatch() throws {
        XCTAssertEqual(userAttributeMatcher.evaluate(matchingAttribute: DaysSinceInstalledMatchingAttribute(min: 1, fallback: nil)),
                       .match)
    }

    func testWhenDaysSinceInstalledLowerThanMinThenReturnFail() throws {
        XCTAssertEqual(userAttributeMatcher.evaluate(matchingAttribute: DaysSinceInstalledMatchingAttribute(min: 2, fallback: nil)),
                       .fail)
    }

    func testWhenDaysSinceInstalledInRangeThenReturnMatch() throws {
        XCTAssertEqual(userAttributeMatcher.evaluate(matchingAttribute: DaysSinceInstalledMatchingAttribute(min: 0, max: 1, fallback: nil)),
                       .match)
    }

    func testWhenDaysSinceInstalledNotInRangeThenReturnFail() throws {
        XCTAssertEqual(userAttributeMatcher.evaluate(matchingAttribute: DaysSinceInstalledMatchingAttribute(min: 2, max: 44, fallback: nil)),
                       .fail)
    }

    // MARK: - EmailEnabled

    func testWhenEmailEnabledMatchesThenReturnMatch() throws {
        XCTAssertEqual(userAttributeMatcher.evaluate(matchingAttribute: EmailEnabledMatchingAttribute(value: true, fallback: nil)),
                       .match)
    }

    func testWhenEmailEnabledDoesNotMatchThenReturnFail() throws {
        XCTAssertEqual(userAttributeMatcher.evaluate(matchingAttribute: EmailEnabledMatchingAttribute(value: false, fallback: nil)),
                       .fail)
    }

    // MARK: - WidgetAdded

    func testWhenWidgetAddedMatchesThenReturnMatch() throws {
        XCTAssertEqual(userAttributeMatcher.evaluate(matchingAttribute: WidgetAddedMatchingAttribute(value: true, fallback: nil)),
                       .match)
    }

    func testWhenWidgetAddedDoesNotMatchThenReturnFail() throws {
        XCTAssertEqual(userAttributeMatcher.evaluate(matchingAttribute: WidgetAddedMatchingAttribute(value: false, fallback: nil)),
                       .fail)
    }

    // MARK: - Privacy Pro

    func testWhenDaysSinceNetPEnabledMatchesThenReturnMatch() throws {
        XCTAssertEqual(userAttributeMatcher.evaluate(matchingAttribute: DaysSinceNetPEnabledMatchingAttribute(min: 1, fallback: nil)),
<<<<<<< HEAD
=======
                       .match)
    }

    func testWhenDaysSinceNetPEnabledDoesNotMatchThenReturnFail() throws {
        XCTAssertEqual(userAttributeMatcher.evaluate(matchingAttribute: DaysSinceNetPEnabledMatchingAttribute(min: 7, fallback: nil)),
                       .fail)
    }

    func testWhenIsPrivacyProEligibleUserMatchesThenReturnMatch() throws {
        XCTAssertEqual(userAttributeMatcher.evaluate(matchingAttribute: IsPrivacyProEligibleUserMatchingAttribute(value: true, fallback: nil)),
>>>>>>> 7c235d29
                       .match)
    }

    func testWhenIsPrivacyProEligibleUserDoesNotMatchThenReturnFail() throws {
        XCTAssertEqual(userAttributeMatcher.evaluate(matchingAttribute: IsPrivacyProEligibleUserMatchingAttribute(value: false, fallback: nil)),
                       .fail)
    }

    func testWhenIsPrivacyProSubscriberMatchesThenReturnMatch() throws {
        XCTAssertEqual(userAttributeMatcher.evaluate(matchingAttribute: IsPrivacyProSubscriberUserMatchingAttribute(value: true, fallback: nil)),
                       .match)
    }

    func testWhenIsPrivacyProSubscriberDoesNotMatchThenReturnFail() throws {
        XCTAssertEqual(userAttributeMatcher.evaluate(matchingAttribute: IsPrivacyProSubscriberUserMatchingAttribute(value: false, fallback: nil)),
                       .fail)
    }

}<|MERGE_RESOLUTION|>--- conflicted
+++ resolved
@@ -53,13 +53,9 @@
                                                     favoritesCount: 88,
                                                     appTheme: "default",
                                                     isWidgetInstalled: true,
-<<<<<<< HEAD
-                                                    daysSinceNetPEnabled: 3)
-=======
                                                     daysSinceNetPEnabled: 3,
                                                     isPrivacyProEligibleUser: true,
                                                     isPrivacyProSubscriber: true)
->>>>>>> 7c235d29
     }
 
     override func tearDownWithError() throws {
@@ -214,8 +210,6 @@
 
     func testWhenDaysSinceNetPEnabledMatchesThenReturnMatch() throws {
         XCTAssertEqual(userAttributeMatcher.evaluate(matchingAttribute: DaysSinceNetPEnabledMatchingAttribute(min: 1, fallback: nil)),
-<<<<<<< HEAD
-=======
                        .match)
     }
 
@@ -226,7 +220,6 @@
 
     func testWhenIsPrivacyProEligibleUserMatchesThenReturnMatch() throws {
         XCTAssertEqual(userAttributeMatcher.evaluate(matchingAttribute: IsPrivacyProEligibleUserMatchingAttribute(value: true, fallback: nil)),
->>>>>>> 7c235d29
                        .match)
     }
 
