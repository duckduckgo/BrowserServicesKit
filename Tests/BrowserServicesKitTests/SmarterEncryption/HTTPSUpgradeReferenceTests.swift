//
//  HTTPSUpgradeReferenceTests.swift
//
//  Copyright © 2022 DuckDuckGo. All rights reserved.
//
//  Licensed under the Apache License, Version 2.0 (the "License");
//  you may not use this file except in compliance with the License.
//  You may obtain a copy of the License at
//
//  http://www.apache.org/licenses/LICENSE-2.0
//
//  Unless required by applicable law or agreed to in writing, software
//  distributed under the License is distributed on an "AS IS" BASIS,
//  WITHOUT WARRANTIES OR CONDITIONS OF ANY KIND, either express or implied.
//  See the License for the specific language governing permissions and
//  limitations under the License.
//

import Foundation
import Macros
import os.log
<<<<<<< HEAD
import Common
@testable import BrowserServicesKit
=======
import XCTest

>>>>>>> a32ff408
@testable import BloomFilterWrapper
@testable import BrowserServicesKit

private struct HTTPSUpgradesRefTests: Decodable {
    struct HTTPSUpgradesTests: Decodable {
        let name: String
        let desc: String
        let tests: [HTTPSUpgradesTest]
    }

    struct HTTPSUpgradesTest: Decodable {
        let name: String
        let siteURL: String
        let requestURL: String
        let requestType: String
        let expectURL: String
        let exceptPlatforms: [String]

        var shouldSkip: Bool { exceptPlatforms.contains("ios-browser") }
    }

    let navigations: HTTPSUpgradesTests
    let subrequests: HTTPSUpgradesTests
}

final class HTTPSUpgradeReferenceTests: XCTestCase {

    private enum Resource {
        static let config = "Resources/privacy-reference-tests/https-upgrades/config_reference.json"
        static let tests = "Resources/privacy-reference-tests/https-upgrades/tests.json"
        static let allowList = "Resources/privacy-reference-tests/https-upgrades/https_allowlist_reference.json"
        static let bloomFilterSpec = "Resources/privacy-reference-tests/https-upgrades/https_bloomfilter_spec_reference.json"
        static let bloomFilter = "Resources/privacy-reference-tests/https-upgrades/https_bloomfilter_reference"
    }

    private static let data = JsonTestDataLoader()

    private static let config = data.fromJsonFile(Resource.config)
    private static let emptyConfig =
    """
    {
        "features": {
            "https": {
                "state": "enabled"
            }
        }
    }
    """.data(using: .utf8)!

    private func makePrivacyManager(config: Data? = config, unprotectedDomains: [String] = []) -> PrivacyConfigurationManager {
        let embeddedDataProvider = MockEmbeddedDataProvider(data: config ?? Self.emptyConfig,
                                                            etag: "embedded")
        let localProtection = MockDomainsProtectionStore()
        localProtection.unprotectedDomains = Set(unprotectedDomains)

        return PrivacyConfigurationManager(fetchedETag: nil,
                                           fetchedData: nil,
                                           embeddedDataProvider: embeddedDataProvider,
                                           localProtection: localProtection,
                                           internalUserDecider: DefaultInternalUserDecider())
    }

    private lazy var httpsUpgradesTestSuite: HTTPSUpgradesRefTests = {
        let tests = Self.data.fromJsonFile(Resource.tests)
        return try! JSONDecoder().decode(HTTPSUpgradesRefTests.self, from: tests)
    }()

    private lazy var excludedDomains: [String] = {
        let allowListData = Self.data.fromJsonFile(Resource.allowList)
        return try! HTTPSUpgradeParser.convertExcludedDomainsData(allowListData)
    }()

    private lazy var bloomFilterSpecification: HTTPSBloomFilterSpecification = {
        let data = Self.data.fromJsonFile(Resource.bloomFilterSpec)
        return try! HTTPSUpgradeParser.convertBloomFilterSpecification(fromJSONData: data)
    }()

    private lazy var bloomFilter: BloomFilterWrapper? = {
        let path = Bundle.module.path(forResource: Resource.bloomFilter, ofType: "bin")!
        return BloomFilterWrapper(fromPath: path,
                                  withBitCount: Int32(bloomFilterSpecification.bitCount),
                                  andTotalItems: Int32(bloomFilterSpecification.totalEntries))
    }()

    private lazy var mockStore: HTTPSUpgradeStore = {
        HTTPSUpgradeStoreMock(bloomFilter: bloomFilter, bloomFilterSpecification: bloomFilterSpecification, excludedDomains: excludedDomains)
    }()

    func testHTTPSUpgradesNavigations() async {
        let tests = httpsUpgradesTestSuite.navigations.tests
        let httpsUpgrade = HTTPSUpgrade(store: mockStore, privacyManager: makePrivacyManager())
        await httpsUpgrade.loadData()

        for test in tests {
            os_log("TEST: %s", test.name)

            guard !test.shouldSkip else {
                os_log("SKIPPING TEST: \(test.name)")
                return
            }

            guard let url = URL(string: test.requestURL) else {
                XCTFail("BROKEN INPUT: \(Resource.tests)")
                return
            }

            var resultURL = url
            let result = await httpsUpgrade.upgrade(url: url)
            if case let .success(upgradedURL) = result {
                resultURL = upgradedURL
            }
            XCTAssertEqual(resultURL.absoluteString, test.expectURL, "FAILED: \(test.name)")
        }
    }

    func testLocalUnprotectedDomainShouldNotUpgradeToHTTPS() async {
        let httpsUpgrade = HTTPSUpgrade(store: mockStore, privacyManager: makePrivacyManager(config: nil, unprotectedDomains: ["secure.thirdtest.com"]))
        await httpsUpgrade.loadData()

        let url = #URL("http://secure.thirdtest.com")

        var resultURL = url
        let result = await httpsUpgrade.upgrade(url: url)
        if case let .success(upgradedURL) = result {
            resultURL = upgradedURL
        }

        XCTAssertEqual(resultURL.absoluteString, url.absoluteString, "FAILED: \(resultURL)")
    }

    func testLocalUnprotectedDomainShouldUpgradeSubdomainToHTTPS() async {
        let httpsUpgrade = HTTPSUpgrade(store: mockStore, privacyManager: makePrivacyManager(config: nil, unprotectedDomains: ["thirdtest.com"]))
        await httpsUpgrade.loadData()

        let url = #URL("http://secure.thirdtest.com")

        var resultURL = url
        let result = await httpsUpgrade.upgrade(url: url)
        if case let .success(upgradedURL) = result {
            resultURL = upgradedURL
        }

        XCTAssertEqual(resultURL.absoluteString, url.toHttps()?.absoluteString, "FAILED: \(resultURL)")
    }

}<|MERGE_RESOLUTION|>--- conflicted
+++ resolved
@@ -19,13 +19,10 @@
 import Foundation
 import Macros
 import os.log
-<<<<<<< HEAD
 import Common
 @testable import BrowserServicesKit
-=======
 import XCTest
 
->>>>>>> a32ff408
 @testable import BloomFilterWrapper
 @testable import BrowserServicesKit
 
