//
//  SecureVaultManagerTests.swift
//
//  Copyright © 2022 DuckDuckGo. All rights reserved.
//
//  Licensed under the Apache License, Version 2.0 (the "License");
//  you may not use this file except in compliance with the License.
//  You may obtain a copy of the License at
//
//  http://www.apache.org/licenses/LICENSE-2.0
//
//  Unless required by applicable law or agreed to in writing, software
//  distributed under the License is distributed on an "AS IS" BASIS,
//  WITHOUT WARRANTIES OR CONDITIONS OF ANY KIND, either express or implied.
//  See the License for the specific language governing permissions and
//  limitations under the License.
//

import XCTest
import UserScript
@testable import BrowserServicesKit

class SecureVaultManagerTests: XCTestCase {
    
    private var mockCryptoProvider = NoOpCryptoProvider()
    private var mockDatabaseProvider = MockDatabaseProvider()
    private var mockKeystoreProvider = MockKeystoreProvider()
    
    private let mockAutofillUserScript: AutofillUserScript = {
        let embeddedConfig =
        """
        {
            "features": {
                "autofill": {
                    "status": "enabled",
                    "exceptions": []
                }
            },
            "unprotectedTemporary": []
        }
        """.data(using: .utf8)!
        let privacyConfig = AutofillTestHelper.preparePrivacyConfig(embeddedConfig: embeddedConfig)
        let properties = ContentScopeProperties(gpcEnabled: false, sessionKey: "1234", featureToggles: ContentScopeFeatureToggles.allTogglesOn)
        let sourceProvider = DefaultAutofillSourceProvider(privacyConfigurationManager: privacyConfig,
                                                           properties: properties)
        return AutofillUserScript(scriptSourceProvider: sourceProvider, encrypter: MockEncrypter(), hostProvider: SecurityOriginHostProvider())
    }()
    
    private var testVault: SecureVault!
    private var secureVaultManagerDelegate: MockSecureVaultManagerDelegate!
    private var manager: SecureVaultManager!

    override func setUp() {
        super.setUp()

        mockKeystoreProvider._generatedPassword = "generated".data(using: .utf8)
        mockKeystoreProvider._encryptedL2Key = "encryptedL2Key".data(using: .utf8)

        let providers = SecureVaultProviders(crypto: mockCryptoProvider, database: mockDatabaseProvider, keystore: mockKeystoreProvider)
        
        self.testVault = DefaultSecureVault(authExpiry: 30, providers: providers)
        self.secureVaultManagerDelegate = MockSecureVaultManagerDelegate()
        self.manager = SecureVaultManager(vault: self.testVault)
        self.manager.delegate = secureVaultManagerDelegate
    }
    
    func testWhenGettingExistingEntries_AndNoAutofillDataWasProvided_AndNoEntriesExist_ThenReturnValueIsNil() throws {
        let autofillData = AutofillUserScript.DetectedAutofillData(identity: nil, credentials: nil, creditCard: nil)
        let entries = try manager.existingEntries(for: "domain.com", autofillData: autofillData, automaticallySavedCredentials: false, generatedPassword: false)
        
        XCTAssertNil(entries.credentials)
        XCTAssertNil(entries.identity)
        XCTAssertNil(entries.creditCard)
    }
    
    func testWhenGettingExistingEntries_AndAutofillCreditCardWasProvided_AndNoMatchingCreditCardExists_ThenReturnValueIncludesCard() throws {
        let card = paymentMethod(cardNumber: "5555555555555557", cardholderName: "Name", cvv: "123", month: 1, year: 2022)

        let autofillData = AutofillUserScript.DetectedAutofillData(identity: nil, credentials: nil, creditCard: card)
        let entries = try manager.existingEntries(for: "domain.com", autofillData: autofillData, automaticallySavedCredentials: false, generatedPassword: false)
        
        XCTAssertNil(entries.credentials)
        XCTAssertNil(entries.identity)
        XCTAssertNotNil(entries.creditCard)
        XCTAssertTrue(entries.creditCard!.hasAutofillEquality(comparedTo: card))
    }
    
    func testWhenGettingExistingEntries_AndAutofillCreditCardWasProvided_AndMatchingCreditCardExists_ThenReturnValueIsNil() throws {
        let card = paymentMethod(id: 1, cardNumber: "5555555555555557", cardholderName: "Name", cvv: "123", month: 1, year: 2022)
        try self.testVault.storeCreditCard(card)

        let autofillData = AutofillUserScript.DetectedAutofillData(identity: nil, credentials: nil, creditCard: card)
        let entries = try manager.existingEntries(for: "domain.com", autofillData: autofillData, automaticallySavedCredentials: false, generatedPassword: false)
        
        XCTAssertNil(entries.credentials)
        XCTAssertNil(entries.identity)
        XCTAssertNil(entries.creditCard)
    }
    
    func testWhenGettingExistingEntries_AndAutofillIdentityWasProvided_AndNoMatchingIdentityExists_ThenReturnValueIncludesIdentity() throws {
        let identity = identity(name: ("First", "Middle", "Last"), addressStreet: "Address Street")
        
        let autofillData = AutofillUserScript.DetectedAutofillData(identity: identity, credentials: nil, creditCard: nil)
        let entries = try manager.existingEntries(for: "domain.com", autofillData: autofillData, automaticallySavedCredentials: false, generatedPassword: false)
        
        XCTAssertNil(entries.credentials)
        XCTAssertNil(entries.creditCard)
        XCTAssertNotNil(entries.identity)
        XCTAssertTrue(entries.identity!.hasAutofillEquality(comparedTo: identity))
    }
    
    func testWhenGettingExistingEntries_AndAutofillIdentityWasProvided_AndMatchingIdentityExists_ThenReturnValueIsNil() throws {
        let identity = identity(id: 1, name: ("First", "Middle", "Last"), addressStreet: "Address Street")
        try self.testVault.storeIdentity(identity)

        let autofillData = AutofillUserScript.DetectedAutofillData(identity: identity, credentials: nil, creditCard: nil)
        let entries = try manager.existingEntries(for: "domain.com", autofillData: autofillData, automaticallySavedCredentials: false, generatedPassword: false)
        
        XCTAssertNil(entries.credentials)
        XCTAssertNil(entries.identity)
        XCTAssertNil(entries.creditCard)
    }
    
    // MARK: - AutofillSecureVaultDelegate Tests
    
    func testWhenRequestingToStoreCredentials_AndCredentialsDoNotExist_ThenTheDelegateIsPromptedToStoreAutofillData() {
        let incomingCredentials = AutofillUserScript.IncomingCredentials(username: "username", password: "password", autogenerated: false)
        let autofillData = AutofillUserScript.DetectedAutofillData(identity: nil, credentials: incomingCredentials, creditCard: nil)
        
        XCTAssertNil(secureVaultManagerDelegate.promptedAutofillData)
        manager.autofillUserScript(mockAutofillUserScript, didRequestStoreDataForDomain: "domain.com", data: autofillData)
        XCTAssertNotNil(secureVaultManagerDelegate.promptedAutofillData)
        XCTAssertEqual(incomingCredentials, autofillData.credentials)
    }
    
    func testWhenRequestingToStoreCredentials_AndCredentialsAreGenerated_AndNoCredentialsAlreadyExist_ThenTheDelegateIsPromptedToStoreAutofillData() throws {
        let incomingCredentials = AutofillUserScript.IncomingCredentials(username: nil, password: "password", autogenerated: true)
        let autofillData = AutofillUserScript.DetectedAutofillData(identity: nil, credentials: incomingCredentials, creditCard: nil)
        
        XCTAssertNil(secureVaultManagerDelegate.promptedAutofillData)
        manager.autofillUserScript(mockAutofillUserScript, didRequestStoreDataForDomain: "domain.com", data: autofillData)
        XCTAssertNotNil(secureVaultManagerDelegate.promptedAutofillData)
        
        XCTAssertEqual(secureVaultManagerDelegate.promptedAutofillData?.credentials?.account.username, "")
        XCTAssertEqual(secureVaultManagerDelegate.promptedAutofillData?.credentials?.account.domain, "domain.com")
        XCTAssertEqual(secureVaultManagerDelegate.promptedAutofillData?.credentials?.password, "password".data(using: .utf8)!)
    }
    
    func testWhenRequestingToStoreCredentials_AndCredentialsAreAutoGenerated_AndCredentialsAlreadyExist_ThenPromptedAutofillDataIsEmpty() throws {
        let domain = "domain.com"
        let account = SecureVaultModels.WebsiteAccount(id: "1", title: nil, username: "", domain: domain, created: Date(), lastUpdated: Date())
        self.mockDatabaseProvider._accounts = [account]
        let credentials = SecureVaultModels.WebsiteCredentials(account: account, password: "password".data(using: .utf8)!)
        try self.testVault.storeWebsiteCredentials(credentials)

        let incomingCredentials = AutofillUserScript.IncomingCredentials(username: "", password: "password", autogenerated: true)
        let autofillData = AutofillUserScript.DetectedAutofillData(identity: nil, credentials: incomingCredentials, creditCard: nil)
        
        XCTAssertNil(secureVaultManagerDelegate.promptedAutofillData)
        manager.autofillUserScript(mockAutofillUserScript, didRequestStoreDataForDomain: domain, data: autofillData)
        XCTAssertNotNil(secureVaultManagerDelegate.promptedAutofillData)
        XCTAssertNil(secureVaultManagerDelegate.promptedAutofillData?.credentials)
        XCTAssertNil(secureVaultManagerDelegate.promptedAutofillData?.creditCard)
        XCTAssertNil(secureVaultManagerDelegate.promptedAutofillData?.identity)
    }
    
    func testWhenRequestingToStoreCredentials_AndCredentialsAreNotAutoGenerated_AndCredentialsAlreadyExist_ThenPromptedAutofillDataIsEmpty() throws {
        let domain = "domain.com"
        let account = SecureVaultModels.WebsiteAccount(id: "1", title: nil, username: "username", domain: domain, created: Date(), lastUpdated: Date())
        self.mockDatabaseProvider._accounts = [account]
        let credentials = SecureVaultModels.WebsiteCredentials(account: account, password: "password".data(using: .utf8)!)
        try self.testVault.storeWebsiteCredentials(credentials)

        let incomingCredentials = AutofillUserScript.IncomingCredentials(username: "username", password: "password", autogenerated: false)
        let autofillData = AutofillUserScript.DetectedAutofillData(identity: nil, credentials: incomingCredentials, creditCard: nil)
        
        XCTAssertNil(secureVaultManagerDelegate.promptedAutofillData)
        manager.autofillUserScript(mockAutofillUserScript, didRequestStoreDataForDomain: domain, data: autofillData)
        XCTAssertNotNil(secureVaultManagerDelegate.promptedAutofillData)
        XCTAssertNil(secureVaultManagerDelegate.promptedAutofillData?.credentials)
        XCTAssertNil(secureVaultManagerDelegate.promptedAutofillData?.creditCard)
        XCTAssertNil(secureVaultManagerDelegate.promptedAutofillData?.identity)
    }

    func testWhenRequestingCredentialsWithEmptyUsername_ThenNonActionIsReturned() throws {
        let triggerType = AutofillUserScript.GetTriggerType.userInitiated

        // account
        let domain = "domain.com"
        let username = "" // <- this is a valid scenario
        let account = SecureVaultModels.WebsiteAccount(id: "1", title: nil, username: username, domain: domain, created: Date(), lastUpdated: Date())
        self.mockDatabaseProvider._accounts = [account]

        // credentials for the account
        let credentials = SecureVaultModels.WebsiteCredentials(account: account, password: "password".data(using: .utf8)!)
        try self.testVault.storeWebsiteCredentials(credentials)

        let subType = AutofillUserScript.GetAutofillDataSubType.username
        let expect = expectation(description: #function)
        manager.autofillUserScript(mockAutofillUserScript, didRequestCredentialsForDomain: domain, subType: subType, trigger: triggerType) { credentials, provider, action in
            XCTAssertEqual(action, .none)
            XCTAssertNil(credentials)
            expect.fulfill()
        }
        waitForExpectations(timeout: 0.1)
    }

    func testWhenRequestingCredentialsWithNonEmptyUsername_ThenFillActionIsReturned() throws {
        class SecureVaultDelegate: MockSecureVaultManagerDelegate {
            override func secureVaultManager(_ manager: SecureVaultManager,
                                             promptUserToAutofillCredentialsForDomain domain: String,
                                             withAccounts accounts: [SecureVaultModels.WebsiteAccount],
                                             withTrigger trigger: AutofillUserScript.GetTriggerType,
                                             completionHandler: @escaping (SecureVaultModels.WebsiteAccount?) -> Void) {
                XCTAssertEqual(accounts.count, 1, "The empty username should have been filtered so that it's not shown as an option")
                completionHandler(accounts[0])
            }
        }

        self.secureVaultManagerDelegate = SecureVaultDelegate()
        self.manager.delegate = self.secureVaultManagerDelegate
        
        let triggerType = AutofillUserScript.GetTriggerType.userInitiated

        // account 1 (empty username)
        let domain = "domain.com"
        let username = ""
        let account = SecureVaultModels.WebsiteAccount(id: "1", title: nil, username: username, domain: domain, created: Date(), lastUpdated: Date())

        // account 2
        let username2 = "dax2"
        let account2 = SecureVaultModels.WebsiteAccount(id: "2", title: nil, username: username2, domain: domain, created: Date(), lastUpdated: Date())
        self.mockDatabaseProvider._accounts = [account, account2]

        // credential for the account
        let credentials = SecureVaultModels.WebsiteCredentials(account: account, password: "password".data(using: .utf8)!)
        let credentials2 = SecureVaultModels.WebsiteCredentials(account: account2, password: "password".data(using: .utf8)!)
        try self.testVault.storeWebsiteCredentials(credentials)
        try self.testVault.storeWebsiteCredentials(credentials2)

        let subType = AutofillUserScript.GetAutofillDataSubType.username
        let expect = expectation(description: #function)
        manager.autofillUserScript(mockAutofillUserScript, didRequestCredentialsForDomain: domain, subType: subType, trigger: triggerType) { credentials, provider, action in
            XCTAssertEqual(action, .fill)
            XCTAssertEqual(credentials!.password, "password".data(using: .utf8)!)
            XCTAssertEqual(credentials!.account.username, "dax2")
            expect.fulfill()
        }
        waitForExpectations(timeout: 0.1)
    }

    func testWhenRequestingCredentialsWithPasswordSubtype_ThenCredentialsAreNotFiltered() throws {
        class SecureVaultDelegate: MockSecureVaultManagerDelegate {
            override func secureVaultManager(_ manager: SecureVaultManager,
                                             promptUserToAutofillCredentialsForDomain domain: String,
                                             withAccounts accounts: [SecureVaultModels.WebsiteAccount],
                                             withTrigger trigger: AutofillUserScript.GetTriggerType,
                                             completionHandler: @escaping (SecureVaultModels.WebsiteAccount?) -> Void) {
                XCTAssertEqual(accounts.count, 2, "Both accounts should be shown since the subType was `password`")
                completionHandler(accounts[1])
            }
        }

        self.secureVaultManagerDelegate = SecureVaultDelegate()
        self.manager.delegate = self.secureVaultManagerDelegate
        
        let triggerType = AutofillUserScript.GetTriggerType.userInitiated

        // account 1 (empty username)
        let domain = "domain.com"
        let username = ""
        let account = SecureVaultModels.WebsiteAccount(id: "1", title: nil, username: username, domain: domain, created: Date(), lastUpdated: Date())

        // account 2
        let username2 = "dax2"
        let account2 = SecureVaultModels.WebsiteAccount(id: "2", title: nil, username: username2, domain: domain, created: Date(), lastUpdated: Date())
        self.mockDatabaseProvider._accounts = [account, account2]

        // credential for the account
        let credentials = SecureVaultModels.WebsiteCredentials(account: account, password: "password".data(using: .utf8)!)
        let credentials2 = SecureVaultModels.WebsiteCredentials(account: account2, password: "password".data(using: .utf8)!)
        try self.testVault.storeWebsiteCredentials(credentials)
        try self.testVault.storeWebsiteCredentials(credentials2)

        let subType = AutofillUserScript.GetAutofillDataSubType.password
        let expect = expectation(description: #function)
        manager.autofillUserScript(mockAutofillUserScript, didRequestCredentialsForDomain: domain, subType: subType, trigger: triggerType) { credentials, provider, action in
            XCTAssertEqual(action, .fill)
            XCTAssertEqual(credentials!.password, "password".data(using: .utf8)!)
            XCTAssertEqual(credentials!.account.username, "dax2")
            expect.fulfill()
        }
        waitForExpectations(timeout: 0.1)
    }

    // MARK: - Test Utilities
    
    private func identity(id: Int64? = nil, name: (String, String, String), addressStreet: String?) -> SecureVaultModels.Identity {
        return SecureVaultModels.Identity(id: id,
                                          title: nil,
                                          created: Date(),
                                          lastUpdated: Date(),
                                          firstName: name.0,
                                          middleName: name.1,
                                          lastName: name.2,
                                          birthdayDay: nil,
                                          birthdayMonth: nil,
                                          birthdayYear: nil,
                                          addressStreet: addressStreet,
                                          addressStreet2: nil,
                                          addressCity: nil,
                                          addressProvince: nil,
                                          addressPostalCode: nil,
                                          addressCountryCode: nil,
                                          homePhone: nil,
                                          mobilePhone: nil,
                                          emailAddress: nil)
    }
    
    private func paymentMethod(id: Int64? = nil,
                               cardNumber: String,
                               cardholderName: String,
                               cvv: String,
                               month: Int,
                               year: Int) -> SecureVaultModels.CreditCard {
        return SecureVaultModels.CreditCard(id: id,
                                            title: nil,
                                            cardNumber: cardNumber,
                                            cardholderName: cardholderName,
                                            cardSecurityCode: cvv,
                                            expirationMonth: month,
                                            expirationYear: year)
    }
    
}

private class MockSecureVaultManagerDelegate: SecureVaultManagerDelegate {

    private(set) var promptedAutofillData: AutofillData?
    
    func secureVaultManagerIsEnabledStatus(_: SecureVaultManager) -> Bool {
        return true
    }
    
    func secureVaultManager(_: SecureVaultManager, promptUserToStoreAutofillData data: AutofillData, generatedPassword: Bool) {
        self.promptedAutofillData = data
    }
    
    func secureVaultManager(_: SecureVaultManager,
                            promptUserToAutofillCredentialsForDomain domain: String,
                            withAccounts accounts: [SecureVaultModels.WebsiteAccount],
                            withTrigger trigger: AutofillUserScript.GetTriggerType,
                            completionHandler: @escaping (SecureVaultModels.WebsiteAccount?) -> Void) {}
    
    func secureVaultManager(_: SecureVaultManager, didAutofill type: AutofillType, withObjectId objectId: String) {}
    
    func secureVaultManager(_: SecureVaultManager, didRequestAuthenticationWithCompletionHandler: @escaping (Bool) -> Void) {}
    
    func secureVaultInitFailed(_ error: SecureVaultError) {}
    
    func secureVaultManagerShouldAutomaticallyUpdateCredentialsWithoutUsername(_: SecureVaultManager) -> Bool {
        return true
    }

<<<<<<< HEAD
    func secureVaultManagerShouldAutomaticallySaveGeneratedPassword(_: SecureVaultManager) -> Bool {
        return false
    }

    func secureVaultManagerAutoSavedCredentialsId(_: SecureVaultManager) -> String? {
        return nil
    }

    func secureVaultManager(_: SecureVaultManager, promptUserToUseGeneratedPasswordForDomain: String, withGeneratedPassword generatedPassword: String, completionHandler: @escaping (Bool) -> Void) {}

=======
    func secureVaultManager(_: SecureVaultManager, didRequestCreditCardsManagerForDomain domain: String) {}

    func secureVaultManager(_: SecureVaultManager, didRequestIdentitiesManagerForDomain domain: String) {}

    func secureVaultManager(_: SecureVaultManager, didRequestPasswordManagerForDomain domain: String) {}
    
>>>>>>> b19b5e43
    func secureVaultManager(_: SecureVaultManager, didReceivePixel: AutofillUserScript.JSPixel) {}
    
}<|MERGE_RESOLUTION|>--- conflicted
+++ resolved
@@ -362,25 +362,12 @@
         return true
     }
 
-<<<<<<< HEAD
-    func secureVaultManagerShouldAutomaticallySaveGeneratedPassword(_: SecureVaultManager) -> Bool {
-        return false
-    }
-
-    func secureVaultManagerAutoSavedCredentialsId(_: SecureVaultManager) -> String? {
-        return nil
-    }
-
-    func secureVaultManager(_: SecureVaultManager, promptUserToUseGeneratedPasswordForDomain: String, withGeneratedPassword generatedPassword: String, completionHandler: @escaping (Bool) -> Void) {}
-
-=======
     func secureVaultManager(_: SecureVaultManager, didRequestCreditCardsManagerForDomain domain: String) {}
 
     func secureVaultManager(_: SecureVaultManager, didRequestIdentitiesManagerForDomain domain: String) {}
 
     func secureVaultManager(_: SecureVaultManager, didRequestPasswordManagerForDomain domain: String) {}
-    
->>>>>>> b19b5e43
+
     func secureVaultManager(_: SecureVaultManager, didReceivePixel: AutofillUserScript.JSPixel) {}
     
 }