--- conflicted
+++ resolved
@@ -173,13 +173,11 @@
         "windowsWaitlist": {
             "state": "enabled"
         },
-<<<<<<< HEAD
         "windowsDownloadLink": {
             "state": "disabled"
-=======
+        },
         "internalFeature": {
             "state": "internal"
->>>>>>> afeccb2a
         }
     },
     "unprotectedTemporary": [
