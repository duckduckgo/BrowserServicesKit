//
//  AutofillEmailUserScriptTests.swift
//  DuckDuckGo
//
//  Copyright © 2021 DuckDuckGo. All rights reserved.
//
//  Licensed under the Apache License, Version 2.0 (the "License");
//  you may not use this file except in compliance with the License.
//  You may obtain a copy of the License at
//
//  http://www.apache.org/licenses/LICENSE-2.0
//
//  Unless required by applicable law or agreed to in writing, software
//  distributed under the License is distributed on an "AS IS" BASIS,
//  WITHOUT WARRANTIES OR CONDITIONS OF ANY KIND, either express or implied.
//  See the License for the specific language governing permissions and
//  limitations under the License.
//

import XCTest
import WebKit
import UserScript
@testable import BrowserServicesKit

class AutofillEmailUserScriptTests: XCTestCase {

    let userScript: AutofillUserScript = {
        let embeddedConfig =
        """
        {
            "features": {
                "autofill": {
                    "status": "enabled",
                    "exceptions": []
                }
            },
            "unprotectedTemporary": []
        }
        """.data(using: .utf8)!
        let privacyConfig = AutofillTestHelper.preparePrivacyConfig(embeddedConfig: embeddedConfig)
        let properties = ContentScopeProperties(gpcEnabled: false, sessionKey: "1234", featureToggles: ContentScopeFeatureToggles.allTogglesOn)
        let sourceProvider = DefaultAutofillSourceProvider(privacyConfigurationManager: privacyConfig,
                                                           properties: properties)
        return AutofillUserScript(scriptSourceProvider: sourceProvider, encrypter: MockEncrypter(), hostProvider: SecurityOriginHostProvider())
    }()
    let userContentController = WKUserContentController()

    var encryptedMessagingParams: [String: Any] {
        return [
            "messageHandling": [
                "iv": Array(repeating: UInt8(1), count: 32),
                "key": Array(repeating: UInt8(1), count: 32),
                "secret": userScript.generatedSecret,
                "methodName": "test-methodName"
            ] as [String: Any]
        ]
    }

    func testWhenReplyIsReturnedFromMessageHandlerThenIsEncrypted() {
        let mock = MockAutofillEmailDelegate()
        userScript.emailDelegate = mock

        let mockWebView = MockWebView()
        let message = MockUserScriptMessage(name: "emailHandlerGetAddresses", body: encryptedMessagingParams,
                                          host: "example.com", webView: mockWebView)
        userScript.processEncryptedMessage(message, from: userContentController)

        let expectedReply = "reply".data(using: .utf8)?.withUnsafeBytes {
            $0.map { String($0) }
        }.joined(separator: ",")

        XCTAssertEqual(mockWebView.javaScriptString?.contains(expectedReply!), true)
    }

    func testWhenRunningOnModernWebkit_ThenInjectsAPIFlag() {
        if #available(iOS 14, macOS 11, *) {
            XCTAssertTrue(userScript.source.contains("hasModernWebkitAPI = true"))
        } else {
            XCTFail("Expected to run on at least iOS 14 or macOS 11")
        }
    }

    func testWhenReceivesStoreTokenMessageThenCallsDelegateMethodWithCorrectTokenAndUsername() {
        let mock = MockAutofillEmailDelegate()
        userScript.emailDelegate = mock
        
        let token = "testToken"
        let username = "testUsername"
        let cohort = "testCohort"
                
        let expect = expectation(description: "testWhenReceivesStoreTokenMessageThenCallsDelegateMethod")
        mock.requestStoreTokenCallback = { callbackToken, callbackUsername, callbackCohort in
            XCTAssertEqual(token, callbackToken)
            XCTAssertEqual(username, callbackUsername)
            XCTAssertEqual(cohort, callbackCohort)
            expect.fulfill()
        }

        var body = encryptedMessagingParams
        body["token"] = "testToken"
        body["username"] = "testUsername"
        body["cohort"] = "testCohort"
        let message = MockWKScriptMessage(name: "emailHandlerStoreToken", body: body)
        userScript.userContentController(userContentController, didReceive: message)

        waitForExpectations(timeout: 1.0, handler: nil)
    }

    func testWhenReceivesCheckSignedInMessageThenCallsDelegateMethod() {
        let mock = MockAutofillEmailDelegate()
        userScript.emailDelegate = mock

        let expect = expectation(description: "testWhenReceivesCheckSignedInMessageThenCallsDelegateMethod")
        mock.signedInCallback = {
            expect.fulfill()
        }

        let mockWebView = MockWebView()
        let message = MockWKScriptMessage(name: "emailHandlerCheckAppSignedInStatus", body: encryptedMessagingParams, webView: mockWebView)
        userScript.userContentController(userContentController, didReceive: message)

        XCTAssertEqual(mockWebView.javaScriptString?.contains("window.test-methodName("), true)

        waitForExpectations(timeout: 1.0, handler: nil)
    }
   
    func testWhenReceivesGetAliasMessageThenCallsDelegateMethod() {
        let mock = MockAutofillEmailDelegate()
        userScript.emailDelegate = mock
        
        let expect = expectation(description: "testWhenReceivesGetAliasMessageThenCallsDelegateMethod")
        mock.requestAliasCallback = {
            expect.fulfill()
        }

        var body = encryptedMessagingParams
        body["requiresUserPermission"] = false
        body["shouldConsumeAliasIfProvided"] = false
        body["isIncontextSignupAvailable"] = false
        let mockWebView = MockWebView()
        let message = MockWKScriptMessage(name: "emailHandlerGetAlias", body: body, webView: mockWebView)
        userScript.userContentController(userContentController, didReceive: message)

        waitForExpectations(timeout: 2.0, handler: nil)

        XCTAssertNotNil(mockWebView.javaScriptString)
    }
    
    func testWhenReceivesRefreshAliasMessageThenCallsDelegateMethod() {
        let mock = MockAutofillEmailDelegate()
        userScript.emailDelegate = mock
        
        let expect = expectation(description: "testWhenReceivesRefreshAliasMessageThenCallsDelegateMethod")
        mock.refreshAliasCallback = {
            expect.fulfill()
        }

        let message = MockWKScriptMessage(name: "emailHandlerRefreshAlias", body: encryptedMessagingParams)
        userScript.userContentController(userContentController, didReceive: message)

        waitForExpectations(timeout: 1.0, handler: nil)
    }

    func testWhenReceivesEmailGetAddressesMessageThenCallsDelegateMethod() {
        let mock = MockAutofillEmailDelegate()
        userScript.emailDelegate = mock

        let expect = expectation(description: "testWhenReceivesRequestUsernameAndAliasMessageThenCallsDelegateMethod")
        mock.requestUsernameAndAliasCallback = {
            expect.fulfill()
        }

        let mockWebView = MockWebView()
        let message = MockWKScriptMessage(name: "emailHandlerGetAddresses", body: encryptedMessagingParams, webView: mockWebView)
        userScript.userContentController(userContentController, didReceive: message)

        waitForExpectations(timeout: 1.0, handler: nil)

        XCTAssertNotNil(mockWebView.javaScriptString)
    }

    func testWhenReceivesEmailGetUserDataMessageThenCallsDelegateMethod() {
        let mock = MockAutofillEmailDelegate()
        userScript.emailDelegate = mock

        let expect = expectation(description: "testWhenReceivesRequestUserDataMessageThenCallsDelegateMethod")
        mock.requestUserDataCallback = {
            expect.fulfill()
        }

        let mockWebView = MockWebView()
        let message = MockWKScriptMessage(name: "emailHandlerGetUserData", body: encryptedMessagingParams, webView: mockWebView)
        userScript.userContentController(userContentController, didReceive: message)

        waitForExpectations(timeout: 1.0, handler: nil)

        XCTAssertNotNil(mockWebView.javaScriptString)
    }

    func testWhenUnknownMessageReceivedThenNoProblem() {
        let message = MockWKScriptMessage(name: "unknownmessage", body: "")
        userScript.userContentController(userContentController, didReceive: message)
    }

}

class MockWKScriptMessage: WKScriptMessage {
    
    let mockedName: String
    let mockedBody: Any
    let mockedWebView: WKWebView?
    
    override var name: String {
        return mockedName
    }
    
    override var body: Any {
        return mockedBody
    }

    override var webView: WKWebView? {
        return mockedWebView
    }
    
    init(name: String, body: Any, webView: WKWebView? = nil) {
        self.mockedName = name
        self.mockedBody = body
        self.mockedWebView = webView
        super.init()
    }
}

class MockUserScriptMessage: UserScriptMessage {
    
    let mockedName: String
    let mockedBody: Any
    let mockedHost: String
    let mockedWebView: WKWebView?
    let mockedMainFrame: Bool

    var isMainFrame: Bool {
        return mockedMainFrame
    }
    
    var messageName: String {
        return mockedName
    }
    
    var messageBody: Any {
        return mockedBody
    }

    var messageWebView: WKWebView? {
        return mockedWebView
    }
    
    var messageHost: String {
        return mockedHost
    }
    
    init(name: String, body: Any, host: String, webView: WKWebView? = nil) {
        self.mockedName = name
        self.mockedBody = body
        self.mockedWebView = webView
        self.mockedHost = host
        self.mockedMainFrame = true
    }
}

class MockAutofillEmailDelegate: AutofillEmailDelegate {
    func autofillUserScript(_: BrowserServicesKit.AutofillUserScript, didRequestSetInContextPromptValue value: Double) {

    }

    func autofillUserScriptDidRequestInContextPromptValue(_: BrowserServicesKit.AutofillUserScript) -> Double? {
        return nil
    }

<<<<<<< HEAD
    func autofillUserScriptDidRequestInContextSignup(_: BrowserServicesKit.AutofillUserScript, completionHandler: @escaping BrowserServicesKit.SignUpCompletion) -> Void {
=======
    func autofillUserScriptDidRequestInContextSignup(_: BrowserServicesKit.AutofillUserScript) {
>>>>>>> 3a974801

    }

    func autofillUserScriptDidCompleteInContextSignup(_: BrowserServicesKit.AutofillUserScript) {

    }

    var signedInCallback: (() -> Void)?
    var signedOutCallback: (() -> Void)?
    var requestAliasCallback: (() -> Void)?
    var requestStoreTokenCallback: ((String, String, String?) -> Void)?
    var refreshAliasCallback: (() -> Void)?
    var requestUsernameAndAliasCallback: (() -> Void)?
    var requestUserDataCallback: (() -> Void)?

    func autofillUserScriptDidRequestSignedInStatus(_: AutofillUserScript) -> Bool {
        signedInCallback?()
        return false
    }
    
    func autofillUserScript(_: AutofillUserScript,
                            didRequestAliasAndRequiresUserPermission requiresUserPermission: Bool,
                            shouldConsumeAliasIfProvided: Bool,
                            completionHandler: @escaping AliasAutosaveCompletion) {
        requestAliasCallback?()
        completionHandler("alias", true, nil)
    }
    
    func autofillUserScriptDidRequestRefreshAlias(_: AutofillUserScript) {
        refreshAliasCallback?()
    }
    
    func autofillUserScript(_: AutofillUserScript, didRequestStoreToken token: String, username: String, cohort: String?) {
        requestStoreTokenCallback!(token, username, cohort)
    }

    func autofillUserScriptDidRequestUsernameAndAlias(_: AutofillUserScript, completionHandler: @escaping UsernameAndAliasCompletion) {
        requestUsernameAndAliasCallback?()
        completionHandler("username", "alias", nil)
    }

    func autofillUserScriptDidRequestUserData(_: AutofillUserScript, completionHandler: @escaping UserDataCompletion) {
        requestUserDataCallback?()
        completionHandler("username", "alias", "token", nil)
    }

    func autofillUserScriptDidRequestSignOut(_: AutofillUserScript) {
        signedOutCallback?()
    }
}

class MockWebView: WKWebView {

    var javaScriptString: String?

    override func evaluateJavaScript(_ javaScriptString: String, completionHandler: ((Any?, Error?) -> Void)? = nil) {
        self.javaScriptString = javaScriptString
    }

}

struct MockEncrypter: UserScriptEncrypter {

    var authenticationData: Data = Data()

    func encryptReply(_ reply: String, key: [UInt8], iv: [UInt8]) throws -> (ciphertext: Data, tag: Data) {
        return ("reply".data(using: .utf8)!, Data())
    }

}<|MERGE_RESOLUTION|>--- conflicted
+++ resolved
@@ -276,15 +276,11 @@
         return nil
     }
 
-<<<<<<< HEAD
     func autofillUserScriptDidRequestInContextSignup(_: BrowserServicesKit.AutofillUserScript, completionHandler: @escaping BrowserServicesKit.SignUpCompletion) -> Void {
-=======
-    func autofillUserScriptDidRequestInContextSignup(_: BrowserServicesKit.AutofillUserScript) {
->>>>>>> 3a974801
-
-    }
-
-    func autofillUserScriptDidCompleteInContextSignup(_: BrowserServicesKit.AutofillUserScript) {
+
+    }
+
+    func autofillUserScriptDidCompleteInContextSignup(_: BrowserServicesKit.AutofillUserScript) -> Void {
 
     }
 
