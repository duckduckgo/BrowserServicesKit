//
//  AutofillPixelReporterTests.swift
//
//  Copyright © 2024 DuckDuckGo. All rights reserved.
//
//  Licensed under the Apache License, Version 2.0 (the "License");
//  you may not use this file except in compliance with the License.
//  You may obtain a copy of the License at
//
//  http://www.apache.org/licenses/LICENSE-2.0
//
//  Unless required by applicable law or agreed to in writing, software
//  distributed under the License is distributed on an "AS IS" BASIS,
//  WITHOUT WARRANTIES OR CONDITIONS OF ANY KIND, either express or implied.
//  See the License for the specific language governing permissions and
//  limitations under the License.
//

import XCTest
import Common
import SecureStorage
import SecureStorageTestsUtils
@testable import BrowserServicesKit

final class AutofillPixelReporterTests: XCTestCase {

    private class MockEventMapping: EventMapping<AutofillPixelEvent> {
        static var events: [AutofillPixelEvent] = []
        static var loginsParam: String?
        static var creditCardsParam: String?
        static var identitiesParam: String?

        public init() {
            super.init { event, _, param, _ in
                Self.events.append(event)
                switch event {
                case .autofillLoginsStacked:
                    Self.loginsParam = param?[AutofillPixelEvent.Parameter.countBucket]
                case .autofillCreditCardsStacked:
                    Self.creditCardsParam = param?[AutofillPixelEvent.Parameter.countBucket]
                case .autofillIdentitiesStacked:
                    Self.identitiesParam = param?[AutofillPixelEvent.Parameter.countBucket]
                default:
                    break
                }
            }
        }

        override init(mapping: @escaping EventMapping<AutofillPixelEvent>.Mapping) {
            fatalError("Use init()")
        }
    }

    private var mockCryptoProvider = MockCryptoProvider()
    private var mockDatabaseProvider = (try! MockAutofillDatabaseProvider())
    private var mockKeystoreProvider = MockKeystoreProvider()
    private var vault: (any AutofillSecureVault)!
    private var eventMapping: MockEventMapping!
    private var standardDefaults: UserDefaults!
    private var appGroupDefaults: UserDefaults!
    private let testStandardName = "autofill-reporter"
    private let testGroupName = "autofill-reporter-group"

    override func setUpWithError() throws {
        try super.setUpWithError()

        standardDefaults = UserDefaults(suiteName: testStandardName)!
        appGroupDefaults = UserDefaults(suiteName: testGroupName)!
        standardDefaults.removePersistentDomain(forName: testStandardName)
        appGroupDefaults.removePersistentDomain(forName: testGroupName)

        let providers = SecureStorageProviders(crypto: mockCryptoProvider,
                                               database: mockDatabaseProvider,
                                               keystore: mockKeystoreProvider)

        vault = DefaultAutofillSecureVault(providers: providers)

        eventMapping = MockEventMapping()
        MockEventMapping.events.removeAll()
    }

    override func tearDownWithError() throws {
        vault = nil
        eventMapping = nil
        standardDefaults.removePersistentDomain(forName: testStandardName)
        appGroupDefaults.removePersistentDomain(forName: testGroupName)

        try super.tearDownWithError()
    }

    func testWhenFirstFillAndSearchDauIsNotTodayThenNoEventsAreFired() {
        let autofillPixelReporter = createAutofillPixelReporter()
        autofillPixelReporter.resetStoreDefaults()

        NotificationCenter.default.post(name: .autofillFillEvent, object: nil)

        XCTAssertEqual(MockEventMapping.events.count, 0)
    }

    func testWhenFirstFillAndSearchDauIsTodayAndAccountsCountIsZeroThenFourEventsAreFiredWithNoneParams() {
        let autofillPixelReporter = createAutofillPixelReporter()
        autofillPixelReporter.resetStoreDefaults()
        setAutofillSearchDauDate(daysAgo: 0)

        NotificationCenter.default.post(name: .autofillFillEvent, object: nil)

        XCTAssertEqual(MockEventMapping.events.count, 4)
        XCTAssertTrue(MockEventMapping.events.contains(.autofillActiveUser))
        XCTAssertTrue(MockEventMapping.events.contains(.autofillLoginsStacked))
        XCTAssertTrue(MockEventMapping.events.contains(.autofillCreditCardsStacked))
        XCTAssertTrue(MockEventMapping.events.contains(.autofillIdentitiesStacked))
        XCTAssertEqual(MockEventMapping.loginsParam, AutofillPixelReporter.BucketName.none.rawValue)
        XCTAssertEqual(MockEventMapping.creditCardsParam, AutofillPixelReporter.BucketName.none.rawValue)
        XCTAssertEqual(MockEventMapping.identitiesParam, AutofillPixelReporter.BucketName.none.rawValue)
    }

    func testWhenFirstSearchDauAndAutofillDisabledAndFillDateIsNotTodayAndAccountsCountIsZeroThenOneEventIsFired() throws {
        let autofillPixelReporter = createAutofillPixelReporter(autofillEnabled: false)
        autofillPixelReporter.resetStoreDefaults()
        createAccountsInVault(count: 0)

        NotificationCenter.default.post(name: .searchDAU, object: nil)

        XCTAssertEqual(MockEventMapping.events.count, 1)
        let event = try XCTUnwrap(MockEventMapping.events.first)
        XCTAssertEqual(event, .autofillToggledOff)
        XCTAssertEqual(MockEventMapping.loginsParam, AutofillPixelReporter.BucketName.none.rawValue)
    }

    func testWhenFirstSearchDauAndAutofillEnabledAndFillDateIsNotTodayAndAccountsCountIsZeroThenOneEventIsFired() throws {
        let autofillPixelReporter = createAutofillPixelReporter()
        autofillPixelReporter.resetStoreDefaults()
        createAccountsInVault(count: 0)

        NotificationCenter.default.post(name: .searchDAU, object: nil)

        XCTAssertEqual(MockEventMapping.events.count, 1)
        let event = try XCTUnwrap(MockEventMapping.events.first)
        XCTAssertEqual(event, .autofillToggledOn)
        XCTAssertEqual(MockEventMapping.loginsParam, AutofillPixelReporter.BucketName.none.rawValue)
    }

    func testWhenFirstSearchDauAndDeviceAuthDisabledAndFillDateIsNotTodayAndAccountsCountIsZeroThenNoEventIsFired() throws {
        let autofillPixelReporter = createAutofillPixelReporter(deviceAuthEnabled: false)
        autofillPixelReporter.resetStoreDefaults()
        createAccountsInVault(count: 0)

        NotificationCenter.default.post(name: .searchDAU, object: nil)

        XCTAssertEqual(MockEventMapping.events.count, 0)
    }

    func testWhenFirstSearchDauAndAutofillDisabledAndFillDateIsNotTodayAndAndAccountsCountIsTenThenThenOneEventIsFired() throws {
        let autofillPixelReporter = createAutofillPixelReporter(autofillEnabled: false)
        autofillPixelReporter.resetStoreDefaults()
        createAccountsInVault(count: 10)

        NotificationCenter.default.post(name: .searchDAU, object: nil)

        XCTAssertEqual(MockEventMapping.events.count, 1)
        let event = try XCTUnwrap(MockEventMapping.events.first)
        XCTAssertEqual(event, .autofillToggledOff)
    }

    func testWhenFirstSearchDauAndAutofillEnabledAndFillDateIsNotTodayAndAndAccountsCountIsTenThenThenTwoEventsAreFired() throws {
        let autofillPixelReporter = createAutofillPixelReporter()
        autofillPixelReporter.resetStoreDefaults()
        createAccountsInVault(count: 10)

        NotificationCenter.default.post(name: .searchDAU, object: nil)

        XCTAssertEqual(MockEventMapping.events.count, 2)
        XCTAssertTrue(MockEventMapping.events.contains(.autofillEnabledUser))
        XCTAssertTrue(MockEventMapping.events.contains(.autofillToggledOn))
    }

    func testWhenFirstSearchDauAndThenFirstFillAndAccountsCountIsZeroThenFiveEventsAreFiredWithNoneParams() {
        let autofillPixelReporter = createAutofillPixelReporter()
        autofillPixelReporter.resetStoreDefaults()
        createAccountsInVault(count: 0)

        NotificationCenter.default.post(name: .searchDAU, object: nil)
        NotificationCenter.default.post(name: .autofillFillEvent, object: nil)

        XCTAssertEqual(MockEventMapping.events.count, 5)
        XCTAssertTrue(MockEventMapping.events.contains(.autofillActiveUser))
        XCTAssertTrue(MockEventMapping.events.contains(.autofillToggledOn))
        XCTAssertTrue(MockEventMapping.events.contains(.autofillLoginsStacked))
        XCTAssertTrue(MockEventMapping.events.contains(.autofillCreditCardsStacked))
        XCTAssertTrue(MockEventMapping.events.contains(.autofillIdentitiesStacked))
        XCTAssertEqual(MockEventMapping.loginsParam, AutofillPixelReporter.BucketName.none.rawValue)
        XCTAssertEqual(MockEventMapping.creditCardsParam, AutofillPixelReporter.BucketName.none.rawValue)
        XCTAssertEqual(MockEventMapping.identitiesParam, AutofillPixelReporter.BucketName.none.rawValue)
    }

    func testWhenFirstSearchDauAndThenFirstFillAndAccountsCountIsThreeThenFiveEventsAreFiredWithCorrectParams() {
        let autofillPixelReporter = createAutofillPixelReporter()
        autofillPixelReporter.resetStoreDefaults()
        createAccountsInVault(count: 3)

        NotificationCenter.default.post(name: .searchDAU, object: nil)
        NotificationCenter.default.post(name: .autofillFillEvent, object: nil)

        XCTAssertEqual(MockEventMapping.events.count, 5)
        XCTAssertTrue(MockEventMapping.events.contains(.autofillActiveUser))
        XCTAssertTrue(MockEventMapping.events.contains(.autofillToggledOn))
        XCTAssertTrue(MockEventMapping.events.contains(.autofillLoginsStacked))
        XCTAssertTrue(MockEventMapping.events.contains(.autofillCreditCardsStacked))
        XCTAssertTrue(MockEventMapping.events.contains(.autofillIdentitiesStacked))
        XCTAssertEqual(MockEventMapping.loginsParam, AutofillPixelReporter.BucketName.few.rawValue)
        XCTAssertEqual(MockEventMapping.creditCardsParam, AutofillPixelReporter.BucketName.none.rawValue)
        XCTAssertEqual(MockEventMapping.identitiesParam, AutofillPixelReporter.BucketName.none.rawValue)
    }

    func testWhenFirstSearchDauAndThenFirstFillAndAccountsCountIsTenThenSixEventsAreFiredWithCorrectParams() {
        let autofillPixelReporter = createAutofillPixelReporter()
        autofillPixelReporter.resetStoreDefaults()
        createAccountsInVault(count: 10)

        NotificationCenter.default.post(name: .searchDAU, object: nil)
        NotificationCenter.default.post(name: .autofillFillEvent, object: nil)

        XCTAssertEqual(MockEventMapping.events.count, 6)
        XCTAssertTrue(MockEventMapping.events.contains(.autofillActiveUser))
        XCTAssertTrue(MockEventMapping.events.contains(.autofillToggledOn))
        XCTAssertTrue(MockEventMapping.events.contains(.autofillLoginsStacked))
        XCTAssertTrue(MockEventMapping.events.contains(.autofillCreditCardsStacked))
        XCTAssertTrue(MockEventMapping.events.contains(.autofillIdentitiesStacked))
        XCTAssertTrue(MockEventMapping.events.contains(.autofillEnabledUser))
        XCTAssertEqual(MockEventMapping.loginsParam, AutofillPixelReporter.BucketName.some.rawValue)
        XCTAssertEqual(MockEventMapping.creditCardsParam, AutofillPixelReporter.BucketName.none.rawValue)
        XCTAssertEqual(MockEventMapping.identitiesParam, AutofillPixelReporter.BucketName.none.rawValue)
    }

    func testWhenFirstSearchDauAndThenFirstFillAndAccountsCountIsElevenThenSixEventsAreFiredWithManyParam() {
        let autofillPixelReporter = createAutofillPixelReporter()
        autofillPixelReporter.resetStoreDefaults()
        createAccountsInVault(count: 11)

        NotificationCenter.default.post(name: .searchDAU, object: nil)
        NotificationCenter.default.post(name: .autofillFillEvent, object: nil)

        XCTAssertEqual(MockEventMapping.events.count, 6)
        XCTAssertTrue(MockEventMapping.events.contains(.autofillActiveUser))
        XCTAssertTrue(MockEventMapping.events.contains(.autofillToggledOn))
        XCTAssertTrue(MockEventMapping.events.contains(.autofillLoginsStacked))
        XCTAssertTrue(MockEventMapping.events.contains(.autofillCreditCardsStacked))
        XCTAssertTrue(MockEventMapping.events.contains(.autofillIdentitiesStacked))
        XCTAssertTrue(MockEventMapping.events.contains(.autofillEnabledUser))
        XCTAssertEqual(MockEventMapping.loginsParam, AutofillPixelReporter.BucketName.many.rawValue)
        XCTAssertEqual(MockEventMapping.creditCardsParam, AutofillPixelReporter.BucketName.none.rawValue)
        XCTAssertEqual(MockEventMapping.identitiesParam, AutofillPixelReporter.BucketName.none.rawValue)
    }

    func testWhenFirstSearchDauAndThenFirstFillAndAccountsCountIsFortyThenSixEventsAreFiredWithCorrectParams() {
        let autofillPixelReporter = createAutofillPixelReporter()
        autofillPixelReporter.resetStoreDefaults()
        createAccountsInVault(count: 40)

        NotificationCenter.default.post(name: .searchDAU, object: nil)
        NotificationCenter.default.post(name: .autofillFillEvent, object: nil)

        XCTAssertEqual(MockEventMapping.events.count, 6)
        XCTAssertTrue(MockEventMapping.events.contains(.autofillActiveUser))
        XCTAssertTrue(MockEventMapping.events.contains(.autofillToggledOn))
        XCTAssertTrue(MockEventMapping.events.contains(.autofillLoginsStacked))
        XCTAssertTrue(MockEventMapping.events.contains(.autofillCreditCardsStacked))
        XCTAssertTrue(MockEventMapping.events.contains(.autofillIdentitiesStacked))
        XCTAssertTrue(MockEventMapping.events.contains(.autofillEnabledUser))
        XCTAssertEqual(MockEventMapping.loginsParam, AutofillPixelReporter.BucketName.many.rawValue)
        XCTAssertEqual(MockEventMapping.creditCardsParam, AutofillPixelReporter.BucketName.none.rawValue)
        XCTAssertEqual(MockEventMapping.identitiesParam, AutofillPixelReporter.BucketName.none.rawValue)
    }

    func testWhenFirstSearchDauAndThenFirstFillAndAccountsCountIsFiftyThenSixEventsAreFiredWithCorrectParams() {
        let autofillPixelReporter = createAutofillPixelReporter()
        autofillPixelReporter.resetStoreDefaults()
        createAccountsInVault(count: 50)

        NotificationCenter.default.post(name: .searchDAU, object: nil)
        NotificationCenter.default.post(name: .autofillFillEvent, object: nil)

        XCTAssertEqual(MockEventMapping.events.count, 6)
        XCTAssertTrue(MockEventMapping.events.contains(.autofillActiveUser))
        XCTAssertTrue(MockEventMapping.events.contains(.autofillToggledOn))
        XCTAssertTrue(MockEventMapping.events.contains(.autofillLoginsStacked))
        XCTAssertTrue(MockEventMapping.events.contains(.autofillCreditCardsStacked))
        XCTAssertTrue(MockEventMapping.events.contains(.autofillIdentitiesStacked))
        XCTAssertTrue(MockEventMapping.events.contains(.autofillEnabledUser))
        XCTAssertEqual(MockEventMapping.loginsParam, AutofillPixelReporter.BucketName.lots.rawValue)
        XCTAssertEqual(MockEventMapping.creditCardsParam, AutofillPixelReporter.BucketName.none.rawValue)
        XCTAssertEqual(MockEventMapping.identitiesParam, AutofillPixelReporter.BucketName.none.rawValue)
    }

    func testWhenFirstSearchDauAndThenFirstFillAndCreditCardsCountIsOneThenFiveEventsAreFiredWithCorrectParams() {
        let autofillPixelReporter = createAutofillPixelReporter()
        autofillPixelReporter.resetStoreDefaults()
        createAccountsInVault(count: 0)
        createCreditCardsInVault(count: 1)

        NotificationCenter.default.post(name: .searchDAU, object: nil)
        NotificationCenter.default.post(name: .autofillFillEvent, object: nil)

        XCTAssertEqual(MockEventMapping.events.count, 5)
        XCTAssertTrue(MockEventMapping.events.contains(.autofillActiveUser))
        XCTAssertTrue(MockEventMapping.events.contains(.autofillToggledOn))
        XCTAssertTrue(MockEventMapping.events.contains(.autofillLoginsStacked))
        XCTAssertTrue(MockEventMapping.events.contains(.autofillCreditCardsStacked))
        XCTAssertTrue(MockEventMapping.events.contains(.autofillIdentitiesStacked))
        XCTAssertEqual(MockEventMapping.loginsParam, AutofillPixelReporter.BucketName.none.rawValue)
        XCTAssertEqual(MockEventMapping.creditCardsParam, AutofillPixelReporter.BucketName.some.rawValue)
        XCTAssertEqual(MockEventMapping.identitiesParam, AutofillPixelReporter.BucketName.none.rawValue)
    }

    func testWhenFirstSearchDauAndThenFirstFillAndCreditCardsCountIsThreeThenFiveEventsAreFiredWithCorrectParams() {
        let autofillPixelReporter = createAutofillPixelReporter()
        autofillPixelReporter.resetStoreDefaults()
        createAccountsInVault(count: 0)
        createCreditCardsInVault(count: 3)

        NotificationCenter.default.post(name: .searchDAU, object: nil)
        NotificationCenter.default.post(name: .autofillFillEvent, object: nil)

        XCTAssertEqual(MockEventMapping.events.count, 5)
        XCTAssertTrue(MockEventMapping.events.contains(.autofillActiveUser))
        XCTAssertTrue(MockEventMapping.events.contains(.autofillToggledOn))
        XCTAssertTrue(MockEventMapping.events.contains(.autofillLoginsStacked))
        XCTAssertTrue(MockEventMapping.events.contains(.autofillCreditCardsStacked))
        XCTAssertTrue(MockEventMapping.events.contains(.autofillIdentitiesStacked))
        XCTAssertEqual(MockEventMapping.loginsParam, AutofillPixelReporter.BucketName.none.rawValue)
        XCTAssertEqual(MockEventMapping.creditCardsParam, AutofillPixelReporter.BucketName.some.rawValue)
        XCTAssertEqual(MockEventMapping.identitiesParam, AutofillPixelReporter.BucketName.none.rawValue)
    }

     func testWhenFirstSearchDauAndThenFirstFillAndCreditCardsCountIsFourThenFiveEventsAreFiredWithCorrectParams() {
        let autofillPixelReporter = createAutofillPixelReporter()
        autofillPixelReporter.resetStoreDefaults()
        createAccountsInVault(count: 0)
        createCreditCardsInVault(count: 4)

        NotificationCenter.default.post(name: .searchDAU, object: nil)
        NotificationCenter.default.post(name: .autofillFillEvent, object: nil)

        XCTAssertEqual(MockEventMapping.events.count, 5)
        XCTAssertTrue(MockEventMapping.events.contains(.autofillActiveUser))
         XCTAssertTrue(MockEventMapping.events.contains(.autofillToggledOn))
        XCTAssertTrue(MockEventMapping.events.contains(.autofillLoginsStacked))
        XCTAssertTrue(MockEventMapping.events.contains(.autofillCreditCardsStacked))
        XCTAssertTrue(MockEventMapping.events.contains(.autofillIdentitiesStacked))
        XCTAssertEqual(MockEventMapping.loginsParam, AutofillPixelReporter.BucketName.none.rawValue)
        XCTAssertEqual(MockEventMapping.creditCardsParam, AutofillPixelReporter.BucketName.many.rawValue)
        XCTAssertEqual(MockEventMapping.identitiesParam, AutofillPixelReporter.BucketName.none.rawValue)
    }

    func testWhenFirstSearchDauAndThenFirstFillAndIdentitiesCountIsOneThenFiveEventsAreFiredWithCorrectParams() {
        let autofillPixelReporter = createAutofillPixelReporter()
        autofillPixelReporter.resetStoreDefaults()
        createAccountsInVault(count: 0)
        createCreditCardsInVault(count: 0)
        createIdentitiesInVault(count: 1)

        NotificationCenter.default.post(name: .searchDAU, object: nil)
        NotificationCenter.default.post(name: .autofillFillEvent, object: nil)

        XCTAssertEqual(MockEventMapping.events.count, 5)
        XCTAssertTrue(MockEventMapping.events.contains(.autofillActiveUser))
        XCTAssertTrue(MockEventMapping.events.contains(.autofillLoginsStacked))
        XCTAssertTrue(MockEventMapping.events.contains(.autofillCreditCardsStacked))
        XCTAssertTrue(MockEventMapping.events.contains(.autofillIdentitiesStacked))
        XCTAssertEqual(MockEventMapping.loginsParam, AutofillPixelReporter.BucketName.none.rawValue)
        XCTAssertEqual(MockEventMapping.creditCardsParam, AutofillPixelReporter.BucketName.none.rawValue)
        XCTAssertEqual(MockEventMapping.identitiesParam, AutofillPixelReporter.BucketName.some.rawValue)
    }

    func testWhenFirstSearchDauAndThenFirstFillAndIdentitiesCountIsFourThenFiveEventsAreFiredWithCorrectParams() {
        let autofillPixelReporter = createAutofillPixelReporter()
        autofillPixelReporter.resetStoreDefaults()
        createAccountsInVault(count: 0)
        createCreditCardsInVault(count: 0)
        createIdentitiesInVault(count: 4)

        NotificationCenter.default.post(name: .searchDAU, object: nil)
        NotificationCenter.default.post(name: .autofillFillEvent, object: nil)

        XCTAssertEqual(MockEventMapping.events.count, 5)
        XCTAssertTrue(MockEventMapping.events.contains(.autofillActiveUser))
        XCTAssertTrue(MockEventMapping.events.contains(.autofillLoginsStacked))
        XCTAssertTrue(MockEventMapping.events.contains(.autofillCreditCardsStacked))
        XCTAssertTrue(MockEventMapping.events.contains(.autofillIdentitiesStacked))
        XCTAssertEqual(MockEventMapping.loginsParam, AutofillPixelReporter.BucketName.none.rawValue)
        XCTAssertEqual(MockEventMapping.creditCardsParam, AutofillPixelReporter.BucketName.none.rawValue)
        XCTAssertEqual(MockEventMapping.identitiesParam, AutofillPixelReporter.BucketName.some.rawValue)
    }

     func testWhenFirstSearchDauAndThenFirstFillAndIdentitiesCountIsFiveThenFiveEventsAreFiredWithCorrectParams() {
        let autofillPixelReporter = createAutofillPixelReporter()
        autofillPixelReporter.resetStoreDefaults()
        createAccountsInVault(count: 0)
        createIdentitiesInVault(count: 5)

        NotificationCenter.default.post(name: .searchDAU, object: nil)
        NotificationCenter.default.post(name: .autofillFillEvent, object: nil)

        XCTAssertEqual(MockEventMapping.events.count, 5)
        XCTAssertTrue(MockEventMapping.events.contains(.autofillActiveUser))
        XCTAssertTrue(MockEventMapping.events.contains(.autofillLoginsStacked))
        XCTAssertTrue(MockEventMapping.events.contains(.autofillCreditCardsStacked))
        XCTAssertTrue(MockEventMapping.events.contains(.autofillIdentitiesStacked))
        XCTAssertEqual(MockEventMapping.loginsParam, AutofillPixelReporter.BucketName.none.rawValue)
        XCTAssertEqual(MockEventMapping.creditCardsParam, AutofillPixelReporter.BucketName.none.rawValue)
        XCTAssertEqual(MockEventMapping.identitiesParam, AutofillPixelReporter.BucketName.many.rawValue)
    }

    func testWhenFirstSearchDauAndThenFirstFillAndIdentitiesCountIsTwelveThenFiveEventsAreFiredWithCorrectParams() {
       let autofillPixelReporter = createAutofillPixelReporter()
       autofillPixelReporter.resetStoreDefaults()
       createAccountsInVault(count: 0)
       createIdentitiesInVault(count: 12)

       NotificationCenter.default.post(name: .searchDAU, object: nil)
       NotificationCenter.default.post(name: .autofillFillEvent, object: nil)

       XCTAssertEqual(MockEventMapping.events.count, 5)
       XCTAssertTrue(MockEventMapping.events.contains(.autofillActiveUser))
       XCTAssertTrue(MockEventMapping.events.contains(.autofillLoginsStacked))
       XCTAssertTrue(MockEventMapping.events.contains(.autofillCreditCardsStacked))
       XCTAssertTrue(MockEventMapping.events.contains(.autofillIdentitiesStacked))
       XCTAssertEqual(MockEventMapping.loginsParam, AutofillPixelReporter.BucketName.none.rawValue)
       XCTAssertEqual(MockEventMapping.creditCardsParam, AutofillPixelReporter.BucketName.none.rawValue)
       XCTAssertEqual(MockEventMapping.identitiesParam, AutofillPixelReporter.BucketName.lots.rawValue)
   }

    func testWhenSubsequentFillAndSearchDauIsNotTodayThenNoEventsAreFired() {
        let autofillPixelReporter = createAutofillPixelReporter()
        autofillPixelReporter.resetStoreDefaults()
        setAutofillSearchDauDate(daysAgo: 1)

        NotificationCenter.default.post(name: .autofillFillEvent, object: nil)

        XCTAssertEqual(MockEventMapping.events.count, 0)
    }

    func testWhenSubsequentFillAndSearchDauIsTodayThenNoEventsAreFired() {
        let autofillPixelReporter = createAutofillPixelReporter()
        autofillPixelReporter.resetStoreDefaults()
        setAutofillSearchDauDate(daysAgo: 0)
        setAutofillFillDate(daysAgo: 0)

        NotificationCenter.default.post(name: .autofillFillEvent, object: nil)

        XCTAssertEqual(MockEventMapping.events.count, 0)
    }

    func testWhenSubsequentSearchDauAndFillDateIsNotTodayThenNoEventsAreFired() {
        let autofillPixelReporter = createAutofillPixelReporter()
        autofillPixelReporter.resetStoreDefaults()
        setAutofillSearchDauDate(daysAgo: 0)

        NotificationCenter.default.post(name: .searchDAU, object: nil)
        XCTAssertEqual(MockEventMapping.events.count, 0)
    }

    func testWhenSubsequentSearchDauAndFillDateIsTodayThenNoEventsAreFired() {
        let autofillPixelReporter = createAutofillPixelReporter()
        autofillPixelReporter.resetStoreDefaults()
        setAutofillSearchDauDate(daysAgo: 0)
        setAutofillFillDate(daysAgo: 0)

        NotificationCenter.default.post(name: .searchDAU, object: nil)

        XCTAssertEqual(MockEventMapping.events.count, 0)
    }

    func testWhenSaveAndUserIsAlreadyOnboardedThenOnboardedUserPixelShouldNotBeFired() {
        let autofillPixelReporter = createAutofillPixelReporter(installDate: Date().addingTimeInterval(.days(-1)))
        autofillPixelReporter.resetStoreDefaults()
        standardDefaults.set(true, forKey: AutofillPixelReporter.Keys.autofillOnboardedUserKey)

        NotificationCenter.default.post(name: .autofillSaveEvent, object: nil)

        XCTAssertEqual(MockEventMapping.events.count, 0)
    }

    func testWhenSaveAndNotOnboardedAndInstallDateIsNilThenOnboardedUserPixelShouldNotBeFired() {
        let autofillPixelReporter = createAutofillPixelReporter(installDate: nil)
        autofillPixelReporter.resetStoreDefaults()

        NotificationCenter.default.post(name: .autofillSaveEvent, object: nil)

        XCTAssertEqual(MockEventMapping.events.count, 0)
    }

    func testWhenUserIsNotOnboardedAndInstallDateIsLessThanSevenDaysAgoAndAccountsCountIsZeroThenOnboardedUserPixelShouldNotBeFired() {
        let autofillPixelReporter = createAutofillPixelReporter(installDate: Date().addingTimeInterval(.days(-4)))
        autofillPixelReporter.resetStoreDefaults()
        createAccountsInVault(count: 0)

        NotificationCenter.default.post(name: .autofillSaveEvent, object: nil)

        XCTAssertEqual(MockEventMapping.events.count, 0)
    }

    func testWhenUserIsNotOnboardedAndInstallDateIsLessThanSevenDaysAgoAndAccountsCountIsGreaterThanZeroThenOnboardedUserPixelShouldBeFiredAndAutofillOnboardedUserShouldBeTrue() throws {
        let autofillPixelReporter = createAutofillPixelReporter(installDate: Date().addingTimeInterval(.days(-4)))
        autofillPixelReporter.resetStoreDefaults()
        createAccountsInVault(count: 1)

        NotificationCenter.default.post(name: .autofillSaveEvent, object: nil)

        XCTAssertEqual(MockEventMapping.events.count, 1)
        let event = try XCTUnwrap(MockEventMapping.events.first)
        XCTAssertEqual(event, .autofillOnboardedUser)
        let onboardedState = try XCTUnwrap(getAutofillOnboardedUserState())
        XCTAssertTrue(onboardedState)
    }

    func testWhenUserIsNotOnboardedAndInstallDateIsGreaterThanSevenDaysAgoThenOnboardedUserPixelShouldNotBeFiredAndAutofillOnboardedUserShouldBeTrue() throws {
        let autofillPixelReporter = createAutofillPixelReporter(installDate: Date().addingTimeInterval(.days(-8)))
        autofillPixelReporter.resetStoreDefaults()

        NotificationCenter.default.post(name: .autofillSaveEvent, object: nil)

        XCTAssertEqual(MockEventMapping.events.count, 0)
        let onboardedState = try XCTUnwrap(getAutofillOnboardedUserState())
        XCTAssertTrue(onboardedState)
    }

<<<<<<< HEAD
    private func createAutofillPixelReporter(installDate: Date? = Date(), autofillEnabled: Bool = true, deviceAuthEnabled: Bool = true) -> AutofillPixelReporter {
        return AutofillPixelReporter(userDefaults: userDefaults,
=======
    func testWhenMigrationRequiredAndDataExistsThenDataIsMigratedToAppGroupUserDefaults() {
        let testDate = Date()
        standardDefaults.set(testDate, forKey: AutofillPixelReporter.Keys.autofillSearchDauDateKey)
        standardDefaults.set(testDate, forKey: AutofillPixelReporter.Keys.autofillFillDateKey)
        standardDefaults.set(true, forKey: AutofillPixelReporter.Keys.autofillOnboardedUserKey)

        let autofillPixelReporter = createAutofillPixelReporter(appGroupUserDefaults: appGroupDefaults)

        XCTAssertEqual(appGroupDefaults.object(forKey: AutofillPixelReporter.Keys.autofillSearchDauDateKey) as? Date, testDate)
        XCTAssertEqual(appGroupDefaults.bool(forKey: AutofillPixelReporter.Keys.autofillOnboardedUserKey), true)
        XCTAssertNil(standardDefaults.object(forKey: AutofillPixelReporter.Keys.autofillSearchDauDateKey))
        XCTAssertTrue(appGroupDefaults.bool(forKey: AutofillPixelReporter.Keys.autofillDauMigratedKey))
    }

    func testWhenMigrationRequiredAndNoDataExistsThenMigratedKeyIsTrue() {
        let autofillPixelReporter = createAutofillPixelReporter(appGroupUserDefaults: appGroupDefaults)

        XCTAssertTrue(appGroupDefaults.bool(forKey: AutofillPixelReporter.Keys.autofillDauMigratedKey))
        XCTAssertNil(appGroupDefaults.object(forKey: AutofillPixelReporter.Keys.autofillSearchDauDateKey))
        XCTAssertNil(appGroupDefaults.object(forKey: AutofillPixelReporter.Keys.autofillFillDateKey))
        XCTAssertNil(appGroupDefaults.object(forKey: AutofillPixelReporter.Keys.autofillOnboardedUserKey))
    }

    func testWhenMigrationCompleteThenMigrationDoesNotSecondTime() {
        let testDate = Date()
        standardDefaults.set(testDate, forKey: AutofillPixelReporter.Keys.autofillSearchDauDateKey)
        appGroupDefaults.set(true, forKey: AutofillPixelReporter.Keys.autofillDauMigratedKey)

        let autofillPixelReporter = createAutofillPixelReporter(appGroupUserDefaults: appGroupDefaults)

        XCTAssertNotNil(standardDefaults.object(forKey: AutofillPixelReporter.Keys.autofillSearchDauDateKey))
        XCTAssertNil(appGroupDefaults.object(forKey: AutofillPixelReporter.Keys.autofillSearchDauDateKey))
    }

    func testWhenNilAppGroupUserDefaultsProvidedThenNoMigrationOccurs() {
        let testDate = Date()
        standardDefaults.set(testDate, forKey: AutofillPixelReporter.Keys.autofillSearchDauDateKey)

        let autofillPixelReporter = createAutofillPixelReporter(appGroupUserDefaults: nil)

        XCTAssertNotNil(standardDefaults.object(forKey: AutofillPixelReporter.Keys.autofillSearchDauDateKey))
        XCTAssertNil(appGroupDefaults.object(forKey: AutofillPixelReporter.Keys.autofillDauMigratedKey))
    }

    private func createAutofillPixelReporter(appGroupUserDefaults: UserDefaults? = nil, installDate: Date? = Date(), autofillEnabled: Bool = true) -> AutofillPixelReporter {
        return AutofillPixelReporter(standardUserDefaults: standardDefaults,
                                     appGroupUserDefaults: appGroupUserDefaults,
>>>>>>> 7356a39e
                                     autofillEnabled: autofillEnabled,
                                     deviceAuthEnabled: deviceAuthEnabled,
                                     eventMapping: eventMapping,
                                     secureVault: vault,
                                     installDate: installDate)
    }

    private func createAccountsInVault(count: Int) {
        try? vault.deleteAllWebsiteCredentials()

        for i in 0..<count {
            mockDatabaseProvider._accounts.append(SecureVaultModels.WebsiteAccount(username: "dax-\(i)@duck.com", domain: "domain.com"))
        }
    }

    private func createCreditCardsInVault(count: Int) {
        let creditCards = try? vault.creditCards()
        for card in creditCards ?? [] {
            if let id = card.id {
                try? vault.deleteCreditCardFor(cardId: id)
            }
        }

        for i in 0..<count {
            mockDatabaseProvider._creditCards[Int64(i)] = SecureVaultModels.CreditCard(cardNumber: "1234 5678 9012 345\(i)",
                                                                                       cardholderName: "Dax \(i)",
                                                                                       cardSecurityCode: nil,
                                                                                       expirationMonth: 12,
                                                                                       expirationYear: 24)
        }
    }

    private func createIdentitiesInVault(count: Int) {
        let identities = try? vault.identities()
        for identity in identities ?? [] {
            if let id = identity.id {
                try? vault.deleteIdentityFor(identityId: id)
            }
        }

        for i in 0..<count {
            mockDatabaseProvider._identities[Int64(i)] = SecureVaultModels.Identity(title: "Identity \(i)",
                                                                                    created: Date(),
                                                                                    lastUpdated: Date(),
                                                                                    firstName: "Dax \(i)",
                                                                                    lastName: "Duck")
        }
    }

    private func setAutofillSearchDauDate(daysAgo: Int) {
        let date = Date().addingTimeInterval(.days(-daysAgo))
        standardDefaults.set(date, forKey: AutofillPixelReporter.Keys.autofillSearchDauDateKey)
    }

    private func setAutofillFillDate(daysAgo: Int) {
        let date = Date().addingTimeInterval(.days(-daysAgo))
        standardDefaults.set(date, forKey: AutofillPixelReporter.Keys.autofillFillDateKey)
    }

    private func getAutofillOnboardedUserState() -> Bool? {
        return standardDefaults.object(forKey: AutofillPixelReporter.Keys.autofillOnboardedUserKey) as? Bool
    }

}<|MERGE_RESOLUTION|>--- conflicted
+++ resolved
@@ -525,10 +525,6 @@
         XCTAssertTrue(onboardedState)
     }
 
-<<<<<<< HEAD
-    private func createAutofillPixelReporter(installDate: Date? = Date(), autofillEnabled: Bool = true, deviceAuthEnabled: Bool = true) -> AutofillPixelReporter {
-        return AutofillPixelReporter(userDefaults: userDefaults,
-=======
     func testWhenMigrationRequiredAndDataExistsThenDataIsMigratedToAppGroupUserDefaults() {
         let testDate = Date()
         standardDefaults.set(testDate, forKey: AutofillPixelReporter.Keys.autofillSearchDauDateKey)
@@ -573,10 +569,9 @@
         XCTAssertNil(appGroupDefaults.object(forKey: AutofillPixelReporter.Keys.autofillDauMigratedKey))
     }
 
-    private func createAutofillPixelReporter(appGroupUserDefaults: UserDefaults? = nil, installDate: Date? = Date(), autofillEnabled: Bool = true) -> AutofillPixelReporter {
+    private func createAutofillPixelReporter(appGroupUserDefaults: UserDefaults? = nil, installDate: Date? = Date(), autofillEnabled: Bool = true, deviceAuthEnabled: Bool = true) -> AutofillPixelReporter {
         return AutofillPixelReporter(standardUserDefaults: standardDefaults,
                                      appGroupUserDefaults: appGroupUserDefaults,
->>>>>>> 7356a39e
                                      autofillEnabled: autofillEnabled,
                                      deviceAuthEnabled: deviceAuthEnabled,
                                      eventMapping: eventMapping,
