--- conflicted
+++ resolved
@@ -98,18 +98,11 @@
             return false
         }
 
-<<<<<<< HEAD
-        let encoder = JSONEncoder()
-        encoder.outputFormatting = .sortedKeys
-        let lData = try encoder.encode(l)
-        let rData = try encoder.encode(r)
-=======
         let jsonEncoder = JSONEncoder()
         jsonEncoder.outputFormatting = .sortedKeys
 
         let lData = try jsonEncoder.encode(l)
         let rData = try jsonEncoder.encode(r)
->>>>>>> 872090e6
 
         return String(data: lData, encoding: .utf8) == String(data: rData, encoding: .utf8)
     }
