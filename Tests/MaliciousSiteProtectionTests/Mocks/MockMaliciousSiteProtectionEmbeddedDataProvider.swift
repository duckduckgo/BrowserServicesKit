--- conflicted
+++ resolved
@@ -17,17 +17,6 @@
 //
 
 import Foundation
-<<<<<<< HEAD
-@testable import MaliciousSiteProtection
-
-class MockMaliciousSiteProtectionEmbeddedDataProvider: MaliciousSiteProtection.EmbeddedDataProviding {
-    var embeddedRevision: Int = 65
-    var loadHashPrefixesCalled: Bool = false
-    var loadFilterSetCalled: Bool = true
-    var hashPrefixes = Set(["aabb"])
-    var filterSet = Set([Filter(hash: "dummyhash", regex: "dummyregex")])
-=======
-
 @testable import MaliciousSiteProtection
 
 final class MockMaliciousSiteProtectionEmbeddedDataProvider: MaliciousSiteProtection.EmbeddedDataProviding {
@@ -52,30 +41,11 @@
         hashPrefixes = Set(["aabb"])
         filterSet = Set([Filter(hash: "dummyhash", regex: "dummyregex")])
     }
->>>>>>> ba5ac555
 
     func revision(for detectionKind: MaliciousSiteProtection.DataManager.StoredDataType) -> Int {
         embeddedRevision
     }
 
-<<<<<<< HEAD
-    func url(for detectionKind: MaliciousSiteProtection.DataManager.StoredDataType) -> URL {
-        URL.empty
-    }
-
-    public func hash(for detectionKind: MaliciousSiteProtection.DataManager.StoredDataType) -> String {
-        ""
-    }
-
-    func loadDataSet<DataKey>(for key: DataKey) -> DataKey.EmbeddedDataSet where DataKey: MaliciousSiteDataKey {
-        switch key.dataType {
-        case .filterSet:
-            self.loadFilterSetCalled = true
-            return Array(filterSet) as! DataKey.EmbeddedDataSet
-        case .hashPrefixSet:
-            self.loadHashPrefixesCalled = true
-            return Array(hashPrefixes) as! DataKey.EmbeddedDataSet
-=======
     func url(for dataType: MaliciousSiteProtection.DataManager.StoredDataType) -> URL {
         switch dataType {
         case .filterSet:
@@ -105,7 +75,6 @@
             return hashPrefixesData
         default:
             fatalError("Unexpected url \(url.absoluteString)")
->>>>>>> ba5ac555
         }
     }
 
