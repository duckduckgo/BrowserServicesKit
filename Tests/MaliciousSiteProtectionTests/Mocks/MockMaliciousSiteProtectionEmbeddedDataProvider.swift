--- conflicted
+++ resolved
@@ -30,8 +30,7 @@
         embeddedRevision
     }
 
-<<<<<<< HEAD
-    public func url(for detectionKind: MaliciousSiteProtection.DataManager.StoredDataType) -> URL {
+    func url(for detectionKind: MaliciousSiteProtection.DataManager.StoredDataType) -> URL {
         URL.empty
     }
 
@@ -39,18 +38,7 @@
         ""
     }
 
-    public func loadDataSet<DataKey>(for key: DataKey) -> DataKey.EmbeddedDataSetType where DataKey: MaliciousSiteDataKeyProtocol {
-=======
-    func url(for detectionKind: MaliciousSiteProtection.DataManager.StoredDataType) -> URL {
-        URL.empty
-    }
-
-    func hash(for detectionKind: MaliciousSiteProtection.DataManager.StoredDataType) -> String {
-        ""
-    }
-
     func loadDataSet<DataKey>(for key: DataKey) -> DataKey.EmbeddedDataSet where DataKey: MaliciousSiteDataKey {
->>>>>>> 5349ce19
         switch key.dataType {
         case .filterSet:
             self.loadFilterSetCalled = true
