//
//  MaliciousSiteProtectionUpdateManagerTests.swift
//
//  Copyright © 2024 DuckDuckGo. All rights reserved.
//
//  Licensed under the Apache License, Version 2.0 (the "License");
//  you may not use this file except in compliance with the License.
//  You may obtain a copy of the License at
//
//  http://www.apache.org/licenses/LICENSE-2.0
//
//  Unless required by applicable law or agreed to in writing, software
//  distributed under the License is distributed on an "AS IS" BASIS,
//  WITHOUT WARRANTIES OR CONDITIONS OF ANY KIND, either express or implied.
//  See the License for the specific language governing permissions and
//  limitations under the License.
//

import Clocks
import Common
import Foundation
import XCTest

@testable import MaliciousSiteProtection

class MaliciousSiteProtectionUpdateManagerTests: XCTestCase {

    var updateManager: MaliciousSiteProtection.UpdateManager!
<<<<<<< HEAD
    var dataManager: MockMaliciousSiteProtectionDataManager!
    var apiClient: MockMaliciousSiteProtectionAPIClient!
    var updateIntervalProvider: UpdateManager.UpdateIntervalProvider!
    var clock: TestClock<Duration>!
    var willSleep: ((TimeInterval) -> Void)?
    var updateTask: Task<Void, Error>?
=======
    var dataManager: MaliciousSiteProtection.DataManaging!
    var apiClient: MaliciousSiteProtection.APIClient.Mockable!
>>>>>>> 32064a8a

    override func setUp() async throws {
        apiClient = MockMaliciousSiteProtectionAPIClient()
        dataManager = MockMaliciousSiteProtectionDataManager()
        clock = TestClock()

        let clockSleeper = Sleeper(clock: clock)
        let reportingSleeper = Sleeper {
            self.willSleep?($0)
            try await clockSleeper.sleep(for: $0)
        }

        updateManager = MaliciousSiteProtection.UpdateManager(apiClient: apiClient, dataManager: dataManager, sleeper: reportingSleeper, updateIntervalProvider: { self.updateIntervalProvider($0) })
    }

    override func tearDown() async throws {
        updateManager = nil
        dataManager = nil
        apiClient = nil
        updateIntervalProvider = nil
        updateTask?.cancel()
    }

    func testUpdateHashPrefixes() async {
        await updateManager.updateData(for: .hashPrefixes(threatKind: .phishing))
        let dataSet = await dataManager.dataSet(for: .hashPrefixes(threatKind: .phishing))
        XCTAssertEqual(dataSet, HashPrefixSet(revision: 1, items: [
            "aa00bb11",
            "bb00cc11",
            "cc00dd11",
            "dd00ee11",
            "a379a6f6"
        ]))
    }

    func testUpdateFilterSet() async {
        await updateManager.updateData(for: .filterSet(threatKind: .phishing))
        let dataSet = await dataManager.dataSet(for: .filterSet(threatKind: .phishing))
        XCTAssertEqual(dataSet, FilterDictionary(revision: 1, items: [
            Filter(hash: "testhash1", regex: ".*example.*"),
            Filter(hash: "testhash2", regex: ".*test.*")
        ]))
    }

    func testRevision1AddsAndDeletesData() async {
        let expectedFilterSet: Set<Filter> = [
            Filter(hash: "testhash2", regex: ".*test.*"),
            Filter(hash: "testhash3", regex: ".*test.*")
        ]
        let expectedHashPrefixes: Set<String> = [
            "aa00bb11",
            "bb00cc11",
            "a379a6f6",
            "93e2435e"
        ]

        // revision 0 -> 1
        await updateManager.updateData(for: .filterSet(threatKind: .phishing))
        await updateManager.updateData(for: .hashPrefixes(threatKind: .phishing))

        // revision 1 -> 2
        await updateManager.updateData(for: .filterSet(threatKind: .phishing))
        await updateManager.updateData(for: .hashPrefixes(threatKind: .phishing))

        let hashPrefixes = await dataManager.dataSet(for: .hashPrefixes(threatKind: .phishing))
        let filterSet = await dataManager.dataSet(for: .filterSet(threatKind: .phishing))

        XCTAssertEqual(hashPrefixes, HashPrefixSet(revision: 2, items: expectedHashPrefixes), "Hash prefixes should match the expected set after update.")
        XCTAssertEqual(filterSet, FilterDictionary(revision: 2, items: expectedFilterSet), "Filter set should match the expected set after update.")
    }

    func testRevision2AddsAndDeletesData() async {
        let expectedFilterSet: Set<Filter> = [
            Filter(hash: "testhash4", regex: ".*test.*"),
            Filter(hash: "testhash2", regex: ".*test1.*"),
            Filter(hash: "testhash1", regex: ".*example.*"),
            Filter(hash: "testhash3", regex: ".*test3.*"),
        ]
        let expectedHashPrefixes: Set<String> = [
            "aa00bb11",
            "a379a6f6",
            "c0be0d0a6",
            "dd00ee11",
            "cc00dd11"
        ]

        // Save revision and update the filter set and hash prefixes
        await dataManager.store(FilterDictionary(revision: 2, items: [
            Filter(hash: "testhash1", regex: ".*example.*"),
            Filter(hash: "testhash2", regex: ".*test.*"),
            Filter(hash: "testhash2", regex: ".*test1.*"),
            Filter(hash: "testhash3", regex: ".*test3.*"),
        ]), for: .filterSet(threatKind: .phishing))
        await dataManager.store(HashPrefixSet(revision: 2, items: [
            "aa00bb11",
            "bb00cc11",
            "cc00dd11",
            "dd00ee11",
            "a379a6f6"
        ]), for: .hashPrefixes(threatKind: .phishing))

        await updateManager.updateData(for: .filterSet(threatKind: .phishing))
        await updateManager.updateData(for: .hashPrefixes(threatKind: .phishing))

        let hashPrefixes = await dataManager.dataSet(for: .hashPrefixes(threatKind: .phishing))
        let filterSet = await dataManager.dataSet(for: .filterSet(threatKind: .phishing))

        XCTAssertEqual(hashPrefixes, HashPrefixSet(revision: 3, items: expectedHashPrefixes), "Hash prefixes should match the expected set after update.")
        XCTAssertEqual(filterSet, FilterDictionary(revision: 3, items: expectedFilterSet), "Filter set should match the expected set after update.")
    }

    func testRevision3AddsAndDeletesNothing() async {
        let expectedFilterSet: Set<Filter> = []
        let expectedHashPrefixes: Set<String> = []

        // Save revision and update the filter set and hash prefixes
        await dataManager.store(FilterDictionary(revision: 3, items: []), for: .filterSet(threatKind: .phishing))
        await dataManager.store(HashPrefixSet(revision: 3, items: []), for: .hashPrefixes(threatKind: .phishing))

        await updateManager.updateData(for: .filterSet(threatKind: .phishing))
        await updateManager.updateData(for: .hashPrefixes(threatKind: .phishing))

        let hashPrefixes = await dataManager.dataSet(for: .hashPrefixes(threatKind: .phishing))
        let filterSet = await dataManager.dataSet(for: .filterSet(threatKind: .phishing))

        XCTAssertEqual(hashPrefixes, HashPrefixSet(revision: 3, items: expectedHashPrefixes), "Hash prefixes should match the expected set after update.")
        XCTAssertEqual(filterSet, FilterDictionary(revision: 3, items: expectedFilterSet), "Filter set should match the expected set after update.")
    }

    func testRevision4AddsAndDeletesData() async {
        let expectedFilterSet: Set<Filter> = [
            Filter(hash: "testhash5", regex: ".*test.*")
        ]
        let expectedHashPrefixes: Set<String> = [
            "a379a6f6",
        ]

        // Save revision and update the filter set and hash prefixes
        await dataManager.store(FilterDictionary(revision: 4, items: []), for: .filterSet(threatKind: .phishing))
        await dataManager.store(HashPrefixSet(revision: 4, items: []), for: .hashPrefixes(threatKind: .phishing))

        await updateManager.updateData(for: .filterSet(threatKind: .phishing))
        await updateManager.updateData(for: .hashPrefixes(threatKind: .phishing))

        let hashPrefixes = await dataManager.dataSet(for: .hashPrefixes(threatKind: .phishing))
        let filterSet = await dataManager.dataSet(for: .filterSet(threatKind: .phishing))

        XCTAssertEqual(hashPrefixes, HashPrefixSet(revision: 5, items: expectedHashPrefixes), "Hash prefixes should match the expected set after update.")
        XCTAssertEqual(filterSet, FilterDictionary(revision: 5, items: expectedFilterSet), "Filter set should match the expected set after update.")
    }

    func testRevision5replacesData() async {
        let expectedFilterSet: Set<Filter> = [
            Filter(hash: "testhash6", regex: ".*test6.*")
        ]
        let expectedHashPrefixes: Set<String> = [
            "aa55aa55"
        ]

        // Save revision and update the filter set and hash prefixes
        await dataManager.store(FilterDictionary(revision: 5, items: [
            Filter(hash: "testhash2", regex: ".*test.*"),
            Filter(hash: "testhash1", regex: ".*example.*"),
            Filter(hash: "testhash5", regex: ".*test.*")
        ]), for: .filterSet(threatKind: .phishing))
        await dataManager.store(HashPrefixSet(revision: 5, items: [
            "a379a6f6",
            "dd00ee11",
            "cc00dd11",
            "bb00cc11"
        ]), for: .hashPrefixes(threatKind: .phishing))

        await updateManager.updateData(for: .filterSet(threatKind: .phishing))
        await updateManager.updateData(for: .hashPrefixes(threatKind: .phishing))

        let hashPrefixes = await dataManager.dataSet(for: .hashPrefixes(threatKind: .phishing))
        let filterSet = await dataManager.dataSet(for: .filterSet(threatKind: .phishing))

        XCTAssertEqual(hashPrefixes, HashPrefixSet(revision: 6, items: expectedHashPrefixes), "Hash prefixes should match the expected set after update.")
        XCTAssertEqual(filterSet, FilterDictionary(revision: 6, items: expectedFilterSet), "Filter set should match the expected set after update.")
    }

    func testWhenPeriodicUpdatesStart_dataSetsAreUpdated() async throws {
        self.updateIntervalProvider = { _ in 1 }

        let eHashPrefixesUpdated = expectation(description: "Hash prefixes updated")
        let c1 = await dataManager.publisher(for: .hashPrefixes(threatKind: .phishing)).dropFirst().sink { data in
            eHashPrefixesUpdated.fulfill()
        }
        let eFilterSetUpdated = expectation(description: "Filter set updated")
        let c2 = await dataManager.publisher(for: .filterSet(threatKind: .phishing)).dropFirst().sink { data in
            eFilterSetUpdated.fulfill()
        }

        updateTask = updateManager.startPeriodicUpdates()
        await Task.megaYield(count: 10)

        // expect initial update run instantly
        await fulfillment(of: [eHashPrefixesUpdated, eFilterSetUpdated], timeout: 1)

        withExtendedLifetime((c1, c2)) {}
    }

    func testWhenPeriodicUpdatesAreEnabled_dataSetsAreUpdatedContinuously() async throws {
        // Start periodic updates
        self.updateIntervalProvider = { dataType in
            switch dataType {
            case .filterSet: return 2
            case .hashPrefixSet: return 1
            }
        }

        let hashPrefixUpdateExpectations = [
            XCTestExpectation(description: "Hash prefixes rev.1 update received"),
            XCTestExpectation(description: "Hash prefixes rev.2 update received"),
            XCTestExpectation(description: "Hash prefixes rev.3 update received"),
        ]
        let filterSetUpdateExpectations = [
            XCTestExpectation(description: "Filter set rev.1 update received"),
            XCTestExpectation(description: "Filter set rev.2 update received"),
            XCTestExpectation(description: "Filter set rev.3 update received"),
        ]
        let hashPrefixSleepExpectations = [
            XCTestExpectation(description: "HP Will Sleep 1"),
            XCTestExpectation(description: "HP Will Sleep 2"),
            XCTestExpectation(description: "HP Will Sleep 3"),
        ]
        let filterSetSleepExpectations = [
            XCTestExpectation(description: "FS Will Sleep 1"),
            XCTestExpectation(description: "FS Will Sleep 2"),
            XCTestExpectation(description: "FS Will Sleep 3"),
        ]

        let c1 = await dataManager.publisher(for: .hashPrefixes(threatKind: .phishing)).dropFirst().sink { data in
            hashPrefixUpdateExpectations[data.revision - 1].fulfill()
        }
        let c2 = await dataManager.publisher(for: .filterSet(threatKind: .phishing)).dropFirst().sink { data in
            filterSetUpdateExpectations[data.revision - 1].fulfill()
        }
        var hashPrefixSleepIndex = 0
        var filterSetSleepIndex = 0
        self.willSleep = { interval in
            if interval == 1 {
                hashPrefixSleepExpectations[safe: hashPrefixSleepIndex]?.fulfill()
                hashPrefixSleepIndex += 1
            } else {
                filterSetSleepExpectations[safe: filterSetSleepIndex]?.fulfill()
                filterSetSleepIndex += 1
            }
        }

        // expect initial hashPrefixes update run instantly
        updateTask = updateManager.startPeriodicUpdates()
        await fulfillment(of: [hashPrefixUpdateExpectations[0], hashPrefixSleepExpectations[0], filterSetUpdateExpectations[0], filterSetSleepExpectations[0]], timeout: 1)

        // Advance the clock by 1 seconds
        await self.clock.advance(by: .seconds(1))
        // expect to receive v.2 update for hashPrefixes
        await fulfillment(of: [hashPrefixUpdateExpectations[1], hashPrefixSleepExpectations[1]], timeout: 1)

        // Advance the clock by 1 seconds
        await self.clock.advance(by: .seconds(1))
        // expect to receive v.3 update for hashPrefixes and v.2 update for filterSet
        await fulfillment(of: [hashPrefixUpdateExpectations[2], hashPrefixSleepExpectations[2], filterSetUpdateExpectations[1], filterSetSleepExpectations[1]], timeout: 1)        //

        // Advance the clock by 1 seconds
        await self.clock.advance(by: .seconds(2))
        // expect to receive v.3 update for filterSet and no update for hashPrefixes (no v.3 updates in the mock)
        await fulfillment(of: [filterSetUpdateExpectations[2], filterSetSleepExpectations[2]], timeout: 1)        //

        withExtendedLifetime((c1, c2)) {}
    }

    func testWhenPeriodicUpdatesAreDisabled_noDataSetsAreUpdated() async throws {
        // Start periodic updates
        self.updateIntervalProvider = { dataType in
            switch dataType {
            case .filterSet: return nil // Set update interval to nil for FilterSet
            case .hashPrefixSet: return 1
            }
        }

        let expectations = [
            XCTestExpectation(description: "Hash prefixes rev.1 update received"),
            XCTestExpectation(description: "Hash prefixes rev.2 update received"),
            XCTestExpectation(description: "Hash prefixes rev.3 update received"),
        ]
        let c1 = await dataManager.publisher(for: .hashPrefixes(threatKind: .phishing)).dropFirst().sink { data in
            expectations[data.revision - 1].fulfill()
        }
        // data for FilterSet should not be updated
        let c2 = await dataManager.publisher(for: .filterSet(threatKind: .phishing)).dropFirst().sink { data in
            XCTFail("Unexpected filter set update received: \(data)")
        }
        // synchronize Task threads to advance the Test Clock when the updated Task is sleeping,
        // otherwise we‘ll eventually advance the clock before the sleep and get hung.
        var sleepIndex = 0
        let sleepExpectations = [
            XCTestExpectation(description: "Will Sleep 1"),
            XCTestExpectation(description: "Will Sleep 2"),
            XCTestExpectation(description: "Will Sleep 3"),
        ]
        self.willSleep = { _ in
            sleepExpectations[sleepIndex].fulfill()
            sleepIndex += 1
        }

        // expect initial hashPrefixes update run instantly
        updateTask = updateManager.startPeriodicUpdates()
        await fulfillment(of: [expectations[0], sleepExpectations[0]], timeout: 1)

        // Advance the clock by 1 seconds
        await self.clock.advance(by: .seconds(1))
        // expect to receive v.2 update for hashPrefixes
        await fulfillment(of: [expectations[1], sleepExpectations[1]], timeout: 1)

        // Advance the clock by 1 seconds
        await self.clock.advance(by: .seconds(1))
        // expect to receive v.3 update for hashPrefixes
        await fulfillment(of: [expectations[2], sleepExpectations[2]], timeout: 1)

        withExtendedLifetime((c1, c2)) {}
    }

    func testWhenPeriodicUpdatesAreCancelled_noFurtherUpdatesReceived() async throws {
        // Start periodic updates
        self.updateIntervalProvider = { _ in 1 }
        updateTask = updateManager.startPeriodicUpdates()

        // Wait for the initial update
        try await withTimeout(1) { [self] in
            for await _ in await dataManager.publisher(for: .filterSet(threatKind: .phishing)).first(where: { $0.revision == 1 }).values {}
            for await _ in await dataManager.publisher(for: .filterSet(threatKind: .phishing)).first(where: { $0.revision == 1 }).values {}
        }

        // Cancel the update task
        updateTask!.cancel()

        // Reset expectations for further updates
        let c = await dataManager.$store.dropFirst().sink { data in
            XCTFail("Unexpected data update received: \(data)")
        }

        // Advance the clock to check for further updates
        await self.clock.advance(by: .seconds(2))
        await clock.run()
        await Task.megaYield(count: 10)

        // Verify that the data sets have not been updated further
        let hashPrefixes = await dataManager.dataSet(for: .hashPrefixes(threatKind: .phishing))
        let filterSet = await dataManager.dataSet(for: .filterSet(threatKind: .phishing))
        XCTAssertEqual(hashPrefixes.revision, 1) // Expecting revision to remain 1
        XCTAssertEqual(filterSet.revision, 1) // Expecting revision to remain 1

        withExtendedLifetime(c) {}
    }

}<|MERGE_RESOLUTION|>--- conflicted
+++ resolved
@@ -26,17 +26,12 @@
 class MaliciousSiteProtectionUpdateManagerTests: XCTestCase {
 
     var updateManager: MaliciousSiteProtection.UpdateManager!
-<<<<<<< HEAD
     var dataManager: MockMaliciousSiteProtectionDataManager!
-    var apiClient: MockMaliciousSiteProtectionAPIClient!
+    var apiClient: MaliciousSiteProtection.APIClient.Mockable!
     var updateIntervalProvider: UpdateManager.UpdateIntervalProvider!
     var clock: TestClock<Duration>!
     var willSleep: ((TimeInterval) -> Void)?
     var updateTask: Task<Void, Error>?
-=======
-    var dataManager: MaliciousSiteProtection.DataManaging!
-    var apiClient: MaliciousSiteProtection.APIClient.Mockable!
->>>>>>> 32064a8a
 
     override func setUp() async throws {
         apiClient = MockMaliciousSiteProtectionAPIClient()
