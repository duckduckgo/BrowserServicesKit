--- conflicted
+++ resolved
@@ -31,15 +31,9 @@
         guard !inputFiles.isEmpty else { return [] }
 
         return try createBuildCommands(
-<<<<<<< HEAD
-            target: "\(sourceTarget)",
-            config: sourceTarget.kind == .test ? .testsSwiftlintConfigFileName : .defaultSwiftlintConfigFileName,
-            inputFiles: sourceTarget.sourceFiles(withSuffix: "swift").map(\.path),
-=======
             target: target.name,
             config: target.kind == .test ? .testsSwiftlintConfigFileName : .defaultSwiftlintConfigFileName,
             inputFiles: inputFiles,
->>>>>>> 96149d56
             packageDirectory: context.package.directory,
             workingDirectory: context.pluginWorkDirectory,
             tool: context.tool(named:)
@@ -54,17 +48,10 @@
         workingDirectory: Path,
         tool: (String) throws -> PluginContext.Tool
     ) throws -> [Command] {
-<<<<<<< HEAD
-        if inputFiles.isEmpty || ProcessInfo().environment["GITHUB_ACTIONS"] != nil {
-            // Don't lint anything if there are no Swift source files in this target
-            return []
-        }
-=======
 
         // only lint when built from Xcode (disable for CI or xcodebuild)
         guard case .xcode = ProcessInfo().environmentType else { return [] }
 
->>>>>>> 96149d56
         let fm = FileManager()
 
         let cacheURL = URL(fileURLWithPath: workingDirectory.appending("cache.json").string)
@@ -218,11 +205,6 @@
 
 extension SwiftLintPlugin: XcodeBuildToolPlugin {
     func createBuildCommands(context: XcodePluginContext, target: XcodeTarget) throws -> [Command] {
-<<<<<<< HEAD
-        let inputFilePaths = target.inputFiles
-            .filter { $0.type == .source && $0.path.extension == "swift" }
-            .map(\.path)
-=======
         guard let product = target.product else { return [] }
 
         let inputFiles = target.inputFiles.filter {
@@ -230,7 +212,6 @@
         }.map(\.path)
 
         guard !inputFiles.isEmpty else { return [] }
->>>>>>> 96149d56
 
         return try createBuildCommands(
             target: target.displayName,
