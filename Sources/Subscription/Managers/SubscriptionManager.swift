--- conflicted
+++ resolved
@@ -139,32 +139,16 @@
     private let pixelHandler: PixelHandler
     public let currentEnvironment: SubscriptionEnvironment
 
-<<<<<<< HEAD
-    private let subscriptionFeatureFlagger: FeatureFlaggerMapping<SubscriptionFeatureFlags>?
-
-=======
->>>>>>> 9d802fef
     public init(storePurchaseManager: StorePurchaseManager? = nil,
                 oAuthClient: any OAuthClient,
                 subscriptionEndpointService: SubscriptionEndpointService,
-<<<<<<< HEAD
                 subscriptionEnvironment: SubscriptionEnvironment,
-                subscriptionFeatureFlagger: FeatureFlaggerMapping<SubscriptionFeatureFlags>?,
                 pixelHandler: @escaping PixelHandler) {
-=======
-                authEndpointService: AuthEndpointService,
-                subscriptionFeatureMappingCache: SubscriptionFeatureMappingCache,
-                subscriptionEnvironment: SubscriptionEnvironment) {
->>>>>>> 9d802fef
         self._storePurchaseManager = storePurchaseManager
         self.oAuthClient = oAuthClient
         self.subscriptionEndpointService = subscriptionEndpointService
         self.currentEnvironment = subscriptionEnvironment
-<<<<<<< HEAD
         self.pixelHandler = pixelHandler
-        self.subscriptionFeatureFlagger = subscriptionFeatureFlagger
-=======
->>>>>>> 9d802fef
 
 #if !NETP_SYSTEM_EXTENSION
         switch currentEnvironment.purchasePlatform {
@@ -182,22 +166,7 @@
 
     public var canPurchase: Bool {
         guard let storePurchaseManager = _storePurchaseManager else { return false }
-
-<<<<<<< HEAD
-        switch storePurchaseManager.currentStorefrontRegion {
-        case .usa:
-            return storePurchaseManager.areProductsAvailable
-        case .restOfWorld:
-            if let subscriptionFeatureFlagger,
-               subscriptionFeatureFlagger.isFeatureOn(.isLaunchedROW) || subscriptionFeatureFlagger.isFeatureOn(.isLaunchedROWOverride) {
-                return storePurchaseManager.areProductsAvailable
-            } else {
-                return false
-            }
-        }
-=======
         return storePurchaseManager.areProductsAvailable
->>>>>>> 9d802fef
     }
 
     @available(macOS 12.0, iOS 15.0, *)
@@ -331,7 +300,6 @@
             let resultTokenContainer = try await oAuthClient.getTokens(policy: policy)
             let newEntitlements = resultTokenContainer.decodedAccessToken.subscriptionEntitlements
 
-<<<<<<< HEAD
             // Send notification when entitlements change
             if referenceCachedEntitlements != newEntitlements {
                 Logger.subscription.debug("Entitlements changed - New \(newEntitlements) Old \(String(describing: referenceCachedEntitlements))")
@@ -405,35 +373,25 @@
     /// - Returns: An Array of SubscriptionFeature where each feature is enabled or disabled based on the user entitlements
     public func currentSubscriptionFeatures(forceRefresh: Bool) async -> [SubscriptionFeature] {
         guard isUserAuthenticated else { return [] }
-
-        if let subscriptionFeatureFlagger,
-           subscriptionFeatureFlagger.isFeatureOn(.isLaunchedROW) || subscriptionFeatureFlagger.isFeatureOn(.isLaunchedROWOverride) {
-            do {
-                let currentSubscription = try await getSubscription(cachePolicy: .returnCacheDataDontLoad)
-                let tokenContainer = try await getTokenContainer(policy: forceRefresh ? .localForceRefresh : .local)
-                let userEntitlements = tokenContainer.decodedAccessToken.subscriptionEntitlements
-                let availableFeatures = currentSubscription.features ?? []
-
-                // Filter out the features that are not available because the user doesn't have the right entitlements
-                let result = availableFeatures.map({ featureEntitlement in
-                    let enabled = userEntitlements.contains(featureEntitlement)
-                    return SubscriptionFeature(entitlement: featureEntitlement, enabled: enabled)
-                })
-                Logger.subscription.log("""
+        do {
+            let currentSubscription = try await getSubscription(cachePolicy: .returnCacheDataDontLoad)
+            let tokenContainer = try await getTokenContainer(policy: forceRefresh ? .localForceRefresh : .local)
+            let userEntitlements = tokenContainer.decodedAccessToken.subscriptionEntitlements
+            let availableFeatures = currentSubscription.features ?? []
+
+            // Filter out the features that are not available because the user doesn't have the right entitlements
+            let result = availableFeatures.map({ featureEntitlement in
+                let enabled = userEntitlements.contains(featureEntitlement)
+                return SubscriptionFeature(entitlement: featureEntitlement, enabled: enabled)
+            })
+            Logger.subscription.log("""
 User entitlements: \(userEntitlements, privacy: .public)
 Available Features: \(availableFeatures, privacy: .public)
 Subscription features: \(result, privacy: .public)
 """)
-                return result
-            } catch {
-                return []
-            }
-        } else {
-            let result = [SubscriptionFeature(entitlement: .networkProtection, enabled: true),
-                          SubscriptionFeature(entitlement: .dataBrokerProtection, enabled: true),
-                          SubscriptionFeature(entitlement: .identityTheftRestoration, enabled: true)]
-            Logger.subscription.debug("Default Subscription features: \(result)")
             return result
+        } catch {
+            return []
         }
     }
 
@@ -441,13 +399,6 @@
         let currentFeatures = await currentSubscriptionFeatures(forceRefresh: false)
         return currentFeatures.contains { feature in
             feature.entitlement == entitlement && feature.enabled
-=======
-        switch await subscriptionEndpointService.getSubscription(accessToken: token, cachePolicy: .returnCacheDataElseLoad) {
-        case .success(let subscription):
-            return await subscriptionFeatureMappingCache.subscriptionFeatures(for: subscription.productId)
-        case .failure:
-            return []
->>>>>>> 9d802fef
         }
     }
 }