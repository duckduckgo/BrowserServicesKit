//
//  SubscriptionEndpointService.swift
//
//  Copyright © 2023 DuckDuckGo. All rights reserved.
//
//  Licensed under the Apache License, Version 2.0 (the "License");
//  you may not use this file except in compliance with the License.
//  You may obtain a copy of the License at
//
//  http://www.apache.org/licenses/LICENSE-2.0
//
//  Unless required by applicable law or agreed to in writing, software
//  distributed under the License is distributed on an "AS IS" BASIS,
//  WITHOUT WARRANTIES OR CONDITIONS OF ANY KIND, either express or implied.
//  See the License for the specific language governing permissions and
//  limitations under the License.
//

import Common
import Foundation
import Networking
import os.log

public struct GetProductsItem: Codable, Equatable {
    public let productId: String
    public let productLabel: String
    public let billingPeriod: String
    public let price: String
    public let currency: String
}

<<<<<<< HEAD
public struct GetCustomerPortalURLResponse: Codable, Equatable {
=======
public struct GetSubscriptionFeaturesResponse: Decodable {
    public let features: [Entitlement.ProductName]
}

public struct GetCustomerPortalURLResponse: Decodable {
>>>>>>> 09fd124d
    public let customerPortalUrl: String
}

public struct ConfirmPurchaseResponse: Codable, Equatable {
    public let email: String?
    public let subscription: PrivacyProSubscription
}

public enum SubscriptionEndpointServiceError: Error {
    case noData
    case invalidRequest
    case invalidResponseCode(HTTPStatusCode)
}

public enum SubscriptionCachePolicy {
    case reloadIgnoringLocalCacheData
    case returnCacheDataElseLoad
    case returnCacheDataDontLoad
}

public protocol SubscriptionEndpointService {
<<<<<<< HEAD
    func updateCache(with subscription: PrivacyProSubscription)
    func getSubscription(accessToken: String, cachePolicy: SubscriptionCachePolicy) async throws -> PrivacyProSubscription
    func clearSubscription()
    func getProducts() async throws -> [GetProductsItem]
    func getCustomerPortalURL(accessToken: String, externalID: String) async throws -> GetCustomerPortalURLResponse
    func confirmPurchase(accessToken: String, signature: String) async throws -> ConfirmPurchaseResponse
=======
    func updateCache(with subscription: Subscription)
    func getSubscription(accessToken: String, cachePolicy: APICachePolicy) async -> Result<Subscription, SubscriptionServiceError>
    func signOut()
    func getProducts() async -> Result<[GetProductsItem], APIServiceError>
    func getSubscriptionFeatures(for subscriptionID: String) async -> Result<GetSubscriptionFeaturesResponse, APIServiceError>
    func getCustomerPortalURL(accessToken: String, externalID: String) async -> Result<GetCustomerPortalURLResponse, APIServiceError>
    func confirmPurchase(accessToken: String, signature: String) async -> Result<ConfirmPurchaseResponse, APIServiceError>
>>>>>>> 09fd124d
}

extension SubscriptionEndpointService {

    public func getSubscription(accessToken: String) async throws -> PrivacyProSubscription {
        try await getSubscription(accessToken: accessToken, cachePolicy: SubscriptionCachePolicy.returnCacheDataElseLoad)
    }
}

/// Communicates with our backend
public struct DefaultSubscriptionEndpointService: SubscriptionEndpointService {

    private let apiService: APIService
    private let baseURL: URL
    private let subscriptionCache: UserDefaultsCache<PrivacyProSubscription>

    public init(apiService: APIService,
                baseURL: URL,
                subscriptionCache: UserDefaultsCache<PrivacyProSubscription> = UserDefaultsCache<PrivacyProSubscription>(key: UserDefaultsCacheKey.subscription, settings: UserDefaultsCacheSettings(defaultExpirationInterval: .minutes(20)))) {
        self.apiService = apiService
        self.baseURL = baseURL
        self.subscriptionCache = subscriptionCache
    }

    // MARK: - Subscription fetching with caching

    enum GetSubscriptionError: String, Decodable {
        case noData = ""
    }

    private func getRemoteSubscription(accessToken: String) async throws -> PrivacyProSubscription {

        Logger.subscriptionEndpointService.log("Requesting subscription details")
        guard let request = SubscriptionRequest.getSubscription(baseURL: baseURL, accessToken: accessToken) else {
            throw SubscriptionEndpointServiceError.invalidRequest
        }
        let response = try await apiService.fetch(request: request.apiRequest)
        let statusCode = response.httpResponse.httpStatus

        if statusCode.isSuccess {
            let subscription: PrivacyProSubscription = try response.decodeBody()
            updateCache(with: subscription)
            Logger.subscriptionEndpointService.log("Subscription details retrieved successfully: \(String(describing: subscription))")
            return subscription
        } else {
            guard statusCode == .badRequest,
                  let error: GetSubscriptionError = try response.decodeBody(),
                  error == .noData else {
                let bodyString: String = try response.decodeBody()
                Logger.subscriptionEndpointService.log("Failed to retrieve Subscription details: \(bodyString)")
                throw SubscriptionEndpointServiceError.invalidResponseCode(statusCode)
            }

            Logger.subscriptionEndpointService.log("No subscription found")
            subscriptionCache.reset()
            throw SubscriptionEndpointServiceError.noData
        }
    }

    public func updateCache(with subscription: PrivacyProSubscription) {
        subscriptionCache.set(subscription)
        NotificationCenter.default.post(name: .subscriptionDidChange, object: self, userInfo: [UserDefaultsCacheKey.subscription: subscription])
    }

    public func getSubscription(accessToken: String, cachePolicy: SubscriptionCachePolicy = .returnCacheDataElseLoad) async throws -> PrivacyProSubscription {

        switch cachePolicy {
        case .reloadIgnoringLocalCacheData:
            return try await getRemoteSubscription(accessToken: accessToken)

        case .returnCacheDataElseLoad:
            if let cachedSubscription = subscriptionCache.get() {
                return cachedSubscription
            } else {
                return try await getRemoteSubscription(accessToken: accessToken)
            }

        case .returnCacheDataDontLoad:
            if let cachedSubscription = subscriptionCache.get() {
                return cachedSubscription
            } else {
                throw SubscriptionEndpointServiceError.noData
            }
        }
    }

    public func clearSubscription() {
        subscriptionCache.reset()
    }

    // MARK: -

    public func getProducts() async throws -> [GetProductsItem] {
        // await apiService.executeAPICall(method: "GET", endpoint: "products", headers: nil, body: nil)
        guard let request = SubscriptionRequest.getProducts(baseURL: baseURL) else {
            throw SubscriptionEndpointServiceError.invalidRequest
        }
        let response = try await apiService.fetch(request: request.apiRequest)
        let statusCode = response.httpResponse.httpStatus

        if statusCode.isSuccess {
            Logger.subscriptionEndpointService.log("\(#function) request completed")
            return try response.decodeBody()
        } else {
            throw SubscriptionEndpointServiceError.invalidResponseCode(statusCode)
        }
    }

    // MARK: -

<<<<<<< HEAD
    public func getCustomerPortalURL(accessToken: String, externalID: String) async throws -> GetCustomerPortalURLResponse {
        guard let request = SubscriptionRequest.getCustomerPortalURL(baseURL: baseURL, accessToken: accessToken, externalID: externalID) else {
            throw SubscriptionEndpointServiceError.invalidRequest
        }
        let response = try await apiService.fetch(request: request.apiRequest)
        let statusCode = response.httpResponse.httpStatus
        if statusCode.isSuccess {
            Logger.subscriptionEndpointService.log("\(#function) request completed")
            return try response.decodeBody()
        } else {
            throw SubscriptionEndpointServiceError.invalidResponseCode(statusCode)
        }
=======
    public func getSubscriptionFeatures(for subscriptionID: String) async -> Result<GetSubscriptionFeaturesResponse, APIServiceError> {
        await apiService.executeAPICall(method: "GET", endpoint: "products/\(subscriptionID)/features", headers: nil, body: nil)
    }

    // MARK: -

    public func getCustomerPortalURL(accessToken: String, externalID: String) async -> Result<GetCustomerPortalURLResponse, APIServiceError> {
        var headers = apiService.makeAuthorizationHeader(for: accessToken)
        headers["externalAccountId"] = externalID
        return await apiService.executeAPICall(method: "GET", endpoint: "checkout/portal", headers: headers, body: nil)
>>>>>>> 09fd124d
    }

    // MARK: -

    public func confirmPurchase(accessToken: String, signature: String) async throws -> ConfirmPurchaseResponse {
        Logger.subscriptionEndpointService.log("Confirming purchase")
        guard let request = SubscriptionRequest.confirmPurchase(baseURL: baseURL, accessToken: accessToken, signature: signature) else {
            throw SubscriptionEndpointServiceError.invalidRequest
        }
        let response = try await apiService.fetch(request: request.apiRequest)
        let statusCode = response.httpResponse.httpStatus
        if statusCode.isSuccess {
            Logger.subscriptionEndpointService.log("\(#function) request completed")
            return try response.decodeBody()
        } else {
            throw SubscriptionEndpointServiceError.invalidResponseCode(statusCode)
        }
    }
}<|MERGE_RESOLUTION|>--- conflicted
+++ resolved
@@ -29,21 +29,17 @@
     public let currency: String
 }
 
-<<<<<<< HEAD
 public struct GetCustomerPortalURLResponse: Codable, Equatable {
-=======
-public struct GetSubscriptionFeaturesResponse: Decodable {
-    public let features: [Entitlement.ProductName]
-}
-
-public struct GetCustomerPortalURLResponse: Decodable {
->>>>>>> 09fd124d
     public let customerPortalUrl: String
 }
 
 public struct ConfirmPurchaseResponse: Codable, Equatable {
     public let email: String?
     public let subscription: PrivacyProSubscription
+}
+
+public struct GetSubscriptionFeaturesResponse: Decodable {
+    public let features: [SubscriptionEntitlement]
 }
 
 public enum SubscriptionEndpointServiceError: Error {
@@ -59,22 +55,13 @@
 }
 
 public protocol SubscriptionEndpointService {
-<<<<<<< HEAD
     func updateCache(with subscription: PrivacyProSubscription)
     func getSubscription(accessToken: String, cachePolicy: SubscriptionCachePolicy) async throws -> PrivacyProSubscription
     func clearSubscription()
     func getProducts() async throws -> [GetProductsItem]
+    func getSubscriptionFeatures(for subscriptionID: String) async throws -> GetSubscriptionFeaturesResponse
     func getCustomerPortalURL(accessToken: String, externalID: String) async throws -> GetCustomerPortalURLResponse
     func confirmPurchase(accessToken: String, signature: String) async throws -> ConfirmPurchaseResponse
-=======
-    func updateCache(with subscription: Subscription)
-    func getSubscription(accessToken: String, cachePolicy: APICachePolicy) async -> Result<Subscription, SubscriptionServiceError>
-    func signOut()
-    func getProducts() async -> Result<[GetProductsItem], APIServiceError>
-    func getSubscriptionFeatures(for subscriptionID: String) async -> Result<GetSubscriptionFeaturesResponse, APIServiceError>
-    func getCustomerPortalURL(accessToken: String, externalID: String) async -> Result<GetCustomerPortalURLResponse, APIServiceError>
-    func confirmPurchase(accessToken: String, signature: String) async -> Result<ConfirmPurchaseResponse, APIServiceError>
->>>>>>> 09fd124d
 }
 
 extension SubscriptionEndpointService {
@@ -185,7 +172,6 @@
 
     // MARK: -
 
-<<<<<<< HEAD
     public func getCustomerPortalURL(accessToken: String, externalID: String) async throws -> GetCustomerPortalURLResponse {
         guard let request = SubscriptionRequest.getCustomerPortalURL(baseURL: baseURL, accessToken: accessToken, externalID: externalID) else {
             throw SubscriptionEndpointServiceError.invalidRequest
@@ -198,18 +184,6 @@
         } else {
             throw SubscriptionEndpointServiceError.invalidResponseCode(statusCode)
         }
-=======
-    public func getSubscriptionFeatures(for subscriptionID: String) async -> Result<GetSubscriptionFeaturesResponse, APIServiceError> {
-        await apiService.executeAPICall(method: "GET", endpoint: "products/\(subscriptionID)/features", headers: nil, body: nil)
-    }
-
-    // MARK: -
-
-    public func getCustomerPortalURL(accessToken: String, externalID: String) async -> Result<GetCustomerPortalURLResponse, APIServiceError> {
-        var headers = apiService.makeAuthorizationHeader(for: accessToken)
-        headers["externalAccountId"] = externalID
-        return await apiService.executeAPICall(method: "GET", endpoint: "checkout/portal", headers: headers, body: nil)
->>>>>>> 09fd124d
     }
 
     // MARK: -
@@ -228,4 +202,19 @@
             throw SubscriptionEndpointServiceError.invalidResponseCode(statusCode)
         }
     }
+
+    public func getSubscriptionFeatures(for subscriptionID: String) async throws -> GetSubscriptionFeaturesResponse {
+        Logger.subscriptionEndpointService.log("Getting subscription features")
+        guard let request = SubscriptionRequest.subscriptionFeatures(baseURL: baseURL, subscriptionID: subscriptionID) else {
+            throw SubscriptionEndpointServiceError.invalidRequest
+        }
+        let response = try await apiService.fetch(request: request.apiRequest)
+        let statusCode = response.httpResponse.httpStatus
+        if statusCode.isSuccess {
+            Logger.subscriptionEndpointService.log("\(#function) request completed")
+            return try response.decodeBody()
+        } else {
+            throw SubscriptionEndpointServiceError.invalidResponseCode(statusCode)
+        }
+    }
 }