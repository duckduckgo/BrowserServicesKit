--- conflicted
+++ resolved
@@ -63,18 +63,12 @@
             return SubscriptionOption(id: $0.productId, cost: cost)
         }
 
-<<<<<<< HEAD
-        let features = SubscriptionFeatureName.allCases.map { SubscriptionFeature(name: $0.rawValue) }
-        return .success(SubscriptionOptions(platform: SubscriptionPlatformName.stripe.rawValue, options: options, features: features))
-=======
-        let features = [SubscriptionFeature(name: .networkProtection),
-                        SubscriptionFeature(name: .dataBrokerProtection),
-                        SubscriptionFeature(name: .identityTheftRestoration)]
-
+        let features: [SubscriptionEntitlement] = [.networkProtection,
+                                                  .dataBrokerProtection,
+                                                  .identityTheftRestoration]
         return .success(SubscriptionOptions(platform: SubscriptionPlatformName.stripe,
-                                            options: options,
-                                            features: features))
->>>>>>> 09fd124d
+                                                    options: options,
+                                                    features: features))
     }
 
     public func prepareSubscriptionPurchase(emailAccessToken: String?) async -> Result<PurchaseUpdate, StripePurchaseFlowError> {
