//
//  StripePurchaseFlow.swift
//
//  Copyright © 2023 DuckDuckGo. All rights reserved.
//
//  Licensed under the Apache License, Version 2.0 (the "License");
//  you may not use this file except in compliance with the License.
//  You may obtain a copy of the License at
//
//  http://www.apache.org/licenses/LICENSE-2.0
//
//  Unless required by applicable law or agreed to in writing, software
//  distributed under the License is distributed on an "AS IS" BASIS,
//  WITHOUT WARRANTIES OR CONDITIONS OF ANY KIND, either express or implied.
//  See the License for the specific language governing permissions and
//  limitations under the License.
//

import Foundation
import StoreKit
import Common

public final class StripePurchaseFlow {

    public enum Error: Swift.Error {
        case noProductsFound
        case accountCreationFailed
    }

    public static func subscriptionOptions() async -> Result<SubscriptionOptions, StripePurchaseFlow.Error> {
        os_log(.info, log: .subscription, "[StripePurchaseFlow] subscriptionOptions")

        guard case let .success(products) = await SubscriptionService.getProducts(), !products.isEmpty else {
            os_log(.error, log: .subscription, "[StripePurchaseFlow] Error: noProductsFound")
            return .failure(.noProductsFound)
        }

        let currency = products.first?.currency ?? "USD"

        let formatter = NumberFormatter()
        formatter.numberStyle = .currency
        formatter.locale = Locale(identifier: "en_US@currency=\(currency)")

        let options: [SubscriptionOption] = products.map {
            var displayPrice = "\($0.price) \($0.currency)"

            if let price = Float($0.price), let formattedPrice = formatter.string(from: price as NSNumber) {
                 displayPrice = formattedPrice
            }

            let cost = SubscriptionOptionCost(displayPrice: displayPrice, recurrence: $0.billingPeriod.lowercased())

            return SubscriptionOption(id: $0.productId,
                                      cost: cost)
        }

        let features = SubscriptionFeatureName.allCases.map { SubscriptionFeature(name: $0.rawValue) }

        return .success(SubscriptionOptions(platform: SubscriptionPlatformName.stripe.rawValue,
                                            options: options,
                                            features: features))
    }

    public static func prepareSubscriptionPurchase(emailAccessToken: String?, subscriptionAppGroup: String) async -> Result<PurchaseUpdate, StripePurchaseFlow.Error> {
        os_log(.info, log: .subscription, "[StripePurchaseFlow] prepareSubscriptionPurchase")

        var authToken: String = ""

        switch await AuthService.createAccount(emailAccessToken: emailAccessToken) {
        case .success(let response):
            authToken = response.authToken
<<<<<<< HEAD
            AccountManager(appGroup: subscriptionAppGroup).storeAuthToken(token: authToken)
=======
            AccountManager(subscriptionAppGroup: subscriptionAppGroup).storeAuthToken(token: authToken)
>>>>>>> 12b960a8
        case .failure:
            os_log(.error, log: .subscription, "[StripePurchaseFlow] Error: accountCreationFailed")
            return .failure(.accountCreationFailed)
        }

        return .success(PurchaseUpdate(type: "redirect", token: authToken))
    }

    public static func completeSubscriptionPurchase(subscriptionAppGroup: String) async {
        os_log(.info, log: .subscription, "[StripePurchaseFlow] completeSubscriptionPurchase")

<<<<<<< HEAD
        let accountManager = AccountManager(appGroup: subscriptionAppGroup)
=======
        let accountManager = AccountManager(subscriptionAppGroup: subscriptionAppGroup)
>>>>>>> 12b960a8

        if let authToken = accountManager.authToken {
            if case let .success(accessToken) = await accountManager.exchangeAuthTokenToAccessToken(authToken),
               case let .success(accountDetails) = await accountManager.fetchAccountDetails(with: accessToken) {
                accountManager.storeAuthToken(token: authToken)
                accountManager.storeAccount(token: accessToken, email: accountDetails.email, externalID: accountDetails.externalID)
            }
        }

        await AccountManager.checkForEntitlements(subscriptionAppGroup: subscriptionAppGroup, wait: 2.0, retry: 5)
    }
}<|MERGE_RESOLUTION|>--- conflicted
+++ resolved
@@ -69,11 +69,7 @@
         switch await AuthService.createAccount(emailAccessToken: emailAccessToken) {
         case .success(let response):
             authToken = response.authToken
-<<<<<<< HEAD
-            AccountManager(appGroup: subscriptionAppGroup).storeAuthToken(token: authToken)
-=======
             AccountManager(subscriptionAppGroup: subscriptionAppGroup).storeAuthToken(token: authToken)
->>>>>>> 12b960a8
         case .failure:
             os_log(.error, log: .subscription, "[StripePurchaseFlow] Error: accountCreationFailed")
             return .failure(.accountCreationFailed)
@@ -85,11 +81,7 @@
     public static func completeSubscriptionPurchase(subscriptionAppGroup: String) async {
         os_log(.info, log: .subscription, "[StripePurchaseFlow] completeSubscriptionPurchase")
 
-<<<<<<< HEAD
-        let accountManager = AccountManager(appGroup: subscriptionAppGroup)
-=======
         let accountManager = AccountManager(subscriptionAppGroup: subscriptionAppGroup)
->>>>>>> 12b960a8
 
         if let authToken = accountManager.authToken {
             if case let .success(accessToken) = await accountManager.exchangeAuthTokenToAccessToken(authToken),
