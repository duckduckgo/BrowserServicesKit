--- conflicted
+++ resolved
@@ -34,11 +34,7 @@
     }
 
     static var subscriptionFAQ: URL {
-<<<<<<< HEAD
-        #URL("https://duckduckgo.com/duckduckgo-help-pages/privacy-pro/")
-=======
-        URL(string: "https://duckduckgo.com/about")!
->>>>>>> 838cb53a
+        URL("https://duckduckgo.com/duckduckgo-help-pages/privacy-pro/")!
     }
 
     // MARK: - Subscription Email
