--- conflicted
+++ resolved
@@ -221,11 +221,7 @@
     }
 
     public func hasEntitlement(for entitlement: Entitlement.ProductName, cachePolicy: CachePolicy = .returnCacheDataElseLoad) async -> Result<Bool, Error> {
-<<<<<<< HEAD
-        switch await fetchEntitlements(policy: cachePolicy) {
-=======
         switch await fetchEntitlements(cachePolicy: cachePolicy) {
->>>>>>> 4042a8e0
         case .success(let entitlements):
             return .success(entitlements.compactMap { $0.product }.contains(entitlement))
         case .failure(let error):
