--- conflicted
+++ resolved
@@ -20,40 +20,26 @@
 import Common
 import os
 
-<<<<<<< HEAD
-public protocol UpdateManaging {
-    func updateData(for key: some MaliciousSiteDataKeyProtocol) async
+protocol UpdateManaging {
+    func updateData(for key: some MaliciousSiteDataKey) async
+
     func startPeriodicUpdates() -> Task<Void, Error>
 }
 
 public struct UpdateManager: UpdateManaging {
 
-    private let apiClient: APIClientProtocol
+    private let apiClient: APIClient.Mockable
     private let dataManager: DataManaging
 
     public typealias UpdateIntervalProvider = (DataManager.StoredDataType) -> TimeInterval?
     private let updateIntervalProvider: UpdateIntervalProvider
     private let sleeper: Sleeper
 
-    public init(apiClient: APIClientProtocol, dataManager: DataManaging, sleeper: Sleeper = .default, updateIntervalProvider: @escaping UpdateIntervalProvider) {
-=======
-protocol UpdateManaging {
-    func updateData(for key: some MaliciousSiteDataKey) async
-
-    func updateFilterSet() async
-    func updateHashPrefixes() async
-}
-
-public struct UpdateManager: UpdateManaging {
-    private let apiClient: APIClient.Mockable
-    private let dataManager: DataManaging
-
-    public init(apiEnvironment: APIClientEnvironment, dataManager: DataManager) {
-        self.init(apiClient: APIClient(environment: apiEnvironment), dataManager: dataManager)
+    public init(apiEnvironment: APIClientEnvironment, dataManager: DataManager, updateIntervalProvider: @escaping UpdateIntervalProvider) {
+        self.init(apiClient: APIClient(environment: apiEnvironment), dataManager: dataManager, updateIntervalProvider: updateIntervalProvider)
     }
 
-    init(apiClient: APIClient.Mockable, dataManager: DataManaging) {
->>>>>>> 32064a8a
+    init(apiClient: APIClient.Mockable, dataManager: DataManaging, sleeper: Sleeper = .default, updateIntervalProvider: @escaping UpdateIntervalProvider) {
         self.apiClient = apiClient
         self.dataManager = dataManager
         self.updateIntervalProvider = updateIntervalProvider
