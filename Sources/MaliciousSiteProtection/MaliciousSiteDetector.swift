//
//  MaliciousSiteDetector.swift
//
//  Copyright © 2024 DuckDuckGo. All rights reserved.
//
//  Licensed under the Apache License, Version 2.0 (the "License");
//  you may not use this file except in compliance with the License.
//  You may obtain a copy of the License at
//
//  http://www.apache.org/licenses/LICENSE-2.0
//
//  Unless required by applicable law or agreed to in writing, software
//  distributed under the License is distributed on an "AS IS" BASIS,
//  WITHOUT WARRANTIES OR CONDITIONS OF ANY KIND, either express or implied.
//  See the License for the specific language governing permissions and
//  limitations under the License.
//

import Common
import CryptoKit
import Foundation

public protocol MaliciousSiteDetecting {
    /// Evaluates the given URL to determine its malicious category (e.g., phishing, malware).
    /// - Parameter url: The URL to evaluate.
    /// - Returns: An optional `ThreatKind` indicating the type of threat, or `.none` if no threat is detected.
    func evaluate(_ url: URL) async -> ThreatKind?
}

/// Class responsible for detecting malicious sites by evaluating URLs against local filters and an external API.
/// entry point: `func evaluate(_: URL) async -> ThreatKind?`
public final class MaliciousSiteDetector: MaliciousSiteDetecting {
    // Type aliases for easier symbol navigation in Xcode.
    typealias PhishingDetector = MaliciousSiteDetector
    typealias MalwareDetector = MaliciousSiteDetector

    private enum Constants {
        static let hashPrefixStoreLength: Int = 8
        static let hashPrefixParamLength: Int = 4
    }

    private let apiClient: APIClient.Mockable
    private let dataManager: DataManaging
    private let eventMapping: EventMapping<Event>

    public convenience init(apiEnvironment: APIClientEnvironment, dataManager: DataManager, eventMapping: EventMapping<Event>) {
        self.init(apiClient: APIClient(environment: apiEnvironment), dataManager: dataManager, eventMapping: eventMapping)
    }

    init(apiClient: APIClient.Mockable, dataManager: DataManaging, eventMapping: EventMapping<Event>) {
        self.apiClient = apiClient
        self.dataManager = dataManager
        self.eventMapping = eventMapping
    }

    private func checkLocalFilters(hostHash: String, canonicalUrl: URL, for threatKind: ThreatKind) async -> Bool {
        let filterSet = await dataManager.dataSet(for: .filterSet(threatKind: threatKind))
        let matchesLocalFilters = filterSet[hostHash]?.contains(where: { regex in
            canonicalUrl.absoluteString.matches(pattern: regex)
        }) ?? false

        return matchesLocalFilters
    }

    private func checkApiMatches(hostHash: String, canonicalUrl: URL) async -> Match? {
        let hashPrefixParam = String(hostHash.prefix(Constants.hashPrefixParamLength))
        let matches: [Match]
        do {
            matches = try await apiClient.matches(forHashPrefix: hashPrefixParam).matches
        } catch {
            Logger.general.error("Error fetching matches from API: \(error)")
            return nil
        }

        if let match = matches.first(where: { match in
            match.hash == hostHash && canonicalUrl.absoluteString.matches(pattern: match.regex)
        }) {
            return match
        }
        return nil
    }

    /// Evaluates the given URL to determine its malicious category (e.g., phishing, malware).
    public func evaluate(_ url: URL) async -> ThreatKind? {
        guard let canonicalHost = url.canonicalHost(),
              let canonicalUrl = url.canonicalURL() else { return .none }

        let hostHash = canonicalHost.sha256
        let hashPrefix = String(hostHash.prefix(Constants.hashPrefixStoreLength))

        // 1. Check for matching hash prefixes.
        // The hash prefix list serves as a representation of the entire database:
        // every malicious website will have a hash prefix that it collides with.
        var hashPrefixMatchingThreatKinds = [ThreatKind]()
        for threatKind in ThreatKind.allCases { // e.g., phishing, malware, etc.
            let hashPrefixes = await dataManager.dataSet(for: .hashPrefixes(threatKind: threatKind))
            if hashPrefixes.contains(hashPrefix) {
                hashPrefixMatchingThreatKinds.append(threatKind)
            }
        }

<<<<<<< HEAD
            // If nothing found, hit the API to get matches
            let match = await checkApiMatches(hostHash: hostHash, canonicalUrl: canonicalUrl)
            if let match {
                eventMapping.fire(.errorPageShown(clientSideHit: false))
                let threatKind = match.category.map(ThreatKind.init) ?? threatKind
=======
        // Return no threats if no matching hash prefixes are found in the database.
        guard !hashPrefixMatchingThreatKinds.isEmpty else { return .none }

        // 2. Check local Filter Sets.
        // The filter set acts as a local cache of some database entries, containing
        // the 5000 most common threats (or those most likely to collide with daily
        // browsing behaviors, based on Clickhouse's top 10k, ranked by Netcraft's risk rating).
        for threatKind in hashPrefixMatchingThreatKinds {
            let matches = await checkLocalFilters(hostHash: hostHash, canonicalUrl: canonicalUrl, for: threatKind)
            if matches {
                eventMapping.fire(.errorPageShown(clientSideHit: true, threatKind: threatKind))
>>>>>>> 1e5cdc93
                return threatKind
            }
        }

<<<<<<< HEAD
            // the API detects both phishing and malware so if it didn‘t find any matches it‘s safe to return early.
            // return nil // TODO: Uncomment this when malware detection is deployed on the backend
=======
        // 3. If no locally cached filters matched, we will still make a request to the API
        // to check for potential matches on our backend.
        let match = await checkApiMatches(hostHash: hostHash, canonicalUrl: canonicalUrl)
        if let match {
            let threatKind = match.category.flatMap(ThreatKind.init) ?? hashPrefixMatchingThreatKinds[0]
            eventMapping.fire(.errorPageShown(clientSideHit: false, threatKind: threatKind))
            return threatKind
>>>>>>> 1e5cdc93
        }

        return .none
    }

}<|MERGE_RESOLUTION|>--- conflicted
+++ resolved
@@ -99,13 +99,6 @@
             }
         }
 
-<<<<<<< HEAD
-            // If nothing found, hit the API to get matches
-            let match = await checkApiMatches(hostHash: hostHash, canonicalUrl: canonicalUrl)
-            if let match {
-                eventMapping.fire(.errorPageShown(clientSideHit: false))
-                let threatKind = match.category.map(ThreatKind.init) ?? threatKind
-=======
         // Return no threats if no matching hash prefixes are found in the database.
         guard !hashPrefixMatchingThreatKinds.isEmpty else { return .none }
 
@@ -117,15 +110,10 @@
             let matches = await checkLocalFilters(hostHash: hostHash, canonicalUrl: canonicalUrl, for: threatKind)
             if matches {
                 eventMapping.fire(.errorPageShown(clientSideHit: true, threatKind: threatKind))
->>>>>>> 1e5cdc93
                 return threatKind
             }
         }
 
-<<<<<<< HEAD
-            // the API detects both phishing and malware so if it didn‘t find any matches it‘s safe to return early.
-            // return nil // TODO: Uncomment this when malware detection is deployed on the backend
-=======
         // 3. If no locally cached filters matched, we will still make a request to the API
         // to check for potential matches on our backend.
         let match = await checkApiMatches(hostHash: hostHash, canonicalUrl: canonicalUrl)
@@ -133,7 +121,6 @@
             let threatKind = match.category.flatMap(ThreatKind.init) ?? hashPrefixMatchingThreatKinds[0]
             eventMapping.fire(.errorPageShown(clientSideHit: false, threatKind: threatKind))
             return threatKind
->>>>>>> 1e5cdc93
         }
 
         return .none
