//
//  APIClient.swift
//
//  Copyright © 2024 DuckDuckGo. All rights reserved.
//
//  Licensed under the Apache License, Version 2.0 (the "License");
//  you may not use this file except in compliance with the License.
//  You may obtain a copy of the License at
//
//  http://www.apache.org/licenses/LICENSE-2.0
//
//  Unless required by applicable law or agreed to in writing, software
//  distributed under the License is distributed on an "AS IS" BASIS,
//  WITHOUT WARRANTIES OR CONDITIONS OF ANY KIND, either express or implied.
//  See the License for the specific language governing permissions and
//  limitations under the License.
//

import Common
import Foundation
import Networking

extension APIClient {
    // used internally for testing
    protocol Mockable {
        func load<Request: APIClient.Request>(_ requestConfig: Request) async throws -> Request.Response
    }
}
extension APIClient: APIClient.Mockable {}

public protocol APIClientEnvironment {
    func queryItems(for requestType: APIRequestType) -> QueryItems
    func headers(for requestType: APIRequestType) -> APIRequestV2.HeadersV2
    func url(for requestType: APIRequestType) -> URL
    func timeout(for requestType: APIRequestType) -> TimeInterval?
}

public extension APIClientEnvironment {
    func timeout(for requestType: APIRequestType) -> TimeInterval? { nil }
}

public extension MaliciousSiteDetector {
    enum APIEnvironment: APIClientEnvironment {

        case production
        case staging

        var endpoint: URL {
            switch self {
            case .production: URL(string: "https://duckduckgo.com/api/protection/")!
            case .staging: URL(string: "https://staging.duckduckgo.com/api/protection/")!
            }
        }

        var defaultHeaders: APIRequestV2.HeadersV2 {
            .init(userAgent: Networking.APIRequest.Headers.userAgent)
        }

        enum APIPath {
            static let filterSet = "filterSet"
            static let hashPrefix = "hashPrefix"
            static let matches = "matches"
        }

        enum QueryParameter {
            static let category = "category"
            static let revision = "revision"
            static let hashPrefix = "hashPrefix"
        }

        public func queryItems(for requestType: APIRequestType) -> QueryItems {
            switch requestType {
            case .hashPrefixSet(let configuration):
                return [QueryParameter.category: configuration.threatKind.rawValue,
                        QueryParameter.revision: (configuration.revision ?? 0).description]
            case .filterSet(let configuration):
                return [QueryParameter.category: configuration.threatKind.rawValue,
                        QueryParameter.revision: (configuration.revision ?? 0).description]
            case .matches(let configuration):
                return [QueryParameter.hashPrefix: configuration.hashPrefix]
            }
        }

        public func url(for requestType: APIRequestType) -> URL {
            switch requestType {
            case .hashPrefixSet:
                endpoint.appendingPathComponent(APIPath.hashPrefix)
            case .filterSet:
                endpoint.appendingPathComponent(APIPath.filterSet)
            case .matches:
                endpoint.appendingPathComponent(APIPath.matches)
            }
        }

        public func headers(for requestType: APIRequestType) -> APIRequestV2.HeadersV2 {
            defaultHeaders
        }
    }

}

struct APIClient {

    let environment: APIClientEnvironment
    private let service: APIService

    init(environment: APIClientEnvironment, service: APIService = DefaultAPIService(urlSession: .shared)) {
        self.environment = environment
        self.service = service
    }

    func load<R: Request>(_ requestConfig: R) async throws -> R.Response {
        let requestType = requestConfig.requestType
        let headers = environment.headers(for: requestType)
        let url = environment.url(for: requestType)
<<<<<<< HEAD
        let queryItems = environment.queryItems(for: requestType)

        let apiRequest = APIRequestV2(url: url, queryItems: queryItems, headers: headers, timeoutInterval: requestConfig.timeout ?? 60)!
=======
        let timeout = environment.timeout(for: requestType) ?? requestConfig.defaultTimeout ?? 60

        let apiRequest = APIRequestV2(url: url, method: .get, headers: headers, timeoutInterval: timeout)
>>>>>>> e8654e1a
        let response = try await service.fetch(request: apiRequest)
        let result: R.Response = try response.decodeBody()

        return result
    }

}

// MARK: - Convenience
extension APIClient.Mockable {
    func filtersChangeSet(for threatKind: ThreatKind, revision: Int) async throws -> APIClient.Response.FiltersChangeSet {
        let result = try await load(.filterSet(threatKind: threatKind, revision: revision))
        return result
    }

    func hashPrefixesChangeSet(for threatKind: ThreatKind, revision: Int) async throws -> APIClient.Response.HashPrefixesChangeSet {
        let result = try await load(.hashPrefixes(threatKind: threatKind, revision: revision))
        return result
    }

    func matches(forHashPrefix hashPrefix: String) async throws -> APIClient.Response.Matches {
        let result = try await load(.matches(hashPrefix: hashPrefix))
        return result
    }
}<|MERGE_RESOLUTION|>--- conflicted
+++ resolved
@@ -113,15 +113,9 @@
         let requestType = requestConfig.requestType
         let headers = environment.headers(for: requestType)
         let url = environment.url(for: requestType)
-<<<<<<< HEAD
         let queryItems = environment.queryItems(for: requestType)
-
-        let apiRequest = APIRequestV2(url: url, queryItems: queryItems, headers: headers, timeoutInterval: requestConfig.timeout ?? 60)!
-=======
         let timeout = environment.timeout(for: requestType) ?? requestConfig.defaultTimeout ?? 60
-
-        let apiRequest = APIRequestV2(url: url, method: .get, headers: headers, timeoutInterval: timeout)
->>>>>>> e8654e1a
+        let apiRequest = APIRequestV2(url: url, queryItems: queryItems, headers: headers, timeoutInterval: timeout)!
         let response = try await service.fetch(request: apiRequest)
         let result: R.Response = try response.decodeBody()
 
