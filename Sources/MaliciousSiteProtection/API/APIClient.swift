//
//  APIClient.swift
//
//  Copyright © 2024 DuckDuckGo. All rights reserved.
//
//  Licensed under the Apache License, Version 2.0 (the "License");
//  you may not use this file except in compliance with the License.
//  You may obtain a copy of the License at
//
//  http://www.apache.org/licenses/LICENSE-2.0
//
//  Unless required by applicable law or agreed to in writing, software
//  distributed under the License is distributed on an "AS IS" BASIS,
//  WITHOUT WARRANTIES OR CONDITIONS OF ANY KIND, either express or implied.
//  See the License for the specific language governing permissions and
//  limitations under the License.
//

import Common
import Foundation
import Networking

extension APIClient {
    // used internally for testing
    protocol Mockable {
        func load<Request: APIClient.Request>(_ requestConfig: Request) async throws -> Request.Response
    }
}
extension APIClient: APIClient.Mockable {}

public protocol APIClientEnvironment {
    func queryItems(for requestType: APIRequestType) -> QueryItems
    func headers(for requestType: APIRequestType) -> APIRequestV2.HeadersV2
    func url(for requestType: APIRequestType) -> URL
    func timeout(for requestType: APIRequestType) -> TimeInterval?
}

public extension APIClientEnvironment {
    func timeout(for requestType: APIRequestType) -> TimeInterval? { nil }
}

public extension MaliciousSiteDetector {
    enum APIEnvironment: APIClientEnvironment {

        case production
        case staging

        var endpoint: URL {
            switch self {
            case .production: URL(string: "https://duckduckgo.com/api/protection/")!
            case .staging: URL(string: "https://staging.duckduckgo.com/api/protection/")!
            }
        }

        var defaultHeaders: APIRequestV2.HeadersV2 {
            .init(userAgent: Networking.APIRequest.Headers.userAgent)
        }

        enum APIPath {
            static let filterSet = "filterSet"
            static let hashPrefix = "hashPrefix"
            static let matches = "matches"
        }

        enum QueryParameter {
            static let category = "category"
            static let revision = "revision"
            static let hashPrefix = "hashPrefix"
        }

        public func queryItems(for requestType: APIRequestType) -> QueryItems {
            switch requestType {
            case .hashPrefixSet(let configuration):
                return [QueryParameter.category: configuration.threatKind.rawValue,
                        QueryParameter.revision: (configuration.revision ?? 0).description]
            case .filterSet(let configuration):
                return [QueryParameter.category: configuration.threatKind.rawValue,
                        QueryParameter.revision: (configuration.revision ?? 0).description]
            case .matches(let configuration):
                return [QueryParameter.hashPrefix: configuration.hashPrefix]
            }
        }

        public func url(for requestType: APIRequestType) -> URL {
            switch requestType {
            case .hashPrefixSet:
                endpoint.appendingPathComponent(APIPath.hashPrefix)
            case .filterSet:
                endpoint.appendingPathComponent(APIPath.filterSet)
            case .matches:
                endpoint.appendingPathComponent(APIPath.matches)
            }
        }

        public func headers(for requestType: APIRequestType) -> APIRequestV2.HeadersV2 {
            defaultHeaders
        }
    }

}

struct APIClient {

    let environment: APIClientEnvironment
    private let service: APIService

    init(environment: APIClientEnvironment, service: APIService = DefaultAPIService(urlSession: .shared)) {
        self.environment = environment
        self.service = service
    }

    func load<R: Request>(_ requestConfig: R) async throws -> R.Response {
        let requestType = requestConfig.requestType
        let headers = environment.headers(for: requestType)
        let url = environment.url(for: requestType)
        let queryItems = environment.queryItems(for: requestType)
        let timeout = environment.timeout(for: requestType) ?? requestConfig.defaultTimeout ?? 60
<<<<<<< HEAD
        let apiRequest = APIRequestV2(url: url, queryItems: queryItems, headers: headers, timeoutInterval: timeout)!
=======

        guard let apiRequest = APIRequestV2(url: url, method: .get, headers: headers, timeoutInterval: timeout) else {
            assertionFailure("Invalid URL")
            throw APIRequestV2.Error.invalidURL
        }
>>>>>>> 0dad370d
        let response = try await service.fetch(request: apiRequest)
        let result: R.Response = try response.decodeBody()

        return result
    }

}

// MARK: - Convenience
extension APIClient.Mockable {
    func filtersChangeSet(for threatKind: ThreatKind, revision: Int) async throws -> APIClient.Response.FiltersChangeSet {
        let result = try await load(.filterSet(threatKind: threatKind, revision: revision))
        return result
    }

    func hashPrefixesChangeSet(for threatKind: ThreatKind, revision: Int) async throws -> APIClient.Response.HashPrefixesChangeSet {
        let result = try await load(.hashPrefixes(threatKind: threatKind, revision: revision))
        return result
    }

    func matches(forHashPrefix hashPrefix: String) async throws -> APIClient.Response.Matches {
        let result = try await load(.matches(hashPrefix: hashPrefix))
        return result
    }
}<|MERGE_RESOLUTION|>--- conflicted
+++ resolved
@@ -29,7 +29,6 @@
 extension APIClient: APIClient.Mockable {}
 
 public protocol APIClientEnvironment {
-    func queryItems(for requestType: APIRequestType) -> QueryItems
     func headers(for requestType: APIRequestType) -> APIRequestV2.HeadersV2
     func url(for requestType: APIRequestType) -> URL
     func timeout(for requestType: APIRequestType) -> TimeInterval?
@@ -68,27 +67,20 @@
             static let hashPrefix = "hashPrefix"
         }
 
-        public func queryItems(for requestType: APIRequestType) -> QueryItems {
+        public func url(for requestType: APIRequestType) -> URL {
             switch requestType {
             case .hashPrefixSet(let configuration):
-                return [QueryParameter.category: configuration.threatKind.rawValue,
-                        QueryParameter.revision: (configuration.revision ?? 0).description]
+                endpoint.appendingPathComponent(APIPath.hashPrefix).appendingParameters([
+                    QueryParameter.category: configuration.threatKind.rawValue,
+                    QueryParameter.revision: (configuration.revision ?? 0).description,
+                ])
             case .filterSet(let configuration):
-                return [QueryParameter.category: configuration.threatKind.rawValue,
-                        QueryParameter.revision: (configuration.revision ?? 0).description]
+                endpoint.appendingPathComponent(APIPath.filterSet).appendingParameters([
+                    QueryParameter.category: configuration.threatKind.rawValue,
+                    QueryParameter.revision: (configuration.revision ?? 0).description,
+                ])
             case .matches(let configuration):
-                return [QueryParameter.hashPrefix: configuration.hashPrefix]
-            }
-        }
-
-        public func url(for requestType: APIRequestType) -> URL {
-            switch requestType {
-            case .hashPrefixSet:
-                endpoint.appendingPathComponent(APIPath.hashPrefix)
-            case .filterSet:
-                endpoint.appendingPathComponent(APIPath.filterSet)
-            case .matches:
-                endpoint.appendingPathComponent(APIPath.matches)
+                endpoint.appendingPathComponent(APIPath.matches).appendingParameter(name: QueryParameter.hashPrefix, value: configuration.hashPrefix)
             }
         }
 
@@ -113,17 +105,12 @@
         let requestType = requestConfig.requestType
         let headers = environment.headers(for: requestType)
         let url = environment.url(for: requestType)
-        let queryItems = environment.queryItems(for: requestType)
         let timeout = environment.timeout(for: requestType) ?? requestConfig.defaultTimeout ?? 60
-<<<<<<< HEAD
-        let apiRequest = APIRequestV2(url: url, queryItems: queryItems, headers: headers, timeoutInterval: timeout)!
-=======
 
         guard let apiRequest = APIRequestV2(url: url, method: .get, headers: headers, timeoutInterval: timeout) else {
             assertionFailure("Invalid URL")
             throw APIRequestV2.Error.invalidURL
         }
->>>>>>> 0dad370d
         let response = try await service.fetch(request: apiRequest)
         let result: R.Response = try response.decodeBody()
 
