--- conflicted
+++ resolved
@@ -30,19 +30,13 @@
 
     private let statisticsStore: StatisticsStore
     private let vpnActivationDateStore: VPNActivationDateProviding
-<<<<<<< HEAD
     private let subscription: PrivacyProSubscription?
-
-    public init(statisticsStore: StatisticsStore, vpnActivationDateStore: VPNActivationDateProviding, subscription: PrivacyProSubscription?) {
-=======
-    private let subscription: Subscription?
     private let localeIdentifier: String
 
     public init(statisticsStore: StatisticsStore,
                 vpnActivationDateStore: VPNActivationDateProviding,
-                subscription: Subscription?,
+                subscription: PrivacyProSubscription?,
                 localeIdentifier: String = Locale.current.identifier) {
->>>>>>> 59f8fb2f
         self.statisticsStore = statisticsStore
         self.vpnActivationDateStore = vpnActivationDateStore
         self.subscription = subscription
