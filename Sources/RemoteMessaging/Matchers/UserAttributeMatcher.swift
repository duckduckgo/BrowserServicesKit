--- conflicted
+++ resolved
@@ -40,13 +40,9 @@
                 favoritesCount: Int,
                 appTheme: String,
                 isWidgetInstalled: Bool,
-<<<<<<< HEAD
-                daysSinceNetPEnabled: Int
-=======
                 daysSinceNetPEnabled: Int,
                 isPrivacyProEligibleUser: Bool,
                 isPrivacyProSubscriber: Bool
->>>>>>> 7c235d29
 	) {
         self.statisticsStore = statisticsStore
         self.variantManager = variantManager
