//
//  MatchingAttributes.swift
//
//  Copyright © 2022 DuckDuckGo. All rights reserved.
//
//  Licensed under the Apache License, Version 2.0 (the "License");
//  you may not use this file except in compliance with the License.
//  You may obtain a copy of the License at
//
//  http://www.apache.org/licenses/LICENSE-2.0
//
//  Unless required by applicable law or agreed to in writing, software
//  distributed under the License is distributed on an "AS IS" BASIS,
//  WITHOUT WARRANTIES OR CONDITIONS OF ANY KIND, either express or implied.
//  See the License for the specific language governing permissions and
//  limitations under the License.
//

import Foundation
import Common

private enum RuleAttributes {
    static let min = "min"
    static let max = "max"
    static let value = "value"
    static let fallback = "fallback"
    static let since = "since"
}

protocol MatchingAttribute {
    var fallback: Bool? { get }
}

struct LocaleMatchingAttribute: MatchingAttribute, Equatable {
    var value: [String] = []
    var fallback: Bool?

    init(jsonMatchingAttribute: AnyDecodable) {
        guard let jsonMatchingAttribute = jsonMatchingAttribute.value as? [String: Any] else {
            return
        }
        if let value = jsonMatchingAttribute[RuleAttributes.value] as? [String] {
            self.value = value
        }
        if let fallback = jsonMatchingAttribute[RuleAttributes.fallback] as? Bool {
            self.fallback = fallback
        }
    }

    init(value: [String], fallback: Bool?) {
        self.value = value
        self.fallback = fallback
    }

    static func == (lhs: LocaleMatchingAttribute, rhs: LocaleMatchingAttribute) -> Bool {
        return lhs.value == rhs.value && lhs.fallback == rhs.fallback
    }

    static func localeIdentifierAsJsonFormat(_ localeIdentifier: String) -> String {
        return localeIdentifier.replacingOccurrences(of: "_", with: "-")
    }
}

struct OSMatchingAttribute: MatchingAttribute, Equatable {
    var min: String = MatchingAttributeDefaults.stringDefaultValue
    var max: String = AppVersion.shared.osVersion
    var value: String = MatchingAttributeDefaults.stringDefaultValue
    var fallback: Bool?

    init(jsonMatchingAttribute: AnyDecodable) {
        guard let jsonMatchingAttribute = jsonMatchingAttribute.value as? [String: Any] else { return }

        if let min = jsonMatchingAttribute[RuleAttributes.min] as? String {
            self.min = min
        }
        if let max = jsonMatchingAttribute[RuleAttributes.max] as? String {
            self.max = max
        }
        if let value = jsonMatchingAttribute[RuleAttributes.value] as? String {
            self.value = value
        }
        if let fallback = jsonMatchingAttribute[RuleAttributes.fallback] as? Bool {
            self.fallback = fallback
        }
    }

    init(min: String = MatchingAttributeDefaults.stringDefaultValue,
         max: String = AppVersion.shared.osVersion,
         value: String = MatchingAttributeDefaults.stringDefaultValue,
         fallback: Bool?) {
        self.min = min
        self.max = max
        self.value = value
        self.fallback = fallback
    }

    static func == (lhs: OSMatchingAttribute, rhs: OSMatchingAttribute) -> Bool {
        return lhs.min == rhs.min && lhs.max == rhs.max && lhs.value == rhs.value && lhs.fallback == rhs.fallback
    }
}

struct IsInternalUserMatchingAttribute: MatchingAttribute, Equatable {
    var value: Bool?
    var fallback: Bool?

    init(jsonMatchingAttribute: AnyDecodable) {
        guard let jsonMatchingAttribute = jsonMatchingAttribute.value as? [String: Any] else { return }

        if let value = jsonMatchingAttribute[RuleAttributes.value] as? Bool {
            self.value = value
        }
        if let fallback = jsonMatchingAttribute[RuleAttributes.fallback] as? Bool {
            self.fallback = fallback
        }
    }

    init(value: Bool?, fallback: Bool?) {
        self.value = value
        self.fallback = fallback
    }

    static func == (lhs: IsInternalUserMatchingAttribute, rhs: IsInternalUserMatchingAttribute) -> Bool {
        return lhs.value == rhs.value && lhs.fallback == rhs.fallback
    }
}

struct AppIdMatchingAttribute: MatchingAttribute, Equatable {
    var value: String?
    var fallback: Bool?

    init(jsonMatchingAttribute: AnyDecodable) {
        guard let jsonMatchingAttribute = jsonMatchingAttribute.value as? [String: Any] else { return }

        if let value = jsonMatchingAttribute[RuleAttributes.value] as? String {
            self.value = value
        }
        if let fallback = jsonMatchingAttribute[RuleAttributes.fallback] as? Bool {
            self.fallback = fallback
        }
    }

    init(value: String?, fallback: Bool?) {
        self.value = value
        self.fallback = fallback
    }

    static func == (lhs: AppIdMatchingAttribute, rhs: AppIdMatchingAttribute) -> Bool {
        return lhs.value == rhs.value && lhs.fallback == rhs.fallback
    }
}

struct AppVersionMatchingAttribute: MatchingAttribute, Equatable {
    var min: String = MatchingAttributeDefaults.stringDefaultValue
    var max: String = AppVersion.shared.versionAndBuildNumber
    var value: String = MatchingAttributeDefaults.stringDefaultValue
    var fallback: Bool?

    init(jsonMatchingAttribute: AnyDecodable) {
        guard let jsonMatchingAttribute = jsonMatchingAttribute.value as? [String: Any] else { return }

        if let min = jsonMatchingAttribute[RuleAttributes.min] as? String {
            self.min = min
        }
        if let max = jsonMatchingAttribute[RuleAttributes.max] as? String {
            self.max = max
        }
        if let value = jsonMatchingAttribute[RuleAttributes.value] as? String {
            self.value = value
        }
        if let fallback = jsonMatchingAttribute[RuleAttributes.fallback] as? Bool {
            self.fallback = fallback
        }
    }

    init(min: String = MatchingAttributeDefaults.stringDefaultValue,
         max: String = AppVersion.shared.versionAndBuildNumber,
         value: String = MatchingAttributeDefaults.stringDefaultValue,
         fallback: Bool?) {
        self.min = min
        self.max = max
        self.value = value
        self.fallback = fallback
    }

    static func == (lhs: AppVersionMatchingAttribute, rhs: AppVersionMatchingAttribute) -> Bool {
        return lhs.min == rhs.min && lhs.max == rhs.max && lhs.value == rhs.value && lhs.fallback == rhs.fallback
    }
}

struct AtbMatchingAttribute: MatchingAttribute, Equatable {
    var value: String?
    var fallback: Bool?

    init(jsonMatchingAttribute: AnyDecodable) {
        guard let jsonMatchingAttribute = jsonMatchingAttribute.value as? [String: Any] else { return }

        if let value = jsonMatchingAttribute[RuleAttributes.value] as? String {
            self.value = value
        }
        if let fallback = jsonMatchingAttribute[RuleAttributes.fallback] as? Bool {
            self.fallback = fallback
        }
    }

    init(value: String?, fallback: Bool?) {
        self.value = value
        self.fallback = fallback
    }

    static func == (lhs: AtbMatchingAttribute, rhs: AtbMatchingAttribute) -> Bool {
        return lhs.value == rhs.value && lhs.fallback == rhs.fallback
    }
}

struct AppAtbMatchingAttribute: MatchingAttribute, Equatable {
    var value: String?
    var fallback: Bool?

    init(jsonMatchingAttribute: AnyDecodable) {
        guard let jsonMatchingAttribute = jsonMatchingAttribute.value as? [String: Any] else { return }

        if let value = jsonMatchingAttribute[RuleAttributes.value] as? String {
            self.value = value
        }
        if let fallback = jsonMatchingAttribute[RuleAttributes.fallback] as? Bool {
            self.fallback = fallback
        }
    }

    init(value: String?, fallback: Bool?) {
        self.value = value
        self.fallback = fallback
    }

    static func == (lhs: AppAtbMatchingAttribute, rhs: AppAtbMatchingAttribute) -> Bool {
        return lhs.value == rhs.value && lhs.fallback == rhs.fallback
    }
}

struct SearchAtbMatchingAttribute: MatchingAttribute, Equatable {
    var value: String?
    var fallback: Bool?

    init(jsonMatchingAttribute: AnyDecodable) {
        guard let jsonMatchingAttribute = jsonMatchingAttribute.value as? [String: Any] else { return }

        if let value = jsonMatchingAttribute[RuleAttributes.value] as? String {
            self.value = value
        }
        if let fallback = jsonMatchingAttribute[RuleAttributes.fallback] as? Bool {
            self.fallback = fallback
        }
    }

    init(value: String?, fallback: Bool?) {
        self.value = value
        self.fallback = fallback
    }

    static func == (lhs: SearchAtbMatchingAttribute, rhs: SearchAtbMatchingAttribute) -> Bool {
        return lhs.value == rhs.value && lhs.fallback == rhs.fallback
    }
}

struct ExpVariantMatchingAttribute: MatchingAttribute, Equatable {
    var value: String?
    var fallback: Bool?

    init(jsonMatchingAttribute: AnyDecodable) {
        guard let jsonMatchingAttribute = jsonMatchingAttribute.value as? [String: Any] else { return }

        if let value = jsonMatchingAttribute[RuleAttributes.value] as? String {
            self.value = value
        }
        if let fallback = jsonMatchingAttribute[RuleAttributes.fallback] as? Bool {
            self.fallback = fallback
        }
    }

    init(value: String?, fallback: Bool?) {
        self.value = value
        self.fallback = fallback
    }

    static func == (lhs: ExpVariantMatchingAttribute, rhs: ExpVariantMatchingAttribute) -> Bool {
        return lhs.value == rhs.value && lhs.fallback == rhs.fallback
    }
}

struct EmailEnabledMatchingAttribute: MatchingAttribute, Equatable {
    var value: Bool?
    var fallback: Bool?

    init(jsonMatchingAttribute: AnyDecodable) {
        guard let jsonMatchingAttribute = jsonMatchingAttribute.value as? [String: Any] else { return }

        if let value = jsonMatchingAttribute[RuleAttributes.value] as? Bool {
            self.value = value
        }
        if let fallback = jsonMatchingAttribute[RuleAttributes.fallback] as? Bool {
            self.fallback = fallback
        }
    }

    init(value: Bool?, fallback: Bool?) {
        self.value = value
        self.fallback = fallback
    }

    static func == (lhs: EmailEnabledMatchingAttribute, rhs: EmailEnabledMatchingAttribute) -> Bool {
        return lhs.value == rhs.value && lhs.fallback == rhs.fallback
    }
}

struct WidgetAddedMatchingAttribute: MatchingAttribute, Equatable {
    var value: Bool?
    var fallback: Bool?

    init(jsonMatchingAttribute: AnyDecodable) {
        guard let jsonMatchingAttribute = jsonMatchingAttribute.value as? [String: Any] else { return }

        if let value = jsonMatchingAttribute[RuleAttributes.value] as? Bool {
            self.value = value
        }
        if let fallback = jsonMatchingAttribute[RuleAttributes.fallback] as? Bool {
            self.fallback = fallback
        }
    }

    init(value: Bool?, fallback: Bool?) {
        self.value = value
        self.fallback = fallback
    }

    static func == (lhs: WidgetAddedMatchingAttribute, rhs: WidgetAddedMatchingAttribute) -> Bool {
        return lhs.value == rhs.value && lhs.fallback == rhs.fallback
    }
}

struct BookmarksMatchingAttribute: MatchingAttribute, Equatable {
    var min: Int = MatchingAttributeDefaults.intDefaultValue
    var max: Int = MatchingAttributeDefaults.intDefaultMaxValue
    var value: Int = MatchingAttributeDefaults.intDefaultValue
    var fallback: Bool?

    init(jsonMatchingAttribute: AnyDecodable) {
        guard let jsonMatchingAttribute = jsonMatchingAttribute.value as? [String: Any] else { return }

        if let min = jsonMatchingAttribute[RuleAttributes.min] as? Int {
            self.min = min
        }
        if let max = jsonMatchingAttribute[RuleAttributes.max] as? Int {
            self.max = max
        }
        if let value = jsonMatchingAttribute[RuleAttributes.value] as? Int {
            self.value = value
        }
        if let fallback = jsonMatchingAttribute[RuleAttributes.fallback] as? Bool {
            self.fallback = fallback
        }
    }

    init(min: Int = MatchingAttributeDefaults.intDefaultValue,
         max: Int = MatchingAttributeDefaults.intDefaultMaxValue,
         value: Int = MatchingAttributeDefaults.intDefaultValue,
         fallback: Bool?) {
        self.min = min
        self.max = max
        self.value = value
        self.fallback = fallback
    }

    static func == (lhs: BookmarksMatchingAttribute, rhs: BookmarksMatchingAttribute) -> Bool {
        return lhs.min == rhs.min && lhs.max == rhs.max && lhs.value == rhs.value && lhs.fallback == rhs.fallback
    }
}

struct FavoritesMatchingAttribute: MatchingAttribute, Equatable {
    var min: Int = MatchingAttributeDefaults.intDefaultValue
    var max: Int = MatchingAttributeDefaults.intDefaultMaxValue
    var value: Int = MatchingAttributeDefaults.intDefaultValue
    var fallback: Bool?

    init(jsonMatchingAttribute: AnyDecodable) {
        guard let jsonMatchingAttribute = jsonMatchingAttribute.value as? [String: Any] else { return }

        if let min = jsonMatchingAttribute[RuleAttributes.min] as? Int {
            self.min = min
        }
        if let max = jsonMatchingAttribute[RuleAttributes.max] as? Int {
            self.max = max
        }
        if let value = jsonMatchingAttribute[RuleAttributes.value] as? Int {
            self.value = value
        }
        if let fallback = jsonMatchingAttribute[RuleAttributes.fallback] as? Bool {
            self.fallback = fallback
        }
    }

    init(min: Int = MatchingAttributeDefaults.intDefaultValue,
         max: Int = MatchingAttributeDefaults.intDefaultMaxValue,
         value: Int = MatchingAttributeDefaults.intDefaultValue,
         fallback: Bool?) {
        self.min = min
        self.max = max
        self.value = value
        self.fallback = fallback
    }

    static func == (lhs: FavoritesMatchingAttribute, rhs: FavoritesMatchingAttribute) -> Bool {
        return lhs.min == rhs.min && lhs.max == rhs.max && lhs.value == rhs.value && lhs.fallback == rhs.fallback
    }
}

struct AppThemeMatchingAttribute: MatchingAttribute, Equatable {
    var value: String?
    var fallback: Bool?

    init(jsonMatchingAttribute: AnyDecodable) {
        guard let jsonMatchingAttribute = jsonMatchingAttribute.value as? [String: Any] else { return }

        if let value = jsonMatchingAttribute[RuleAttributes.value] as? String {
            self.value = value
        }
        if let fallback = jsonMatchingAttribute[RuleAttributes.fallback] as? Bool {
            self.fallback = fallback
        }
    }

    init(value: String?, fallback: Bool?) {
        self.value = value
        self.fallback = fallback
    }

    static func == (lhs: AppThemeMatchingAttribute, rhs: AppThemeMatchingAttribute) -> Bool {
        return lhs.value == rhs.value && lhs.fallback == rhs.fallback
    }
}

struct DaysSinceInstalledMatchingAttribute: MatchingAttribute, Equatable {
    var min: Int = MatchingAttributeDefaults.intDefaultValue
    var max: Int = MatchingAttributeDefaults.intDefaultMaxValue
    var value: Int = MatchingAttributeDefaults.intDefaultValue
    var fallback: Bool?

    init(jsonMatchingAttribute: AnyDecodable) {
        guard let jsonMatchingAttribute = jsonMatchingAttribute.value as? [String: Any] else { return }

        if let min = jsonMatchingAttribute[RuleAttributes.min] as? Int {
            self.min = min
        }
        if let max = jsonMatchingAttribute[RuleAttributes.max] as? Int {
            self.max = max
        }
        if let value = jsonMatchingAttribute[RuleAttributes.value] as? Int {
            self.value = value
        }
        if let fallback = jsonMatchingAttribute[RuleAttributes.fallback] as? Bool {
            self.fallback = fallback
        }
    }

    init(min: Int = MatchingAttributeDefaults.intDefaultValue,
         max: Int = MatchingAttributeDefaults.intDefaultMaxValue,
         value: Int = MatchingAttributeDefaults.intDefaultValue,
         fallback: Bool?) {
        self.min = min
        self.max = max
        self.value = value
        self.fallback = fallback
    }

    static func == (lhs: DaysSinceInstalledMatchingAttribute, rhs: DaysSinceInstalledMatchingAttribute) -> Bool {
        return lhs.min == rhs.min && lhs.max == rhs.max && lhs.value == rhs.value && lhs.fallback == rhs.fallback
    }
}

struct UnknownMatchingAttribute: MatchingAttribute, Equatable {
    var fallback: Bool?

    init(jsonMatchingAttribute: AnyDecodable) {
        guard let jsonMatchingAttribute = jsonMatchingAttribute.value as? [String: Any] else { return }

        if let fallback = jsonMatchingAttribute[RuleAttributes.fallback] as? Bool {
            self.fallback = fallback
        }
    }

    init(fallback: Bool?) {
        self.fallback = fallback
    }

    static func == (lhs: UnknownMatchingAttribute, rhs: UnknownMatchingAttribute) -> Bool {
        return lhs.fallback == rhs.fallback
    }
}

struct BooleanMatchingAttribute: Equatable {
    var value: Bool

    init(_ value: Bool) {
        self.value = value
    }

    func matches(value: Bool) -> EvaluationResult {
        return EvaluationResultModel.result(value: self.value == value)
    }

    static func == (lhs: BooleanMatchingAttribute, rhs: BooleanMatchingAttribute) -> Bool {
        return lhs.value == rhs.value
    }
}

struct IntMatchingAttribute: Equatable {
    var value: Int

    init(_ value: Int) {
        self.value = value
    }

    func matches(value: Int) -> EvaluationResult {
        return EvaluationResultModel.result(value: self.value == value)
    }

    static func == (lhs: IntMatchingAttribute, rhs: IntMatchingAttribute) -> Bool {
        return lhs.value == rhs.value
    }
}

struct RangeIntMatchingAttribute: Equatable {
    var min: Int
    var max: Int

    func matches(value: Int) -> EvaluationResult {
        return EvaluationResultModel.result(value: (value >= self.min) && (value <= self.max))
    }

    static func == (lhs: RangeIntMatchingAttribute, rhs: RangeIntMatchingAttribute) -> Bool {
        return lhs.min == rhs.min && lhs.max == rhs.max
    }
}

struct StringMatchingAttribute: Equatable {
    var value: String

    init(_ value: String) {
        self.value = value.lowercased()
    }

    func matches(value: String) -> EvaluationResult {
        return EvaluationResultModel.result(value: self.value == value.lowercased())
    }

    static func == (lhs: StringMatchingAttribute, rhs: StringMatchingAttribute) -> Bool {
        return lhs.value == rhs.value
    }
}

struct StringArrayMatchingAttribute: Equatable {
    var values: [String]

    init(_ values: [String]) {
        self.values = values.map { $0.lowercased() }
    }

    func matches(value: String) -> EvaluationResult {
        return EvaluationResultModel.result(value: values.contains(value.lowercased()))
    }

    static func == (lhs: StringArrayMatchingAttribute, rhs: StringArrayMatchingAttribute) -> Bool {
        return lhs.values == rhs.values
    }
}

struct RangeStringNumericMatchingAttribute: Equatable {
    var min: String
    var max: String

    func matches(value: String) -> EvaluationResult {
        if !value.matches(pattern: "[0-9]+(\\.[0-9]+)*") {
            return .fail
        }

        let paddedMin = padWithZeros(version: min, toMatch: value)
        let paddedMax = padWithZeros(version: max, toMatch: value)
        let paddedValue = padWithZeros(version: value, toMatch: max)

        if paddedMin.compare(paddedValue, options: .numeric) == .orderedDescending { return .fail }
        if paddedMax.compare(paddedValue, options: .numeric) == .orderedAscending { return .fail }

        return .match
    }

    private func padWithZeros(version: String, toMatch: String) -> String {
        let versionComponents = version.split(separator: ".").map(String.init)
        let matchComponents = toMatch.split(separator: ".").map(String.init)

        if versionComponents.count >= matchComponents.count {
            return version
        }

        return version + String(repeating: ".0", count: matchComponents.count - versionComponents.count)
    }

    static func == (lhs: RangeStringNumericMatchingAttribute, rhs: RangeStringNumericMatchingAttribute) -> Bool {
        return lhs.min == rhs.min && lhs.max == rhs.max
    }
}

struct DaysSinceNetPEnabledMatchingAttribute: MatchingAttribute, Equatable {
    var min: Int = MatchingAttributeDefaults.intDefaultValue
    var max: Int = MatchingAttributeDefaults.intDefaultMaxValue
    var value: Int = MatchingAttributeDefaults.intDefaultValue
    var fallback: Bool?

    init(jsonMatchingAttribute: AnyDecodable) {
        guard let jsonMatchingAttribute = jsonMatchingAttribute.value as? [String: Any] else { return }

        if let min = jsonMatchingAttribute[RuleAttributes.min] as? Int {
            self.min = min
        }
        if let max = jsonMatchingAttribute[RuleAttributes.max] as? Int {
            self.max = max
        }
        if let value = jsonMatchingAttribute[RuleAttributes.value] as? Int {
            self.value = value
        }
        if let fallback = jsonMatchingAttribute[RuleAttributes.fallback] as? Bool {
            self.fallback = fallback
        }
    }

    init(min: Int = MatchingAttributeDefaults.intDefaultValue,
         max: Int = MatchingAttributeDefaults.intDefaultMaxValue,
         value: Int = MatchingAttributeDefaults.intDefaultValue,
         fallback: Bool?) {
        self.min = min
        self.max = max
        self.value = value
        self.fallback = fallback
    }

    static func == (lhs: DaysSinceNetPEnabledMatchingAttribute, rhs: DaysSinceNetPEnabledMatchingAttribute) -> Bool {
        return lhs.min == rhs.min && lhs.max == rhs.max && lhs.value == rhs.value && lhs.fallback == rhs.fallback
    }
}

struct IsPrivacyProEligibleUserMatchingAttribute: MatchingAttribute, Equatable {
    var value: Bool?
    var fallback: Bool?

    init(jsonMatchingAttribute: AnyDecodable) {
        guard let jsonMatchingAttribute = jsonMatchingAttribute.value as? [String: Any] else { return }

        if let value = jsonMatchingAttribute[RuleAttributes.value] as? Bool {
            self.value = value
        }
        if let fallback = jsonMatchingAttribute[RuleAttributes.fallback] as? Bool {
            self.fallback = fallback
        }
    }

    init(value: Bool?, fallback: Bool?) {
        self.value = value
        self.fallback = fallback
    }

    static func == (lhs: IsPrivacyProEligibleUserMatchingAttribute, rhs: IsPrivacyProEligibleUserMatchingAttribute) -> Bool {
        return lhs.value == rhs.value && lhs.fallback == rhs.fallback
    }
}

struct IsPrivacyProSubscriberUserMatchingAttribute: MatchingAttribute, Equatable {
    var value: Bool?
    var fallback: Bool?

    init(jsonMatchingAttribute: AnyDecodable) {
        guard let jsonMatchingAttribute = jsonMatchingAttribute.value as? [String: Any] else { return }

        if let value = jsonMatchingAttribute[RuleAttributes.value] as? Bool {
            self.value = value
        }
        if let fallback = jsonMatchingAttribute[RuleAttributes.fallback] as? Bool {
            self.fallback = fallback
        }
    }

    init(value: Bool?, fallback: Bool?) {
        self.value = value
        self.fallback = fallback
    }

    static func == (lhs: IsPrivacyProSubscriberUserMatchingAttribute, rhs: IsPrivacyProSubscriberUserMatchingAttribute) -> Bool {
        return lhs.value == rhs.value && lhs.fallback == rhs.fallback
    }
}

struct PrivacyProDaysSinceSubscribedMatchingAttribute: MatchingAttribute, Equatable {
    var min: Int = MatchingAttributeDefaults.intDefaultValue
    var max: Int = MatchingAttributeDefaults.intDefaultMaxValue
    var value: Int = MatchingAttributeDefaults.intDefaultValue
    var fallback: Bool?

    init(jsonMatchingAttribute: AnyDecodable) {
        guard let jsonMatchingAttribute = jsonMatchingAttribute.value as? [String: Any] else { return }

        if let min = jsonMatchingAttribute[RuleAttributes.min] as? Int {
            self.min = min
        }
        if let max = jsonMatchingAttribute[RuleAttributes.max] as? Int {
            self.max = max
        }
        if let value = jsonMatchingAttribute[RuleAttributes.value] as? Int {
            self.value = value
        }
        if let fallback = jsonMatchingAttribute[RuleAttributes.fallback] as? Bool {
            self.fallback = fallback
        }
    }

    init(min: Int = MatchingAttributeDefaults.intDefaultValue,
         max: Int = MatchingAttributeDefaults.intDefaultMaxValue,
         value: Int = MatchingAttributeDefaults.intDefaultValue,
         fallback: Bool?) {
        self.min = min
        self.max = max
        self.value = value
        self.fallback = fallback
    }

    static func == (lhs: PrivacyProDaysSinceSubscribedMatchingAttribute, rhs: PrivacyProDaysSinceSubscribedMatchingAttribute) -> Bool {
        return lhs.min == rhs.min && lhs.max == rhs.max && lhs.value == rhs.value && lhs.fallback == rhs.fallback
    }
}

struct PrivacyProDaysUntilExpiryMatchingAttribute: MatchingAttribute, Equatable {
    var min: Int = MatchingAttributeDefaults.intDefaultValue
    var max: Int = MatchingAttributeDefaults.intDefaultMaxValue
    var value: Int = MatchingAttributeDefaults.intDefaultValue
    var fallback: Bool?

    init(jsonMatchingAttribute: AnyDecodable) {
        guard let jsonMatchingAttribute = jsonMatchingAttribute.value as? [String: Any] else { return }

        if let min = jsonMatchingAttribute[RuleAttributes.min] as? Int {
            self.min = min
        }
        if let max = jsonMatchingAttribute[RuleAttributes.max] as? Int {
            self.max = max
        }
        if let value = jsonMatchingAttribute[RuleAttributes.value] as? Int {
            self.value = value
        }
        if let fallback = jsonMatchingAttribute[RuleAttributes.fallback] as? Bool {
            self.fallback = fallback
        }
    }

    init(min: Int = MatchingAttributeDefaults.intDefaultValue,
         max: Int = MatchingAttributeDefaults.intDefaultMaxValue,
         value: Int = MatchingAttributeDefaults.intDefaultValue,
         fallback: Bool?) {
        self.min = min
        self.max = max
        self.value = value
        self.fallback = fallback
    }

    static func == (lhs: PrivacyProDaysUntilExpiryMatchingAttribute, rhs: PrivacyProDaysUntilExpiryMatchingAttribute) -> Bool {
        return lhs.min == rhs.min && lhs.max == rhs.max && lhs.value == rhs.value && lhs.fallback == rhs.fallback
    }
}

<<<<<<< HEAD
struct InteractedWithMessageMatchingAttribute: MatchingAttribute, Equatable {
=======
struct PrivacyProPurchasePlatformMatchingAttribute: MatchingAttribute, Equatable {
>>>>>>> 03f1a05c
    var value: [String] = []
    var fallback: Bool?

    init(jsonMatchingAttribute: AnyDecodable) {
        guard let jsonMatchingAttribute = jsonMatchingAttribute.value as? [String: Any] else {
            return
        }
        if let value = jsonMatchingAttribute[RuleAttributes.value] as? [String] {
            self.value = value
        }
        if let fallback = jsonMatchingAttribute[RuleAttributes.fallback] as? Bool {
            self.fallback = fallback
        }
    }

    init(value: [String], fallback: Bool?) {
        self.value = value
        self.fallback = fallback
    }

<<<<<<< HEAD
    static func == (lhs: InteractedWithMessageMatchingAttribute, rhs: InteractedWithMessageMatchingAttribute) -> Bool {
=======
    static func == (lhs: PrivacyProPurchasePlatformMatchingAttribute, rhs: PrivacyProPurchasePlatformMatchingAttribute) -> Bool {
        return lhs.value == rhs.value && lhs.fallback == rhs.fallback
    }
}

struct PrivacyProSubscriptionStatusMatchingAttribute: MatchingAttribute, Equatable {
    var value: String?
    var fallback: Bool?

    init(jsonMatchingAttribute: AnyDecodable) {
        guard let jsonMatchingAttribute = jsonMatchingAttribute.value as? [String: Any] else { return }

        if let value = jsonMatchingAttribute[RuleAttributes.value] as? String {
            self.value = value
        }
        if let fallback = jsonMatchingAttribute[RuleAttributes.fallback] as? Bool {
            self.fallback = fallback
        }
    }

    init(value: String?, fallback: Bool?) {
        self.value = value
        self.fallback = fallback
    }

    static func == (lhs: PrivacyProSubscriptionStatusMatchingAttribute, rhs: PrivacyProSubscriptionStatusMatchingAttribute) -> Bool {
>>>>>>> 03f1a05c
        return lhs.value == rhs.value && lhs.fallback == rhs.fallback
    }
}

enum MatchingAttributeDefaults {
    static let intDefaultValue = -1
    static let intDefaultMaxValue = Int.max
    static let stringDefaultValue = ""
}<|MERGE_RESOLUTION|>--- conflicted
+++ resolved
@@ -772,11 +772,7 @@
     }
 }
 
-<<<<<<< HEAD
-struct InteractedWithMessageMatchingAttribute: MatchingAttribute, Equatable {
-=======
 struct PrivacyProPurchasePlatformMatchingAttribute: MatchingAttribute, Equatable {
->>>>>>> 03f1a05c
     var value: [String] = []
     var fallback: Bool?
 
@@ -797,9 +793,6 @@
         self.fallback = fallback
     }
 
-<<<<<<< HEAD
-    static func == (lhs: InteractedWithMessageMatchingAttribute, rhs: InteractedWithMessageMatchingAttribute) -> Bool {
-=======
     static func == (lhs: PrivacyProPurchasePlatformMatchingAttribute, rhs: PrivacyProPurchasePlatformMatchingAttribute) -> Bool {
         return lhs.value == rhs.value && lhs.fallback == rhs.fallback
     }
@@ -826,7 +819,32 @@
     }
 
     static func == (lhs: PrivacyProSubscriptionStatusMatchingAttribute, rhs: PrivacyProSubscriptionStatusMatchingAttribute) -> Bool {
->>>>>>> 03f1a05c
+        return lhs.value == rhs.value && lhs.fallback == rhs.fallback
+    }
+}
+
+struct InteractedWithMessageMatchingAttribute: MatchingAttribute, Equatable {
+    var value: [String] = []
+    var fallback: Bool?
+
+    init(jsonMatchingAttribute: AnyDecodable) {
+        guard let jsonMatchingAttribute = jsonMatchingAttribute.value as? [String: Any] else {
+            return
+        }
+        if let value = jsonMatchingAttribute[RuleAttributes.value] as? [String] {
+            self.value = value
+        }
+        if let fallback = jsonMatchingAttribute[RuleAttributes.fallback] as? Bool {
+            self.fallback = fallback
+        }
+    }
+
+    init(value: [String], fallback: Bool?) {
+        self.value = value
+        self.fallback = fallback
+    }
+
+    static func == (lhs: InteractedWithMessageMatchingAttribute, rhs: InteractedWithMessageMatchingAttribute) -> Bool {
         return lhs.value == rhs.value && lhs.fallback == rhs.fallback
     }
 }
