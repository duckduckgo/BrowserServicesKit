//
//  BookmarkTree.swift
//  DuckDuckGo
//
//  Copyright © 2023 DuckDuckGo. All rights reserved.
//
//  Licensed under the Apache License, Version 2.0 (the "License");
//  you may not use this file except in compliance with the License.
//  You may obtain a copy of the License at
//
//  http://www.apache.org/licenses/LICENSE-2.0
//
//  Unless required by applicable law or agreed to in writing, software
//  distributed under the License is distributed on an "AS IS" BASIS,
//  WITHOUT WARRANTIES OR CONDITIONS OF ANY KIND, either express or implied.
//  See the License for the specific language governing permissions and
//  limitations under the License.
//

import Bookmarks
import CoreData
import Foundation
import XCTest

<<<<<<< HEAD
// swiftlint:disable cyclomatic_complexity function_body_length line_length
=======
// swiftlint:disable line_length
>>>>>>> dc8eba42
public struct ModifiedAtConstraint {
    var check: (Date?) -> Void

    public static func `nil`(file: StaticString = #file, line: UInt = #line) -> ModifiedAtConstraint {
        ModifiedAtConstraint { date in
            XCTAssertNil(date, file: file, line: line)
        }
    }

    public static func notNil(file: StaticString = #file, line: UInt = #line) -> ModifiedAtConstraint {
        ModifiedAtConstraint { date in
            XCTAssertNotNil(date, file: file, line: line)
        }
    }

    public static func greaterThan(_ date: Date, file: StaticString = #file, line: UInt = #line) -> ModifiedAtConstraint {
        ModifiedAtConstraint { actualDate in
            guard let actualDate = actualDate else {
                XCTFail("Date is nil", file: file, line: line)
                return
            }
            XCTAssertGreaterThan(actualDate, date, file: file, line: line)
        }
    }

    public static func lessThan(_ date: Date, file: StaticString = #file, line: UInt = #line) -> ModifiedAtConstraint {
        ModifiedAtConstraint { actualDate in
            guard let actualDate = actualDate else {
                XCTFail("Date is nil", file: file, line: line)
                return
            }
            XCTAssertLessThan(actualDate, date, file: file, line: line)
        }
    }
}

public enum BookmarkTreeNode {
    case bookmark(id: String, name: String?, url: String?, isFavorite: Bool, modifiedAt: Date?, isDeleted: Bool, isOrphaned: Bool, modifiedAtConstraint: ModifiedAtConstraint?)
    case folder(id: String, name: String?, children: [BookmarkTreeNode], modifiedAt: Date?, isDeleted: Bool, isOrphaned: Bool, modifiedAtConstraint: ModifiedAtConstraint?)

    public var id: String {
        switch self {
        case .bookmark(let id, _, _, _, _, _, _, _):
            return id
        case .folder(let id, _, _, _, _, _, _):
            return id
        }
    }

    public var name: String? {
        switch self {
        case .bookmark(_, let name, _, _, _, _, _, _):
            return name
        case .folder(_, let name, _, _, _, _, _):
            return name
        }
    }

    public var modifiedAt: Date? {
        switch self {
        case .bookmark(_, _, _, _, let modifiedAt, _, _, _):
            return modifiedAt
        case .folder(_, _, _, let modifiedAt, _, _, _):
            return modifiedAt
        }
    }

    public var isDeleted: Bool {
        switch self {
        case .bookmark(_, _, _, _, _, let isDeleted, _, _):
            return isDeleted
        case .folder(_, _, _, _, let isDeleted, _, _):
            return isDeleted
        }
    }

    public var isOrphaned: Bool {
        switch self {
        case .bookmark(_, _, _, _, _, _, let isOrphaned, _):
            return isOrphaned
        case .folder(_, _, _, _, _, let isOrphaned, _):
            return isOrphaned
        }
    }

    public var modifiedAtConstraint: ModifiedAtConstraint? {
        switch self {
        case .bookmark(_, _, _, _, _, _, _, let modifiedAtConstraint):
            return modifiedAtConstraint
        case .folder(_, _, _, _, _, _, let modifiedAtConstraint):
            return modifiedAtConstraint
        }
    }
}

public protocol BookmarkTreeNodeConvertible {
    func asBookmarkTreeNode() -> BookmarkTreeNode
}

public struct Bookmark: BookmarkTreeNodeConvertible {
    var id: String
    var name: String?
    var url: String?
    var isFavorite: Bool
    var modifiedAt: Date?
    var isDeleted: Bool
    var isOrphaned: Bool
    var modifiedAtConstraint: ModifiedAtConstraint?

    public init(_ name: String? = nil, id: String? = nil, url: String? = nil, isFavorite: Bool = false, modifiedAt: Date? = nil, isDeleted: Bool = false, isOrphaned: Bool = false, modifiedAtConstraint: ModifiedAtConstraint? = nil) {
        self.id = id ?? UUID().uuidString
        self.name = name ?? id
        self.url = (url ?? name) ?? id
        self.isFavorite = isFavorite
        self.modifiedAt = modifiedAt
        self.isDeleted = isDeleted
        self.modifiedAtConstraint = modifiedAtConstraint
        self.isOrphaned = isOrphaned
    }

    public func asBookmarkTreeNode() -> BookmarkTreeNode {
        .bookmark(id: id, name: name, url: url, isFavorite: isFavorite, modifiedAt: modifiedAt, isDeleted: isDeleted, isOrphaned: isOrphaned, modifiedAtConstraint: modifiedAtConstraint)
    }
}

public struct Folder: BookmarkTreeNodeConvertible {
    var id: String
    var name: String?
    var modifiedAt: Date?
    var isDeleted: Bool
    var isOrphaned: Bool
    var modifiedAtConstraint: ModifiedAtConstraint?
    var children: [BookmarkTreeNode]

    public init(_ name: String? = nil, id: String? = nil, modifiedAt: Date? = nil, isDeleted: Bool = false, isOrphaned: Bool = false, @BookmarkTreeBuilder children: () -> [BookmarkTreeNode] = { [] }) {
        self.init(name, id: id, modifiedAt: modifiedAt, isDeleted: isDeleted, isOrphaned: isOrphaned, modifiedAtConstraint: nil, children: children)
    }

    public init(_ name: String? = nil, id: String? = nil, modifiedAt: Date? = nil, isDeleted: Bool = false, isOrphaned: Bool = false, modifiedAtConstraint: ModifiedAtConstraint? = nil, @BookmarkTreeBuilder children: () -> [BookmarkTreeNode] = { [] }) {
        self.id = id ?? UUID().uuidString
        self.name = name ?? id
        self.modifiedAt = modifiedAt
        self.isDeleted = isDeleted
        self.isOrphaned = isOrphaned
        self.modifiedAtConstraint = modifiedAtConstraint
        self.children = children()
    }

    public func asBookmarkTreeNode() -> BookmarkTreeNode {
        .folder(id: id, name: name, children: children, modifiedAt: modifiedAt, isDeleted: isDeleted, isOrphaned: isOrphaned, modifiedAtConstraint: modifiedAtConstraint)
    }
}

@resultBuilder
public struct BookmarkTreeBuilder {

    public static func buildBlock(_ components: BookmarkTreeNodeConvertible...) -> [BookmarkTreeNode] {
        components.compactMap { $0.asBookmarkTreeNode() }
    }
}

public struct BookmarkTree {

    public init(modifiedAt: Date? = nil, modifiedAtConstraint: ModifiedAtConstraint? = nil, @BookmarkTreeBuilder builder: () -> [BookmarkTreeNode]) {
        self.modifiedAt = modifiedAt
        self.modifiedAtConstraint = modifiedAtConstraint
        self.bookmarkTreeNodes = builder()
    }

    @discardableResult
    public func createEntities(in context: NSManagedObjectContext) -> (BookmarkEntity, [BookmarkEntity]) {
        let (rootFolder, orphans, _) = createEntitiesForCheckingModifiedAt(in: context)
        return (rootFolder, orphans)
    }

    @discardableResult
    public func createEntitiesForCheckingModifiedAt(in context: NSManagedObjectContext) -> (BookmarkEntity, [BookmarkEntity], [String: ModifiedAtConstraint]) {
        let rootFolder = BookmarkUtils.fetchRootFolder(context)!
        rootFolder.modifiedAt = modifiedAt
        let favoritesFolder = BookmarkUtils.fetchFavoritesFolder(context)!
        var orphans = [BookmarkEntity]()
        var modifiedAtConstraints = [String: ModifiedAtConstraint]()
        if let modifiedAtConstraint {
            modifiedAtConstraints[BookmarkEntity.Constants.rootFolderID] = modifiedAtConstraint
        }
        for bookmarkTreeNode in bookmarkTreeNodes {
            let (entity, checks) = BookmarkEntity.makeWithModifiedAtConstraints(with: bookmarkTreeNode, rootFolder: rootFolder, favoritesFolder: favoritesFolder, in: context)
            if bookmarkTreeNode.isOrphaned {
                orphans.append(entity)
            }
            modifiedAtConstraints.merge(checks) { (_, rhs) in
                assertionFailure("duplicate keys found")
                return rhs
            }
        }
        return (rootFolder, orphans, modifiedAtConstraints)
    }

    let modifiedAt: Date?
    let modifiedAtConstraint: ModifiedAtConstraint?
    let bookmarkTreeNodes: [BookmarkTreeNode]
}

public extension BookmarkEntity {
    @discardableResult
    static func make(with treeNode: BookmarkTreeNode, rootFolder: BookmarkEntity, favoritesFolder: BookmarkEntity, in context: NSManagedObjectContext) -> BookmarkEntity {
        makeWithModifiedAtConstraints(with: treeNode, rootFolder: rootFolder, favoritesFolder: favoritesFolder, in: context).0
    }

    @discardableResult
    static func makeWithModifiedAtConstraints(with treeNode: BookmarkTreeNode, rootFolder: BookmarkEntity, favoritesFolder: BookmarkEntity, in context: NSManagedObjectContext) -> (BookmarkEntity, [String: ModifiedAtConstraint]) {
        var entity: BookmarkEntity!

        var queues: [[BookmarkTreeNode]] = [[treeNode]]
        var parents: [BookmarkEntity] = [rootFolder]
        var modifiedAtConstraints = [String: ModifiedAtConstraint]()

        while !queues.isEmpty {
            var queue = queues.removeFirst()
            let parent = parents.removeFirst()

            while !queue.isEmpty {
                let node = queue.removeFirst()

                switch node {
                case .bookmark(let id, let name, let url, let isFavorite, let modifiedAt, let isDeleted, let isOrphaned, let modifiedAtConstraint):
                    let bookmarkEntity = BookmarkEntity(context: context)
                    if entity == nil {
                        entity = bookmarkEntity
                    }
                    bookmarkEntity.uuid = id
                    bookmarkEntity.isFolder = false
                    bookmarkEntity.title = name
                    bookmarkEntity.url = url
                    bookmarkEntity.modifiedAt = modifiedAt
                    modifiedAtConstraints[id] = modifiedAtConstraint
                    if isFavorite {
                        bookmarkEntity.addToFavorites(favoritesRoot: favoritesFolder)
                    }
                    if isDeleted {
                        bookmarkEntity.markPendingDeletion()
                    }
                    if !isOrphaned {
                        bookmarkEntity.parent = parent
                    }
                case .folder(let id, let name, let children, let modifiedAt, let isDeleted, let isOrphaned, let modifiedAtConstraint):
                    let bookmarkEntity = BookmarkEntity(context: context)
                    if entity == nil {
                        entity = bookmarkEntity
                    }
                    bookmarkEntity.uuid = id
                    bookmarkEntity.isFolder = true
                    bookmarkEntity.title = name
                    bookmarkEntity.modifiedAt = modifiedAt
                    modifiedAtConstraints[id] = modifiedAtConstraint
                    if isDeleted {
                        bookmarkEntity.markPendingDeletion()
                    }
                    if !isOrphaned {
                        bookmarkEntity.parent = parent
                    }
                    parents.append(bookmarkEntity)
                    queues.append(children)
                }
            }
        }

        return (entity, modifiedAtConstraints)
    }
}

public extension XCTestCase {
    func assertEquivalent(withTimestamps: Bool = true, _ bookmarkEntity: BookmarkEntity, _ tree: BookmarkTree, file: StaticString = #file, line: UInt = #line) {
        let context = NSManagedObjectContext(concurrencyType: .privateQueueConcurrencyType)
        context.persistentStoreCoordinator = bookmarkEntity.managedObjectContext?.persistentStoreCoordinator

        let orphansContext = NSManagedObjectContext(concurrencyType: .privateQueueConcurrencyType)
        orphansContext.persistentStoreCoordinator = bookmarkEntity.managedObjectContext?.persistentStoreCoordinator

        var orphans: [BookmarkEntity] = []
        var expectedRootFolder: BookmarkEntity! = nil
        var expectedOrphans: [BookmarkEntity] = []
        var modifiedAtConstraints: [String: ModifiedAtConstraint] = [:]

        orphansContext.performAndWait {
            orphans = BookmarkUtils.fetchOrphanedEntities(orphansContext)
        }

        context.performAndWait {
            context.deleteAll(matching: BookmarkEntity.fetchRequest())
            BookmarkUtils.prepareFoldersStructure(in: context)
            (expectedRootFolder, expectedOrphans, modifiedAtConstraints) = tree.createEntitiesForCheckingModifiedAt(in: context)
        }

        let thisFolder = bookmarkEntity
        XCTAssertEqual(expectedRootFolder.uuid, thisFolder.uuid, "root folder uuid mismatch", file: file, line: line)

        var expectedTreeQueue: [BookmarkEntity] = [[expectedRootFolder], expectedOrphans].flatMap { $0 }
        var thisTreeQueue: [BookmarkEntity] = [[thisFolder], orphans].flatMap { $0 }

        while !expectedTreeQueue.isEmpty {
            guard !thisTreeQueue.isEmpty else {
                XCTFail("No more children in the tree, while \(expectedTreeQueue.count) (ids: \(expectedTreeQueue.compactMap(\.uuid))) still expected", file: file, line: line)
                return
            }
            let expectedNode = expectedTreeQueue.removeFirst()
            let thisNode = thisTreeQueue.removeFirst()

            let thisUUID = thisNode.uuid ?? "<no local UUID>"

            XCTAssertEqual(expectedNode.uuid, thisNode.uuid, "uuid mismatch", file: file, line: line)
            XCTAssertEqual(expectedNode.title, thisNode.title, "title mismatch for \(thisUUID)", file: file, line: line)
            XCTAssertEqual(expectedNode.url, thisNode.url, "url mismatch for \(thisUUID)", file: file, line: line)
            XCTAssertEqual(expectedNode.isFolder, thisNode.isFolder, "isFolder mismatch for \(thisUUID)", file: file, line: line)
            XCTAssertEqual(expectedNode.isPendingDeletion, thisNode.isPendingDeletion, "isPendingDeletion mismatch for \(thisUUID)", file: file, line: line)
            XCTAssertEqual(expectedNode.children?.count, thisNode.children?.count, "children count mismatch for \(thisUUID)", file: file, line: line)
            XCTAssertEqual(expectedNode.isFavorite, thisNode.isFavorite, "isFavorite mismatch for \(thisUUID)", file: file, line: line)
            if withTimestamps {
                if let modifiedAtConstraint = modifiedAtConstraints[thisUUID] {
                    modifiedAtConstraint.check(thisNode.modifiedAt)
                } else {
                    XCTAssertEqual(expectedNode.modifiedAt, thisNode.modifiedAt, "modifiedAt mismatch for \(thisUUID)", file: file, line: line)
                }
            }

            if expectedNode.isFolder {
                XCTAssertEqual(expectedNode.childrenArray.count, thisNode.childrenArray.count, "children count mismatch for \(thisUUID)", file: file, line: line)
                expectedTreeQueue.append(contentsOf: expectedNode.childrenArray)
                thisTreeQueue.append(contentsOf: thisNode.childrenArray)
            }
        }
    }
}
<<<<<<< HEAD
// swiftlint:enable cyclomatic_complexity function_body_length line_length
=======
// swiftlint:enable line_length
>>>>>>> dc8eba42
<|MERGE_RESOLUTION|>--- conflicted
+++ resolved
@@ -22,11 +22,7 @@
 import Foundation
 import XCTest
 
-<<<<<<< HEAD
-// swiftlint:disable cyclomatic_complexity function_body_length line_length
-=======
 // swiftlint:disable line_length
->>>>>>> dc8eba42
 public struct ModifiedAtConstraint {
     var check: (Date?) -> Void
 
@@ -360,8 +356,4 @@
         }
     }
 }
-<<<<<<< HEAD
-// swiftlint:enable cyclomatic_complexity function_body_length line_length
-=======
-// swiftlint:enable line_length
->>>>>>> dc8eba42
+// swiftlint:enable line_length