--- conflicted
+++ resolved
@@ -29,12 +29,8 @@
         purchaseSubscriptionResult!
     }
 
-<<<<<<< HEAD
     @discardableResult
-    public func completeSubscriptionPurchase(with transactionJWS: TransactionJWS) async -> Result<PurchaseUpdate, AppStorePurchaseFlowError> {
-=======
     public func completeSubscriptionPurchase(with transactionJWS: TransactionJWS, additionalParams: [String: String]?) async -> Result<PurchaseUpdate, AppStorePurchaseFlowError> {
->>>>>>> a2a5a32d
         completeSubscriptionPurchaseResult!
     }
 }