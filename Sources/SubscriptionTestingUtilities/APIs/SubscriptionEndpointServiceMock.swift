//
//  SubscriptionEndpointServiceMock.swift
//
//  Copyright © 2024 DuckDuckGo. All rights reserved.
//
//  Licensed under the Apache License, Version 2.0 (the "License");
//  you may not use this file except in compliance with the License.
//  You may obtain a copy of the License at
//
//  http://www.apache.org/licenses/LICENSE-2.0
//
//  Unless required by applicable law or agreed to in writing, software
//  distributed under the License is distributed on an "AS IS" BASIS,
//  WITHOUT WARRANTIES OR CONDITIONS OF ANY KIND, either express or implied.
//  See the License for the specific language governing permissions and
//  limitations under the License.
//

import Foundation
import Subscription
import Networking

public final class SubscriptionEndpointServiceMock: SubscriptionEndpointService {
<<<<<<< HEAD
=======
    public var getSubscriptionResult: Result<Subscription, SubscriptionServiceError>?
    public var getProductsResult: Result<[GetProductsItem], APIServiceError>?
    public var getSubscriptionFeaturesResult: Result<GetSubscriptionFeaturesResponse, APIServiceError>?
    public var getCustomerPortalURLResult: Result<GetCustomerPortalURLResponse, APIServiceError>?
    public var confirmPurchaseResult: Result<ConfirmPurchaseResponse, APIServiceError>?

    public var onUpdateCache: ((Subscription) -> Void)?
    public var onConfirmPurchase: ((String, String, [String: String]?) -> Void)?
    public var onGetSubscription: ((String, APICachePolicy) -> Void)?
>>>>>>> a2a5a32d
    public var onSignOut: (() -> Void)?
    public var signOutCalled: Bool = false

    public init() { }

    public var updateCacheWithSubscriptionCalled: Bool = false
    public var onUpdateCache: ((PrivacyProSubscription) -> Void)?
    public func updateCache(with subscription: Subscription.PrivacyProSubscription) {
        onUpdateCache?(subscription)
        updateCacheWithSubscriptionCalled = true
    }

    public func clearSubscription() {}

    public var getProductsResult: Result<[GetProductsItem], APIRequestV2.Error>?
    public func getProducts() async throws -> [Subscription.GetProductsItem] {
        switch getProductsResult! {
        case .success(let result): return result
        case .failure(let error): throw error
        }
    }

    public var getSubscriptionCalled: Bool = false
    public var onGetSubscription: ((String, SubscriptionCachePolicy) -> Void)?
    public var getSubscriptionResult: Result<PrivacyProSubscription, SubscriptionEndpointServiceError>?
    public func getSubscription(accessToken: String, cachePolicy: Subscription.SubscriptionCachePolicy) async throws -> Subscription.PrivacyProSubscription {
        getSubscriptionCalled = true
        onGetSubscription?(accessToken, cachePolicy)
        switch getSubscriptionResult! {
        case .success(let subscription): return subscription
        case .failure(let error): throw error
        }
    }

    public var getCustomerPortalURLResult: Result<GetCustomerPortalURLResponse, APIRequestV2.Error>?
    public func getCustomerPortalURL(accessToken: String, externalID: String) async throws -> Subscription.GetCustomerPortalURLResponse {
        switch getCustomerPortalURLResult! {
        case .success(let result): return result
        case .failure(let error): throw error
        }
    }

    public var confirmPurchaseResult: Result<ConfirmPurchaseResponse, APIRequestV2.Error>?
    public func confirmPurchase(accessToken: String, signature: String) async throws -> Subscription.ConfirmPurchaseResponse {
        switch confirmPurchaseResult! {
        case .success(let result): return result
        case .failure(let error): throw error
        }
    }

    public var getSubscriptionFeaturesResult: Result<Subscription.GetSubscriptionFeaturesResponse, Error>?
    public func getSubscriptionFeatures(for subscriptionID: String) async throws -> Subscription.GetSubscriptionFeaturesResponse {
        switch getSubscriptionFeaturesResult! {
        case .success(let result): return result
        case .failure(let error): throw error
        }
    }

<<<<<<< HEAD
    public func ingestSubscription(_ subscription: Subscription.PrivacyProSubscription) async throws {
        getSubscriptionResult = .success(subscription)
=======
    public func confirmPurchase(accessToken: String, signature: String, additionalParams: [String: String]?) async -> Result<ConfirmPurchaseResponse, APIServiceError> {
        onConfirmPurchase?(accessToken, signature, additionalParams)
        return confirmPurchaseResult!
>>>>>>> a2a5a32d
    }
}<|MERGE_RESOLUTION|>--- conflicted
+++ resolved
@@ -21,18 +21,6 @@
 import Networking
 
 public final class SubscriptionEndpointServiceMock: SubscriptionEndpointService {
-<<<<<<< HEAD
-=======
-    public var getSubscriptionResult: Result<Subscription, SubscriptionServiceError>?
-    public var getProductsResult: Result<[GetProductsItem], APIServiceError>?
-    public var getSubscriptionFeaturesResult: Result<GetSubscriptionFeaturesResponse, APIServiceError>?
-    public var getCustomerPortalURLResult: Result<GetCustomerPortalURLResponse, APIServiceError>?
-    public var confirmPurchaseResult: Result<ConfirmPurchaseResponse, APIServiceError>?
-
-    public var onUpdateCache: ((Subscription) -> Void)?
-    public var onConfirmPurchase: ((String, String, [String: String]?) -> Void)?
-    public var onGetSubscription: ((String, APICachePolicy) -> Void)?
->>>>>>> a2a5a32d
     public var onSignOut: (() -> Void)?
     public var signOutCalled: Bool = false
 
@@ -76,7 +64,7 @@
     }
 
     public var confirmPurchaseResult: Result<ConfirmPurchaseResponse, APIRequestV2.Error>?
-    public func confirmPurchase(accessToken: String, signature: String) async throws -> Subscription.ConfirmPurchaseResponse {
+    public func confirmPurchase(accessToken: String, signature: String, additionalParams: [String: String]?) async throws -> Subscription.ConfirmPurchaseResponse {
         switch confirmPurchaseResult! {
         case .success(let result): return result
         case .failure(let error): throw error
@@ -91,13 +79,7 @@
         }
     }
 
-<<<<<<< HEAD
     public func ingestSubscription(_ subscription: Subscription.PrivacyProSubscription) async throws {
         getSubscriptionResult = .success(subscription)
-=======
-    public func confirmPurchase(accessToken: String, signature: String, additionalParams: [String: String]?) async -> Result<ConfirmPurchaseResponse, APIServiceError> {
-        onConfirmPurchase?(accessToken, signature, additionalParams)
-        return confirmPurchaseResult!
->>>>>>> a2a5a32d
     }
 }