--- conflicted
+++ resolved
@@ -230,99 +230,4 @@
     func cancelSyncAndSuspendSyncQueue()
     /// This should be called when sync can be resumed, e.g. in response to app going to foreground.
     func resumeSyncQueue()
-<<<<<<< HEAD
-}
-
-/**
- * Defines sync feature, i.e. type of synced data.
- */
-public struct Feature: Hashable {
-    public var name: String
-
-    public init(name: String) {
-        self.name = name
-    }
-}
-
-/**
- * Describes a data model that is supported by Sync.
- *
- * Any data model that is passed to Sync is supposed to be encrypted as needed.
- */
-public struct Syncable {
-    public var payload: [String: Any]
-
-    public init(jsonObject: [String: Any]) {
-        payload = jsonObject
-    }
-
-    public var uuid: String? {
-        payload["id"] as? String
-    }
-
-    public var isDeleted: Bool {
-        payload["deleted"] != nil
-    }
-}
-
-/**
- * Describes data source for objects to be synced with the server.
- */
-public protocol DataProviding {
-    /**
-     * Feature that is supported by this provider.
-     *
-     * This is passed to `GET /{types_csv}`.
-     */
-    var feature: Feature { get }
-
-    /**
-     * Time of last successful sync of a given feature.
-     *
-     * Note that it's a String as this is the server timestamp and should not be treated as date
-     * and as such used in comparing timestamps. It's merely an identifier of the last sync operation.
-     */
-    var lastSyncTimestamp: String? { get }
-
-    /**
-     * Prepare data models for first sync.
-     *
-     * This function is called before the initial sync is performed.
-     */
-    func prepareForFirstSync() throws
-
-    /**
-     * Return objects that have changed since last sync, or all objects in case of the initial sync.
-     */
-    func fetchChangedObjects(encryptedUsing crypter: Crypting) async throws -> [Syncable]
-
-    /**
-     * Apply initial sync operation response.
-     *
-     * - Parameter received: Objects that were received from the server.
-     * - Parameter clientTimestamp: Local timestamp of the sync network request.
-     * - Parameter serverTimestamp: Server timestamp describing server data validity.
-     * - Parameter crypter: Crypter object to decrypt received data.
-     */
-    func handleInitialSyncResponse(received: [Syncable], clientTimestamp: Date, serverTimestamp: String?, crypter: Crypting) async throws
-
-    /**
-     * Apply sync operation result.
-     *
-     * - Parameter sent: Objects that were sent to the server.
-     * - Parameter received: Objects that were received from the server.
-     * - Parameter clientTimestamp: Local timestamp of the sync network request.
-     * - Parameter serverTimestamp: Server timestamp describing server data validity.
-     * - Parameter crypter: Crypter object to decrypt sent and received data.
-     */
-    func handleSyncResponse(sent: [Syncable], received: [Syncable], clientTimestamp: Date, serverTimestamp: String?, crypter: Crypting) async throws
-
-    /**
-     * Called when sync operation fails.
-     *
-     * - Parameter error: Sync operation error.
-     */
-    func handleSyncError(_ error: Error)
-=======
->>>>>>> 188ba0cc
 }