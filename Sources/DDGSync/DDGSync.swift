--- conflicted
+++ resolved
@@ -76,12 +76,8 @@
 
         let result = try await dependencies.account.login(recoveryKey, deviceName: deviceName, deviceType: deviceType)
         try dependencies.secureStore.persistAccount(result.account)
-<<<<<<< HEAD
-        updateAuthState()
-=======
-        updateIsAuthenticated()
+        updateAuthState()
         return result.devices
->>>>>>> b19b5e43
     }
 
     public func remoteConnect() throws -> RemoteConnecting {
