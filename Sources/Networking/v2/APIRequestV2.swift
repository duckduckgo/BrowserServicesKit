--- conflicted
+++ resolved
@@ -18,11 +18,6 @@
 
 import Foundation
 
-<<<<<<< HEAD
-public typealias QueryItems = [String: String]
-
-=======
->>>>>>> 0dad370d
 public class APIRequestV2: Hashable, CustomDebugStringConvertible {
 
     private(set) var urlRequest: URLRequest
@@ -39,18 +34,6 @@
         public var debugDescription: String {
             "MaxRetries: \(maxRetries), delay: \(delay)"
         }
-<<<<<<< HEAD
-
-        public static func == (lhs: APIRequestV2.RetryPolicy, rhs: APIRequestV2.RetryPolicy) -> Bool {
-            lhs.maxRetries == rhs.maxRetries && lhs.delay == rhs.delay
-        }
-
-        public func hash(into hasher: inout Hasher) {
-            hasher.combine(maxRetries)
-            hasher.combine(delay)
-        }
-=======
->>>>>>> 0dad370d
     }
 
     let timeoutInterval: TimeInterval
@@ -70,10 +53,7 @@
     ///   - cachePolicy: The request cache policy, default is `.useProtocolCachePolicy`
     ///   - responseRequirements: The response requirements
     ///   - allowedQueryReservedCharacters: The characters in this character set will not be URL encoded in the query parameters
-<<<<<<< HEAD
-=======
     /// - Note: The init can return nil if the URLComponents fails to parse the provided URL
->>>>>>> 0dad370d
     public init?(url: URL,
                  method: HTTPRequestMethod = .get,
                  queryItems: QueryItems? = nil,
@@ -90,11 +70,6 @@
 
         // Generate URL request
         guard var urlComps = URLComponents(url: url, resolvingAgainstBaseURL: true) else {
-<<<<<<< HEAD
-            return nil
-        }
-        urlComps.queryItems = queryItems?.toURLQueryItems(allowedReservedCharacters: allowedQueryReservedCharacters)
-=======
             assertionFailure("Malformed URL: \(url)")
             return nil
         }
@@ -103,7 +78,6 @@
             let originalQI = urlComps.queryItems ?? []
             urlComps.queryItems = originalQI + queryItems.toURLQueryItems(allowedReservedCharacters: allowedQueryReservedCharacters)
         }
->>>>>>> 0dad370d
         guard let finalURL = urlComps.url else { return nil }
         var request = URLRequest(url: finalURL, timeoutInterval: timeoutInterval)
         request.allHTTPHeaderFields = headers?.httpHeaders
