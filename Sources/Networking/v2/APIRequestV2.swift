--- conflicted
+++ resolved
@@ -18,11 +18,7 @@
 
 import Foundation
 
-<<<<<<< HEAD
-public class APIRequestV2: Hashable, CustomDebugStringConvertible {
-=======
 public struct APIRequestV2: Hashable, CustomDebugStringConvertible {
->>>>>>> 81e09daf
 
     private(set) var urlRequest: URLRequest
 
@@ -43,11 +39,6 @@
     let timeoutInterval: TimeInterval
     let responseConstraints: [APIResponseConstraints]?
     let retryPolicy: RetryPolicy?
-<<<<<<< HEAD
-    var authRefreshRetryCount: Int = 0
-    var failureRetryCount: Int = 0
-=======
->>>>>>> 81e09daf
 
     /// Designated initialiser
     /// - Parameters:
@@ -84,15 +75,11 @@
             // we append both the query items already added to the URL and the new passed as parameters
             let originalQI = urlComps.queryItems ?? []
             urlComps.queryItems = originalQI + queryItems.toURLQueryItems(allowedReservedCharacters: allowedQueryReservedCharacters)
-<<<<<<< HEAD
-=======
         }
         guard let finalURL = urlComps.url else {
             assertionFailure("Malformed URL from URLComponents: \(urlComps)")
             return nil
->>>>>>> 81e09daf
         }
-        guard let finalURL = urlComps.url else { return nil }
         var request = URLRequest(url: finalURL, timeoutInterval: timeoutInterval)
         request.allHTTPHeaderFields = headers?.httpHeaders
         request.httpMethod = method.rawValue
@@ -115,18 +102,10 @@
         Cache Policy: \(urlRequest.cachePolicy)
         Response Constraints: \(responseConstraints?.map { $0.rawValue } ?? [])
         Retry Policy: \(retryPolicy?.debugDescription ?? "None")
-<<<<<<< HEAD
-        Retries counts: Refresh \(authRefreshRetryCount), Failure \(failureRetryCount)
-        """
-    }
-
-    public func updateAuthorizationHeader(_ token: String) {
-=======
         """
     }
 
     public mutating func updateAuthorizationHeader(_ token: String) {
->>>>>>> 81e09daf
         self.urlRequest.allHTTPHeaderFields?[HTTPHeaderKey.authorization] = "Bearer \(token)"
     }
 
@@ -143,13 +122,7 @@
         return urlLhs == urlRhs &&
         lhs.timeoutInterval == rhs.timeoutInterval &&
         lhs.responseConstraints == rhs.responseConstraints &&
-<<<<<<< HEAD
-        lhs.retryPolicy == rhs.retryPolicy &&
-        lhs.authRefreshRetryCount == rhs.authRefreshRetryCount &&
-        lhs.failureRetryCount == rhs.failureRetryCount
-=======
         lhs.retryPolicy == rhs.retryPolicy
->>>>>>> 81e09daf
     }
 
     public func hash(into hasher: inout Hasher) {
@@ -158,10 +131,5 @@
         hasher.combine(timeoutInterval)
         hasher.combine(responseConstraints)
         hasher.combine(retryPolicy)
-<<<<<<< HEAD
-        hasher.combine(authRefreshRetryCount)
-        hasher.combine(failureRetryCount)
-=======
->>>>>>> 81e09daf
     }
 }