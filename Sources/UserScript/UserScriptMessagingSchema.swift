//
//  UserScriptMessagingSchema.swift
//
//  Copyright © 2021 DuckDuckGo. All rights reserved.
//
//  Licensed under the Apache License, Version 2.0 (the "License");
//  you may not use this file except in compliance with the License.
//  You may obtain a copy of the License at
//
//  http://www.apache.org/licenses/LICENSE-2.0
//
//  Unless required by applicable law or agreed to in writing, software
//  distributed under the License is distributed on an "AS IS" BASIS,
//  WITHOUT WARRANTIES OR CONDITIONS OF ANY KIND, either express or implied.
//  See the License for the specific language governing permissions and
//  limitations under the License.
//
import Foundation

/// Fire-and-forget notifications from the user script
///
/// https://duckduckgo.github.io/content-scope-scripts/classes/Messaging_Schema.NotificationMessage.html
public struct NotificationMessage {
    public let context: String
    public let featureName: String
    public let method: String
    public let params: Any
}

/// A RequestMessage is just a NotificationMessage but with an 'id' field
/// The presence of the 'id' field indicates that a response is expected
///
/// https://duckduckgo.github.io/content-scope-scripts/classes/Messaging_Schema.RequestMessage.html
public struct RequestMessage {
    public let context: String
    public let featureName: String
    public let id: String
    public let method: String
    public let params: Any
}

/// Sent in response to a `RequestMessage`
///
/// https://duckduckgo.github.io/content-scope-scripts/classes/Messaging_Schema.MessageResponse.html
public struct MessageResponse {
    public let context: String
    public let featureName: String
    public let id: String
    public let result: Encodable

    public static func toJSON(request: RequestMessage, result: Encodable) -> String? {

        // construct a 'MessageResponse' -> this is done to verify the types against the schema
        let res = MessageResponse(
            context: request.context,
            featureName: request.featureName,
            id: request.id,
            result: result
        )

        // I added this because I couldn't figure out the generic/recursive Encodable
        let dictionary: [String: Encodable] = [
            "context": res.context,
            "featureName": res.featureName,
            "id": res.id,
            "result": res.result
        ]

        return GenericJSONOutput.toJSON(dict: dictionary)
    }
}

/// Like a MessageResponse, except it has a 'MessageError' instead of a result
///
/// https://duckduckgo.github.io/content-scope-scripts/classes/Messaging_Schema.MessageResponse.html
public struct MessageErrorResponse: Encodable {
    public let context: String
    public let featureName: String
    public let id: String
    public let error: MessageError

    public static func forRequest(request: RequestMessage, error: ResponseError) -> Self {
        MessageErrorResponse(context: request.context,
                             featureName: request.featureName,
                             id: request.id,
                             error: MessageError(message: error.localizedDescription))
    }

    public func toJSON() -> String {
<<<<<<< HEAD
        let jsonData = (try? JSONEncoder().encode(self))!
=======
        // swiftlint:disable:next force_try
        let jsonData = try! JSONEncoder().encode(self)
>>>>>>> 7221163e
        let jsonString = String(data: jsonData, encoding: .utf8)!
        return jsonString
    }
}

public enum ResponseError: Error {
    case missingEncodableResult
    case jsonEncodingFailed
    case otherError(Error)
}

extension ResponseError: LocalizedError {
    public var errorDescription: String? {
        switch self {
        case .missingEncodableResult:
            return "could not access encodable result"
        case .jsonEncodingFailed:
            return "could not convert result to json"
        case .otherError(let error):
            return error.localizedDescription
        }
    }
}

/// https://duckduckgo.github.io/content-scope-scripts/classes/Messaging_Schema.MessageError.html
public struct MessageError: Encodable {
    public let message: String
}

/// Use this format to push data into UserScript
///
/// https://duckduckgo.github.io/content-scope-scripts/classes/Messaging_Schema.SubscriptionEvent.html
public struct SubscriptionEvent {
    public let context: String
    public let featureName: String
    public let subscriptionName: String
    public let params: Encodable

    public func toJSON() -> String? {

        // I added this because I couldn't figure out the generic/recursive Encodable
        let dictionary: [String: Encodable] = [
            "context": self.context,
            "featureName": self.featureName,
            "subscriptionName": self.subscriptionName,
            "params": self.params
        ]

        return GenericJSONOutput.toJSON(dict: dictionary)
    }

    public static func toJS(context: String, featureName: String, subscriptionName: String, params: Encodable) -> String? {

        let res = SubscriptionEvent(context: context, featureName: featureName, subscriptionName: subscriptionName, params: params)
        guard let json = res.toJSON() else {
            assertionFailure("Could not convert a SubscriptionEvent to JSON")
            return nil
        }

        return """
           (() => {
              if (!('\(res.subscriptionName)' in window)) {
                 console.warn("missing '\(res.subscriptionName)'", \(json))
              } else {
                  window.\(res.subscriptionName)?.(\(json));
              }
           })();
           """
    }
}

/// https://duckduckgo.github.io/content-scope-scripts/classes/Messaging.WebkitMessagingConfig.html
public struct WebkitMessagingConfig: Encodable {
    let webkitMessageHandlerNames: [String]
    let secret: String
    var hasModernWebkitAPI: Bool
}

// helper types for nested JSON output (please remove if there's a better way
struct GenericJSONOutput: Encodable {
    let dict: [String: Encodable]

    func encode(to encoder: Encoder) throws {
        var container = encoder.container(keyedBy: AnyCodingKey.self)
        for (key, value) in dict {
            let codingKey = AnyCodingKey(stringValue: key)!
            try container.encode(value, forKey: codingKey)
        }
    }

    static func toJSON(dict: [String: Encodable]) -> String? {
        let myData = GenericJSONOutput(dict: dict)
        let encoder = JSONEncoder()

        guard let jsonData = try? encoder.encode(myData),
              let jsonString = String(data: jsonData, encoding: .utf8) else {
            return nil
        }

        return jsonString
    }
}

struct AnyCodingKey: CodingKey {
    var stringValue: String
    var intValue: Int? { nil }

    init?(stringValue: String) {
        self.stringValue = stringValue
    }

    init?(intValue: Int) { nil }
}<|MERGE_RESOLUTION|>--- conflicted
+++ resolved
@@ -87,12 +87,8 @@
     }
 
     public func toJSON() -> String {
-<<<<<<< HEAD
-        let jsonData = (try? JSONEncoder().encode(self))!
-=======
         // swiftlint:disable:next force_try
         let jsonData = try! JSONEncoder().encode(self)
->>>>>>> 7221163e
         let jsonString = String(data: jsonData, encoding: .utf8)!
         return jsonString
     }
