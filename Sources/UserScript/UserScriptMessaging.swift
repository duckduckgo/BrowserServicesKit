//
//  UserScriptMessaging.swift
//
//  Copyright © 2021 DuckDuckGo. All rights reserved.
//
//  Licensed under the Apache License, Version 2.0 (the "License");
//  you may not use this file except in compliance with the License.
//  You may obtain a copy of the License at
//
//  http://www.apache.org/licenses/LICENSE-2.0
//
//  Unless required by applicable law or agreed to in writing, software
//  distributed under the License is distributed on an "AS IS" BASIS,
//  WITHOUT WARRANTIES OR CONDITIONS OF ANY KIND, either express or implied.
//  See the License for the specific language governing permissions and
//  limitations under the License.
//

import Foundation
import WebKit
import Combine
import Common

/// A protocol to implement if you want to opt-in to centralised messaging.
///
/// For example, a feature that contains a Javascript implementation in C-S-S
/// can conduct 2-way communication between the JS and Native layer.
///
public protocol Subfeature {
    /// This represents a single handler. Features can register multiple handlers.
    ///
    /// The first part, `Any` represents the 'params' field of either RequestMessage or
    /// NotificationMessage and can be easily converted into a type of your choosing.
    ///
    /// The second part is the original WKScriptMessage
    ///
    /// The response can be any Encodable value - it will be serialized into
    /// the `result` field of [MessageResponse](https://duckduckgo.github.io/content-scope-scripts/classes/Messaging_Schema.MessageResponse.html#result)
    typealias Handler = (_ params: Any, _ original: WKScriptMessage) async throws -> Encodable?

    /// This gives a feature the opportunity to select it's own handler on a
    /// call-by-call basis. The 'method' key is present on `RequestMessage` & `NotificationMessage`
    func handler(forMethodNamed methodName: String) -> Handler?

    /// This allows the feature to be selective about which domains/origins it accepts messages from
    var messageOriginPolicy: MessageOriginPolicy { get }

    /// The top-level name of the feature. For example, if Duck Player was delivered through C-S-S, the
    /// "featureName" would still be "duckPlayer" and the "context" would be related to the shared UserScript, in this
    /// case that's "contentScopeScripts"
    ///
    /// For example:
    /// context: "contentScopeScripts"
    /// featureName: "duckPlayer"
    /// method: "setUserValues"
    /// params: "..."
    /// id: "abc"
    ///
    var featureName: String { get }

    /// Subfeatures may sometime need access to the message broker - for example to push messages into the page
    var broker: UserScriptMessageBroker? { get set }
    func with(broker: UserScriptMessageBroker)
}

extension Subfeature {
    /// providing a blank implementation since not all features will need this
    public func with(broker: UserScriptMessageBroker) {
        // nothing
    }
}

public protocol UserScriptMessaging: UserScript {
    var broker: UserScriptMessageBroker { get }
}

extension UserScriptMessaging {
    public func registerSubfeature(delegate: Subfeature) {
        delegate.with(broker: broker)
        broker.registerSubfeature(delegate: delegate)
    }
}

/// The message broker just holds references to instances and distributes messages
/// to them. There would be exactly 1 `UserScriptMessageBroker` per UserScript
public final class UserScriptMessageBroker: NSObject {

    public let hostProvider: UserScriptHostProvider
    public let generatedSecret: String = UUID().uuidString

    /// A value used to differentiate entire categories of messages. For example
    /// ContentScopeScripts would have a single 'context', but then will have multiple
    /// sub-features.
    public let context: String
    public let requiresRunInPageContentWorld: Bool

    /// We determine which feature should receive a given message
    /// based on this
    var callbacks: [String: Subfeature] = [:]

    public init(context: String,
                hostProvider: UserScriptHostProvider = SecurityOriginHostProvider(),
                requiresRunInPageContentWorld: Bool = false
    ) {
        self.context = context
        self.hostProvider = hostProvider
        self.requiresRunInPageContentWorld = requiresRunInPageContentWorld
    }

    public func registerSubfeature(delegate: Subfeature) {
        callbacks[delegate.featureName] = delegate
    }

    public func messagingConfig() -> WebkitMessagingConfig {
        let config = WebkitMessagingConfig(
                webkitMessageHandlerNames: [context],
                secret: generatedSecret,
                hasModernWebkitAPI: true
        )
        return config
    }

    public func push(method: String, params: Encodable?, for delegate: Subfeature, into webView: WKWebView) {
        guard let js = SubscriptionEvent.toJS(
                context: context,
                featureName: delegate.featureName,
                subscriptionName: method,
                params: params ?? [:] as [String: String]
        )
        else {
            return
        }
        if #available(macOS 11.0, iOS 14.0, *) {
            if !self.requiresRunInPageContentWorld {
                webView.evaluateJavaScript(js, in: nil, in: WKContentWorld.defaultClient)
            } else {
                webView.evaluateJavaScript(js)
            }
        }
    }

    public enum Action {
        case respond(handler: Subfeature.Handler, request: RequestMessage)
        case notify(handler: Subfeature.Handler, notification: NotificationMessage)
        case error(BrokerError)
    }

    /// Convert incoming messages, into an Action.
    ///
    /// Conditions for `error`:
    ///  - does not contain `featureName`, `context` or `method`
    ///  - delegate not found for `featureName`
    ///  - origin not supported, due to a feature's configuration
    ///  - delegate failed to provide a handler
    ///
    /// Conditions for `respond`
    ///  - no errors
    ///  - contains an `id`
    ///
    /// Conditions for `notify`
    ///  - no errors
    ///  - does NOT contain an `id`
    public func messageHandlerFor(_ message: WKScriptMessage) -> Action {

        /// first, check that the incoming message is roughly in the correct shape
        guard let dict = message.messageBody as? [String: Any],
              let featureName = dict["featureName"] as? String,
              let context = dict["context"] as? String,
              let method = dict["method"] as? String
        else {
            return .error(.invalidParams)
        }

        /// Now try to match the message to a registered delegate
        guard let delegate = callbacks[featureName] else {
            return .error(.notFoundFeature(featureName))
        }

        /// Check if the selected delegate accepts messages from this origin
        guard delegate.messageOriginPolicy.isAllowed(hostProvider.hostForMessage(message)) else {
            return .error(.policyRestriction)
        }

        /// Now ask the delegate to provide the handler
        guard let handler = delegate.handler(forMethodNamed: method) else {
            return .error(.notFoundHandler(feature: featureName, method: method))
        }

        /// just send empty params if absent
        var methodParams: Any = [String: Any]()
        if let params = dict["params"] {
            methodParams = params
        }

        /// if the incoming message had an 'id' field, it requires a response
        if let id = dict["id"] as? String {

            let incoming = RequestMessage(context: context, featureName: featureName, id: id, method: method, params: methodParams)

            /// other we can respond through the reply handler as normal
            return .respond(handler: handler, request: incoming)
        }

        /// If we get this far, we are confident the message was in the correct format
        /// but we don't think it requires a response. Therefor we treat it as a fire-and-forget notification
        let notification = NotificationMessage(context: context, featureName: featureName, method: method, params: methodParams)
        return .notify(handler: handler, notification: notification)
    }

    /// Perform the side-effect described in an action
    public func execute(action: Action, original: WKScriptMessage) async throws -> String {
        switch action {
            /// for `notify` we just need to execute the handler and continue
            /// we **do not** forward any errors to the client
            /// As far as the client is concerned, a `notification` is fire-and-forget
        case .notify(let handler, let notification):
            do {
                _=try await handler(notification.params, original)
            } catch {
                os_log("UserScriptMessaging: unhandled exception %s", type: .error, String(describing: error.localizedDescription))
            }
            return "{}"

            /// Here the client will be expecting a response, so we always to produce one
            /// We catch errors from handlers so that we can forward the response to clients with the correct context
            ///
            /// Most of the logic here is around ensuring we send either `result` or `error` in the response
            /// Since that's how the Javascript side determines if the request was successful or not.
        case .respond(let handler, let request):
            do {
                let encodableResponse = try await handler(request.params, original)

                // handle an error
                guard let result = encodableResponse else {
                    let response = MessageErrorResponse.forRequest(request: request, error: .missingEncodableResult).toJSON()
                    return response
                }

                // send the result
                if let response = MessageResponse.toJSON(request: request, result: result) {
                    return response
                }

                let response = MessageErrorResponse.forRequest(request: request, error: .jsonEncodingFailed).toJSON()
                return response

            } catch {
                let response = MessageErrorResponse.forRequest(request: request, error: .otherError(error)).toJSON()
                return response
            }

            /// We re-throw errors here to let consumers forward them as needed.
            ///
            /// Errors here are different to those caught in `.respond` above, because they are not
            /// always tied to a response. They could be relating the incoming payload being incorrect etc.
        case .error(let error):
            let error = NSError(domain: "UserScriptMessaging", code: 0, userInfo: [NSLocalizedDescriptionKey: error.localizedDescription])
            throw error
        }
    }
}

public enum BrokerError: Error {
    case invalidParams
    case notFoundFeature(String)
    case notFoundHandler(feature: String, method: String)
    case policyRestriction
}

extension BrokerError: LocalizedError {
    public var errorDescription: String? {
        switch self {
        case .invalidParams:
            return "The incoming message was not valid - one or more of 'featureName', 'method'  or 'context' was missing"
        case .notFoundFeature(let feature):
            return "feature named `\(feature)` was not found"
        case .notFoundHandler(let feature, let method):
            return "the incoming message is ignored because the feature `\(feature)` couldn't provide a handler for method `\(method)`"
        case .policyRestriction:
            return "invalid origin"
        }
    }
}

/// An explicit format for specifying how a hostname should be matched
public enum HostnameMatchingRule {
    case etldPlus1(hostname: String)
    case exact(hostname: String)
}

/// Force consumers to be explicit about the difference between accepting messages
/// from 'all domains' vs 'only a subset of domains'
public enum MessageOriginPolicy {
    case all
    case only(rules: [HostnameMatchingRule])

    public func isAllowed(_ origin: String) -> Bool {
        switch self {
        case .all: return true
        case .only(let allowed):
            return allowed.contains { allowed in
                switch allowed {
                    /// exact match
                case .exact(hostname: let hostname):
                    return hostname == origin
                    /// etldPlus1, like duckduckgo.com to match dev.duckduckgo.com + duckduckgo.com
<<<<<<< HEAD
                case .etldPlus1(hostname: _):
=======
                case .etldPlus1:
>>>>>>> 7221163e
                    return false // todo - this isn't used yet!
                }
            }
        }
    }
}<|MERGE_RESOLUTION|>--- conflicted
+++ resolved
@@ -304,11 +304,7 @@
                 case .exact(hostname: let hostname):
                     return hostname == origin
                     /// etldPlus1, like duckduckgo.com to match dev.duckduckgo.com + duckduckgo.com
-<<<<<<< HEAD
-                case .etldPlus1(hostname: _):
-=======
                 case .etldPlus1:
->>>>>>> 7221163e
                     return false // todo - this isn't used yet!
                 }
             }
