//
//  PrivacyInfo.swift
//
//  Copyright © 2022 DuckDuckGo. All rights reserved.
//
//  Licensed under the Apache License, Version 2.0 (the "License");
//  you may not use this file except in compliance with the License.
//  You may obtain a copy of the License at
//
//  http://www.apache.org/licenses/LICENSE-2.0
//
//  Unless required by applicable law or agreed to in writing, software
//  distributed under the License is distributed on an "AS IS" BASIS,
//  WITHOUT WARRANTIES OR CONDITIONS OF ANY KIND, either express or implied.
//  See the License for the specific language governing permissions and
//  limitations under the License.
//

import Foundation
import TrackerRadarKit
import Common

public protocol SecurityTrust { }
extension SecTrust: SecurityTrust {}

public final class PrivacyInfo {

    public private(set) var url: URL
    private(set) var parentEntity: Entity?

    @Published public var trackerInfo: TrackerInfo
    @Published private(set) var protectionStatus: ProtectionStatus
    @Published public var serverTrust: SecurityTrust?
    @Published public var connectionUpgradedTo: URL?
    @Published public var cookieConsentManaged: CookieConsentInfo?
<<<<<<< HEAD
    @Published public var isPhishing: Bool
=======
    @Published public var isSpecialErrorPageVisible: Bool = false
>>>>>>> ac530115

    public init(url: URL, parentEntity: Entity?, protectionStatus: ProtectionStatus, isPhishing: Bool) {
        self.url = url
        self.parentEntity = parentEntity
        self.protectionStatus = protectionStatus
        self.isPhishing = isPhishing

        trackerInfo = TrackerInfo()
    }

    public var https: Bool {
        return url.isHttps
    }

    public var domain: String? {
        return url.host
    }

    public func isFor(_ url: URL?) -> Bool {
        return self.url.host == url?.host
    }
}<|MERGE_RESOLUTION|>--- conflicted
+++ resolved
@@ -33,11 +33,8 @@
     @Published public var serverTrust: SecurityTrust?
     @Published public var connectionUpgradedTo: URL?
     @Published public var cookieConsentManaged: CookieConsentInfo?
-<<<<<<< HEAD
     @Published public var isPhishing: Bool
-=======
     @Published public var isSpecialErrorPageVisible: Bool = false
->>>>>>> ac530115
 
     public init(url: URL, parentEntity: Entity?, protectionStatus: ProtectionStatus, isPhishing: Bool) {
         self.url = url
