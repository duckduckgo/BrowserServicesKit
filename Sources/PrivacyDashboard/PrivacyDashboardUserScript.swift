--- conflicted
+++ resolved
@@ -176,7 +176,7 @@
     }
 
     private func getProtectionState(from message: WKScriptMessage) -> ProtectionState? {
-        guard let protectionState: ProtectionState = CodableHelper.decode(from: message.messageBody) else {
+        guard let protectionState: ProtectionState = DecodableHelper.decode(from: message.messageBody) else {
             assertionFailure("privacyDashboardSetProtection: expected ProtectionState")
             return nil
         }
@@ -280,27 +280,6 @@
         delegate?.userScriptDidRequestShowNativeFeedback(self)
     }
 
-<<<<<<< HEAD
-    private func handleTelemetrySpan(message: WKScriptMessage) {
-        guard let telemetrySpan: TelemetrySpan = CodableHelper.decode(from: message.messageBody) else {
-            assertionFailure("privacyDashboardTelemetrySpan: expected TelemetrySpan")
-            return
-        }
-
-        if telemetrySpan.attributes.name == "categoryTypeSelected" {
-            let category = telemetrySpan.attributes.value ?? ""
-            delegate?.userScript(self, didSelectOverallCategory: category)
-        } else if telemetrySpan.attributes.name == "categorySelected" {
-            let category = telemetrySpan.attributes.value ?? ""
-            delegate?.userScript(self, didSelectBreakageCategory: category)
-        } else if telemetrySpan.attributes.name == "toggleSkipped" {
-            delegate?.userScriptDidSkipTogglingStep(self)
-        }
-
-    }
-
-=======
->>>>>>> d1275238
     // MARK: - Calls to script's JS API
 
     func setToggleReportOptions(forSite site: String, webView: WKWebView) {
