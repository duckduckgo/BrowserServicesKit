//
//  BundleExtension.swift
//  DuckDuckGo
//
//  Copyright © 2021 DuckDuckGo. All rights reserved.
//
//  Licensed under the Apache License, Version 2.0 (the "License");
//  you may not use this file except in compliance with the License.
//  You may obtain a copy of the License at
//
//  http://www.apache.org/licenses/LICENSE-2.0
//
//  Unless required by applicable law or agreed to in writing, software
//  distributed under the License is distributed on an "AS IS" BASIS,
//  WITHOUT WARRANTIES OR CONDITIONS OF ANY KIND, either express or implied.
//  See the License for the specific language governing permissions and
//  limitations under the License.
//

import Foundation

extension Bundle {

<<<<<<< HEAD
    enum Keys {
        static let name = kCFBundleNameKey as String
        static let identifier = kCFBundleIdentifierKey as String
        static let buildNumber = kCFBundleVersionKey as String
=======
    struct Keys {
        static let name = kCFBundleNameKey as String
>>>>>>> 86a7a3a6
        static let versionNumber = "CFBundleShortVersionString"
        static let displayName = "CFBundleDisplayName"
    }

    public var releaseVersionNumber: String? {
        return infoDictionary?[Keys.versionNumber] as? String
    }

<<<<<<< HEAD
    var displayName: String? {
        object(forInfoDictionaryKey: Keys.displayName) as? String ??
            object(forInfoDictionaryKey: Keys.name) as? String
=======
    public var name: String? {
        object(forInfoDictionaryKey: Keys.name) as? String
>>>>>>> 86a7a3a6
    }

}<|MERGE_RESOLUTION|>--- conflicted
+++ resolved
@@ -21,15 +21,10 @@
 
 extension Bundle {
 
-<<<<<<< HEAD
     enum Keys {
         static let name = kCFBundleNameKey as String
         static let identifier = kCFBundleIdentifierKey as String
         static let buildNumber = kCFBundleVersionKey as String
-=======
-    struct Keys {
-        static let name = kCFBundleNameKey as String
->>>>>>> 86a7a3a6
         static let versionNumber = "CFBundleShortVersionString"
         static let displayName = "CFBundleDisplayName"
     }
@@ -38,14 +33,13 @@
         return infoDictionary?[Keys.versionNumber] as? String
     }
 
-<<<<<<< HEAD
     var displayName: String? {
         object(forInfoDictionaryKey: Keys.displayName) as? String ??
             object(forInfoDictionaryKey: Keys.name) as? String
-=======
+    }
+
     public var name: String? {
         object(forInfoDictionaryKey: Keys.name) as? String
->>>>>>> 86a7a3a6
     }
 
 }