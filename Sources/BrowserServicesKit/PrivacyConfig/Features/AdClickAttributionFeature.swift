//
//  AdClickAttributionFeature.swift
//  DuckDuckGo
//
//  Copyright © 2022 DuckDuckGo. All rights reserved.
//
//  Licensed under the Apache License, Version 2.0 (the "License");
//  you may not use this file except in compliance with the License.
//  You may obtain a copy of the License at
//
//  http://www.apache.org/licenses/LICENSE-2.0
//
//  Unless required by applicable law or agreed to in writing, software
//  distributed under the License is distributed on an "AS IS" BASIS,
//  WITHOUT WARRANTIES OR CONDITIONS OF ANY KIND, either express or implied.
//  See the License for the specific language governing permissions and
//  limitations under the License.
//

import Foundation
import Combine

public protocol AdClickAttributing {
    
    var isEnabled: Bool { get }
    var allowlist: [AdClickAttributionFeature.AllowlistEntry] { get }
    var navigationExpiration: Double { get }
    var totalExpiration: Double { get }
    var isHeuristicDetectionEnabled: Bool { get }
    var isDomainDetectionEnabled: Bool { get }
    
    func isMatchingAttributionFormat(_ url: URL) -> Bool
    func attributionDomainParameterName(for: URL) -> String?
}

public class AdClickAttributionFeature: AdClickAttributing {
    
    private class LinkFormats {
        
        // Map host to related link formats
        private var linkFormats: [String: [LinkFormat]]
        
        init(linkFormatsJSON: [[String: String]]) {
            var linkFormatsMap = [String: [LinkFormat]]()
            for entry in linkFormatsJSON {
                guard let urlString = entry["url"],
                      let url = URL(string: URL.URLProtocol.https.scheme + urlString),
                      let host = url.host else { continue }
                
                let linkFormat = LinkFormat(url: url,
                                            adDomainParameterName: entry["adDomainParameterName"])
                linkFormatsMap[host, default: []].append(linkFormat)
            }
            self.linkFormats = linkFormatsMap
        }
        
        func linkFormat(for url: URL) -> LinkFormat? {
            guard let domain = url.host else { return nil }
            
            for linkFormat in linkFormats[domain] ?? [] where linkFormat.url.host == domain && url.path == linkFormat.url.path {

                if let parameterMatching = linkFormat.adDomainParameterName,
                   url.getParameter(named: parameterMatching) != nil {
                    return linkFormat
                }
            }
            return nil
        }
    }

    enum Constants {
        static let linkFormatsSettingsKey = "linkFormats"
        static let allowlistSettingsKey = "allowlist"
        static let navigationExpirationSettingsKey = "navigationExpiration"
        static let totalExpirationSettingsKey = "totalExpiration"
        static let heuristicDetectionKey = "heuristicDetection"
        static let domainDetectionKey = "domainDetection"
    }
    
    private let configManager: PrivacyConfigurationManaging
    var updateCancellable: AnyCancellable?
    
    public private(set) var isEnabled = false
    private var navigationLinkFormats = LinkFormats(linkFormatsJSON: [])
    public private(set) var allowlist = [AllowlistEntry]()
    public private(set) var navigationExpiration: Double = 0
    public private(set) var totalExpiration: Double = 0
    public private(set) var isHeuristicDetectionEnabled: Bool = false
    public private(set) var isDomainDetectionEnabled: Bool = false
    
    public init(with manager: PrivacyConfigurationManaging) {
        
        configManager = manager
        
        updateCancellable = configManager.updatesPublisher.receive(on: DispatchQueue.main).sink { [weak self] in
            guard let strongSelf = self else { return }
            strongSelf.update(with: strongSelf.configManager.privacyConfig)
        }
        update(with: manager.privacyConfig)
    }
    
    public func update(with config: PrivacyConfiguration) {
        isEnabled = config.isEnabled(featureKey: .adClickAttribution)
        guard isEnabled else {
            isEnabled = false
            navigationLinkFormats = LinkFormats(linkFormatsJSON: [])
            allowlist = []
            isHeuristicDetectionEnabled = false
            isDomainDetectionEnabled = false
            return
        }
        
        let settings = config.settings(for: .adClickAttribution)
        
        let linkFormats = settings[Constants.linkFormatsSettingsKey] as? [[String: String]] ?? []
        navigationLinkFormats = LinkFormats(linkFormatsJSON: linkFormats)
        
        if let allowlist = settings[Constants.allowlistSettingsKey] as? [[String: String]] {
            self.allowlist = allowlist.compactMap({ entry in
                guard let host = entry["host"], let blocklistEntry = entry["blocklistEntry"] else { return nil }
                return AllowlistEntry(entity: blocklistEntry, host: host)
            })
        } else {
            self.allowlist = []
        }
        
        if let navigationExpiration = settings[Constants.navigationExpirationSettingsKey] as? NSNumber {
            self.navigationExpiration = navigationExpiration.doubleValue
        } else {
            navigationExpiration = 1800
        }
        
        if let totalExpiration = settings[Constants.totalExpirationSettingsKey] as? NSNumber {
            self.totalExpiration = totalExpiration.doubleValue
        } else {
            totalExpiration = 604800
        }
        
        isHeuristicDetectionEnabled = (settings[Constants.heuristicDetectionKey] as? String) == PrivacyConfigurationData.State.enabled
        isDomainDetectionEnabled = (settings[Constants.domainDetectionKey] as? String) == PrivacyConfigurationData.State.enabled
    }
    
    public func isMatchingAttributionFormat(_ url: URL) -> Bool {
        navigationLinkFormats.linkFormat(for: url) != nil
    }
    
    public func attributionDomainParameterName(for url: URL) -> String? {
        navigationLinkFormats.linkFormat(for: url)?.adDomainParameterName
    }

    public struct AllowlistEntry {
        public let entity: String
        public let host: String
        
        public init(entity: String, host: String) {
            self.entity = entity
            self.host = host
        }
    }
    
    private struct LinkFormat {
        let url: URL
        let adDomainParameterName: String?
        
        init(url: URL,
             adDomainParameterName: String?) {
            
            self.url = url
            self.adDomainParameterName = adDomainParameterName
<<<<<<< HEAD
=======
            
            if let parameterName = paramName {
                if let parameterValue = paramValue {
                    matcher = ParamNameAndValueMatching(name: parameterName, value: parameterValue)
                } else {
                    matcher = ParamNameMatching(name: parameterName)
                }
            } else {
                matcher = nil
            }
        }
    }
    
    private class ParamMatching {
        func matches(_ url: URL) -> Bool {
            assertionFailure("This is abstract method")
            return false
        }
    }
    
    private class ParamNameMatching: ParamMatching {
        
        private let paramName: String
        
        init(name: String) {
            paramName = name
        }
        
        override func matches(_ url: URL) -> Bool {
            return url.getParameter(named: paramName) != nil
        }
    }
    
    private class ParamNameAndValueMatching: ParamMatching {
        private let paramName: String
        private let paramValue: String
        
        init(name: String, value: String) {
            paramName = name
            paramValue = value
        }
        
        override func matches(_ url: URL) -> Bool {
            guard let value = url.getParameter(named: paramName) else {
                return false
            }
            return value == paramValue
>>>>>>> 951947d6
        }
    }
}<|MERGE_RESOLUTION|>--- conflicted
+++ resolved
@@ -167,56 +167,6 @@
             
             self.url = url
             self.adDomainParameterName = adDomainParameterName
-<<<<<<< HEAD
-=======
-            
-            if let parameterName = paramName {
-                if let parameterValue = paramValue {
-                    matcher = ParamNameAndValueMatching(name: parameterName, value: parameterValue)
-                } else {
-                    matcher = ParamNameMatching(name: parameterName)
-                }
-            } else {
-                matcher = nil
-            }
-        }
-    }
-    
-    private class ParamMatching {
-        func matches(_ url: URL) -> Bool {
-            assertionFailure("This is abstract method")
-            return false
-        }
-    }
-    
-    private class ParamNameMatching: ParamMatching {
-        
-        private let paramName: String
-        
-        init(name: String) {
-            paramName = name
-        }
-        
-        override func matches(_ url: URL) -> Bool {
-            return url.getParameter(named: paramName) != nil
-        }
-    }
-    
-    private class ParamNameAndValueMatching: ParamMatching {
-        private let paramName: String
-        private let paramValue: String
-        
-        init(name: String, value: String) {
-            paramName = name
-            paramValue = value
-        }
-        
-        override func matches(_ url: URL) -> Bool {
-            guard let value = url.getParameter(named: paramName) else {
-                return false
-            }
-            return value == paramValue
->>>>>>> 951947d6
         }
     }
 }