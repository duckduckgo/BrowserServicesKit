//
//  PrivacyFeature.swift
//
//  Copyright © 2023 DuckDuckGo. All rights reserved.
//
//  Licensed under the Apache License, Version 2.0 (the "License");
//  you may not use this file except in compliance with the License.
//  You may obtain a copy of the License at
//
//  http://www.apache.org/licenses/LICENSE-2.0
//
//  Unless required by applicable law or agreed to in writing, software
//  distributed under the License is distributed on an "AS IS" BASIS,
//  WITHOUT WARRANTIES OR CONDITIONS OF ANY KIND, either express or implied.
//  See the License for the specific language governing permissions and
//  limitations under the License.
//

import Foundation

/// Features whose `rawValue` should be the key to access their corresponding `PrivacyConfigurationData.PrivacyFeature` object
public enum PrivacyFeature: String {
    case contentBlocking
    case duckPlayer
    case fingerprintingTemporaryStorage
    case fingerprintingBattery
    case fingerprintingScreenSize
    case gpc
    case httpsUpgrade = "https"
    case autoconsent
    case clickToLoad
    case autofill
    case autofillBreakageReporter
    case ampLinks
    case trackingParameters
    case customUserAgent
    case referrer
    case adClickAttribution
    case windowsWaitlist
    case windowsDownloadLink
    case incontextSignup
    case newTabContinueSetUp
    case dbp
    case sync
    case privacyDashboard
    case history
    case performanceMetrics
    case privacyPro
    case sslCertificates
    case brokenSiteReportExperiment
    case toggleReports
    case brokenSitePrompt
    case remoteMessaging
    case additionalCampaignPixelParams
<<<<<<< HEAD
    case backgroundAgentPixelTest
=======
    case newTabPageImprovements
    case syncPromotion
>>>>>>> afdab422
}

/// An abstraction to be implemented by any "subfeature" of a given `PrivacyConfiguration` feature.
/// The `rawValue` should be the key to access their corresponding `PrivacyConfigurationData.PrivacyFeature.Feature` object
/// `parent` corresponds to the top level feature under which these subfeatures can be accessed
public protocol PrivacySubfeature: RawRepresentable where RawValue == String {
    var parent: PrivacyFeature { get }
}

// MARK: Subfeature definitions

public enum AutofillSubfeature: String, PrivacySubfeature {
    public var parent: PrivacyFeature {
        .autofill
    }

    case credentialsAutofill
    case credentialsSaving
    case inlineIconCredentials
    case accessCredentialManagement
    case autofillPasswordGeneration
    case onByDefault
    case deduplicateLoginsOnImport
    case onForExistingUsers
    case unknownUsernameCategorization
}

public enum DBPSubfeature: String, Equatable, PrivacySubfeature {
    public var parent: PrivacyFeature {
        .dbp
    }

    case waitlist
    case waitlistBetaActive
    case freemium
}

public enum SyncSubfeature: String, PrivacySubfeature {
    public var parent: PrivacyFeature {
        .sync
    }

    case level0ShowSync
    case level1AllowDataSyncing
    case level2AllowSetupFlows
    case level3AllowCreateAccount
}

public enum AutoconsentSubfeature: String, PrivacySubfeature {
    public var parent: PrivacyFeature {
        .autoconsent
    }

    case onByDefault
    case filterlistExperiment
}

public enum PrivacyProSubfeature: String, Equatable, PrivacySubfeature {
    public var parent: PrivacyFeature { .privacyPro }

    case isLaunched
    case isLaunchedStripe
    case allowPurchase
    case allowPurchaseStripe
    case isLaunchedOverride
    case isLaunchedOverrideStripe
    case useUnifiedFeedback
}

public enum sslCertificatesSubfeature: String, PrivacySubfeature {
    public var parent: PrivacyFeature { .sslCertificates }
    case allowBypass
}

public enum DuckPlayerSubfeature: String, PrivacySubfeature {
    public var parent: PrivacyFeature { .duckPlayer }
    case pip
    case autoplay
    case openInNewTab
}

<<<<<<< HEAD
public enum BackgroundAgentPixelTestSubfeature: String, PrivacySubfeature {
    public var parent: PrivacyFeature { .backgroundAgentPixelTest }
    case pixelTest
=======
public enum SyncPromotionSubfeature: String, PrivacySubfeature {
    public var parent: PrivacyFeature { .syncPromotion }
    case bookmarks
    case passwords
>>>>>>> afdab422
}<|MERGE_RESOLUTION|>--- conflicted
+++ resolved
@@ -52,12 +52,9 @@
     case brokenSitePrompt
     case remoteMessaging
     case additionalCampaignPixelParams
-<<<<<<< HEAD
     case backgroundAgentPixelTest
-=======
     case newTabPageImprovements
     case syncPromotion
->>>>>>> afdab422
 }
 
 /// An abstraction to be implemented by any "subfeature" of a given `PrivacyConfiguration` feature.
@@ -139,14 +136,13 @@
     case openInNewTab
 }
 
-<<<<<<< HEAD
 public enum BackgroundAgentPixelTestSubfeature: String, PrivacySubfeature {
     public var parent: PrivacyFeature { .backgroundAgentPixelTest }
     case pixelTest
-=======
+}
+
 public enum SyncPromotionSubfeature: String, PrivacySubfeature {
     public var parent: PrivacyFeature { .syncPromotion }
     case bookmarks
     case passwords
->>>>>>> afdab422
 }