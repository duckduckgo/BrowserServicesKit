//
//  PrivacyFeature.swift
//
//  Copyright © 2023 DuckDuckGo. All rights reserved.
//
//  Licensed under the Apache License, Version 2.0 (the "License");
//  you may not use this file except in compliance with the License.
//  You may obtain a copy of the License at
//
//  http://www.apache.org/licenses/LICENSE-2.0
//
//  Unless required by applicable law or agreed to in writing, software
//  distributed under the License is distributed on an "AS IS" BASIS,
//  WITHOUT WARRANTIES OR CONDITIONS OF ANY KIND, either express or implied.
//  See the License for the specific language governing permissions and
//  limitations under the License.
//

import Foundation

/// Features whose `rawValue` should be the key to access their corresponding `PrivacyConfigurationData.PrivacyFeature` object
public enum PrivacyFeature: String {
    case contentBlocking
    case duckPlayer
    case fingerprintingTemporaryStorage
    case fingerprintingBattery
    case fingerprintingScreenSize
    case gpc
    case httpsUpgrade = "https"
    case autoconsent
    case clickToLoad
    case autofill
    case autofillBreakageReporter
    case ampLinks
    case trackingParameters
    case customUserAgent
    case referrer
    case adClickAttribution
    case windowsWaitlist
    case windowsDownloadLink
    case incontextSignup
    case newTabContinueSetUp
    case dbp
    case sync
    case privacyDashboard
    case history
    case performanceMetrics
    case privacyPro
    case sslCertificates
    case brokenSiteReportExperiment
    case toggleReports
    case phishingDetection
    case brokenSitePrompt
    case remoteMessaging
    case additionalCampaignPixelParams
    case newTabPageImprovements
    case syncPromotion
}

/// An abstraction to be implemented by any "subfeature" of a given `PrivacyConfiguration` feature.
/// The `rawValue` should be the key to access their corresponding `PrivacyConfigurationData.PrivacyFeature.Feature` object
/// `parent` corresponds to the top level feature under which these subfeatures can be accessed
public protocol PrivacySubfeature: RawRepresentable where RawValue == String {
    var parent: PrivacyFeature { get }
}

// MARK: Subfeature definitions

public enum AutofillSubfeature: String, PrivacySubfeature {
    public var parent: PrivacyFeature {
        .autofill
    }

    case credentialsAutofill
    case credentialsSaving
    case inlineIconCredentials
    case accessCredentialManagement
    case autofillPasswordGeneration
    case onByDefault
    case deduplicateLoginsOnImport
    case onForExistingUsers
    case unknownUsernameCategorization
}

public enum DBPSubfeature: String, Equatable, PrivacySubfeature {
    public var parent: PrivacyFeature {
        .dbp
    }

    case waitlist
    case waitlistBetaActive
    case freemium
}

public enum SyncSubfeature: String, PrivacySubfeature {
    public var parent: PrivacyFeature {
        .sync
    }

    case level0ShowSync
    case level1AllowDataSyncing
    case level2AllowSetupFlows
    case level3AllowCreateAccount
}

public enum AutoconsentSubfeature: String, PrivacySubfeature {
    public var parent: PrivacyFeature {
        .autoconsent
    }

    case onByDefault
    case filterlistExperiment
}

public enum PrivacyProSubfeature: String, Equatable, PrivacySubfeature {
    public var parent: PrivacyFeature { .privacyPro }

    case isLaunched
    case isLaunchedStripe
    case allowPurchase
    case allowPurchaseStripe
    case isLaunchedOverride
    case isLaunchedOverrideStripe
    case useUnifiedFeedback
}

public enum SslCertificatesSubfeature: String, PrivacySubfeature {
    public var parent: PrivacyFeature { .sslCertificates }
    case allowBypass
}

public enum DuckPlayerSubfeature: String, PrivacySubfeature {
    public var parent: PrivacyFeature { .duckPlayer }
    case pip
    case autoplay
    case openInNewTab
}

<<<<<<< HEAD
public enum PhishingDetectionSubfeature: String, PrivacySubfeature {
    public var parent: PrivacyFeature { .phishingDetection }
    case allowErrorPage
    case allowPreferencesToggle
=======
public enum SyncPromotionSubfeature: String, PrivacySubfeature {
    public var parent: PrivacyFeature { .syncPromotion }
    case bookmarks
    case passwords
>>>>>>> afdab422
}<|MERGE_RESOLUTION|>--- conflicted
+++ resolved
@@ -136,15 +136,14 @@
     case openInNewTab
 }
 
-<<<<<<< HEAD
 public enum PhishingDetectionSubfeature: String, PrivacySubfeature {
     public var parent: PrivacyFeature { .phishingDetection }
     case allowErrorPage
     case allowPreferencesToggle
-=======
+}
+
 public enum SyncPromotionSubfeature: String, PrivacySubfeature {
     public var parent: PrivacyFeature { .syncPromotion }
     case bookmarks
     case passwords
->>>>>>> afdab422
 }