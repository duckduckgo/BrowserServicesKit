//
//  PrivacyFeature.swift
//
//  Copyright © 2023 DuckDuckGo. All rights reserved.
//
//  Licensed under the Apache License, Version 2.0 (the "License");
//  you may not use this file except in compliance with the License.
//  You may obtain a copy of the License at
//
//  http://www.apache.org/licenses/LICENSE-2.0
//
//  Unless required by applicable law or agreed to in writing, software
//  distributed under the License is distributed on an "AS IS" BASIS,
//  WITHOUT WARRANTIES OR CONDITIONS OF ANY KIND, either express or implied.
//  See the License for the specific language governing permissions and
//  limitations under the License.
//

import Foundation

/// Features whose `rawValue` should be the key to access their corresponding `PrivacyConfigurationData.PrivacyFeature` object
public enum PrivacyFeature: String {
    case contentBlocking
    case duckPlayer
    case fingerprintingTemporaryStorage
    case fingerprintingBattery
    case fingerprintingScreenSize
    case gpc
    case httpsUpgrade = "https"
    case autoconsent
    case clickToLoad
    case autofill
    case autofillBreakageReporter
    case ampLinks
    case trackingParameters
    case customUserAgent
    case referrer
    case adClickAttribution
    case windowsWaitlist
    case windowsDownloadLink
    case incontextSignup
    case newTabContinueSetUp
    case newTabSearchField
    case dbp
    case sync
    case privacyDashboard
    case history
    case performanceMetrics
    case privacyPro
    case sslCertificates
    case toggleReports
    case maliciousSiteProtection
    case brokenSitePrompt
    case remoteMessaging
    case additionalCampaignPixelParams
    case newTabPageImprovements
    case syncPromotion
    case autofillSurveys
    case marketplaceAdPostback
    case autocompleteTabs
    case networkProtection
    case aiChat
    case contextualOnboarding
    case textZoom
    case adAttributionReporting
    case experimentTest
    case forceOldAppDelegate
    case htmlNewTabPage
    case tabManager
}

/// An abstraction to be implemented by any "subfeature" of a given `PrivacyConfiguration` feature.
/// The `rawValue` should be the key to access their corresponding `PrivacyConfigurationData.PrivacyFeature.Feature` object
/// `parent` corresponds to the top level feature under which these subfeatures can be accessed
public protocol PrivacySubfeature: RawRepresentable where RawValue == String {
    var parent: PrivacyFeature { get }
}

// MARK: Subfeature definitions

public enum TabManagerSubfeature: String, PrivacySubfeature {
    public var parent: PrivacyFeature {
        .tabManager
    }

    case multiSelection
}

public enum AutofillSubfeature: String, PrivacySubfeature {
    public var parent: PrivacyFeature {
        .autofill
    }

    case credentialsAutofill
    case credentialsSaving
    case inlineIconCredentials
    case accessCredentialManagement
    case autofillPasswordGeneration
    case onByDefault
    case onForExistingUsers
    case unknownUsernameCategorization
    case credentialsImportPromotionForExistingUsers
    case partialFormSaves
}

public enum DBPSubfeature: String, Equatable, PrivacySubfeature {
    public var parent: PrivacyFeature {
        .dbp
    }

    case waitlist
    case waitlistBetaActive
    case freemium
}

public enum AIChatSubfeature: String, Equatable, PrivacySubfeature {
    public var parent: PrivacyFeature {
        .aiChat
    }

    /// Displays the settings item for showing a shortcut in the macOS application menu.
    case applicationMenuShortcut

    /// Displays the settings item for showing a shortcut in the macOS toolbar.
    case toolbarShortcut

    /// Displays the AI Chat icon in the iOS browsing menu toolbar.
    case browsingToolbarShortcut

    /// Displays the AI Chat icon in the iOS address bar while on a SERP.
    case addressBarShortcut

    /// Web and native integration for opening AI Chat in a custom webview.
    case deepLink
}

public enum NetworkProtectionSubfeature: String, Equatable, PrivacySubfeature {
    public var parent: PrivacyFeature {
        .networkProtection
    }

    /// App Exclusions for the VPN
    /// https://app.asana.com/0/1206580121312550/1209150117333883/f
    case appExclusions

    /// Display user tips for Network Protection
    /// https://app.asana.com/0/72649045549333/1208231259093710/f
    case userTips

    /// Enforce routes for the VPN to fix TunnelVision
    /// https://app.asana.com/0/72649045549333/1208617860225199/f
    case enforceRoutes
}

public enum SyncSubfeature: String, PrivacySubfeature {
    public var parent: PrivacyFeature {
        .sync
    }

    case level0ShowSync
    case level1AllowDataSyncing
    case level2AllowSetupFlows
    case level3AllowCreateAccount
}

public enum AutoconsentSubfeature: String, PrivacySubfeature {
    public var parent: PrivacyFeature {
        .autoconsent
    }

    case onByDefault
    case filterlist
}

public enum PrivacyProSubfeature: String, Equatable, PrivacySubfeature {
    public var parent: PrivacyFeature { .privacyPro }

    case allowPurchase
    case allowPurchaseStripe
    case useUnifiedFeedback
    case setAccessTokenCookieForSubscriptionDomains
    case privacyProFreeTrialJan25
}

public enum SslCertificatesSubfeature: String, PrivacySubfeature {
    public var parent: PrivacyFeature { .sslCertificates }
    case allowBypass
}

public enum DuckPlayerSubfeature: String, PrivacySubfeature {
    public var parent: PrivacyFeature { .duckPlayer }
    case pip
    case autoplay
    case openInNewTab
    case enableDuckPlayer // iOS DuckPlayer rollout feature
}

public enum SyncPromotionSubfeature: String, PrivacySubfeature {
    public var parent: PrivacyFeature { .syncPromotion }
    case bookmarks
    case passwords
}

public enum ExperimentTestSubfeatures: String, PrivacySubfeature {
    public var parent: PrivacyFeature { .experimentTest }
    case experimentTestAA
}

<<<<<<< HEAD
public enum MaliciousSiteProtectionSubfeature: String, PrivacySubfeature {
    public var parent: PrivacyFeature { .maliciousSiteProtection }
    case onByDefault // Rollout feature
=======
public enum HTMLNewTabPageSubfeature: String, Equatable, PrivacySubfeature {
    public var parent: PrivacyFeature { .htmlNewTabPage }
    case isLaunched
}

public enum ContentBlockingSubfeature: String, Equatable, PrivacySubfeature {
    public var parent: PrivacyFeature { .contentBlocking }
    case tdsNextExperimentBaseline
    case tdsNextExperimentFeb25
    case tdsNextExperimentMar25
    case tdsNextExperimentApr25
    case tdsNextExperimentMay25
    case tdsNextExperimentJun25
    case tdsNextExperimentJul25
    case tdsNextExperimentAug25
    case tdsNextExperimentSep25
    case tdsNextExperimentOct25
    case tdsNextExperimentNov25
    case tdsNextExperimentDec25
>>>>>>> d1275238
}<|MERGE_RESOLUTION|>--- conflicted
+++ resolved
@@ -206,11 +206,6 @@
     case experimentTestAA
 }
 
-<<<<<<< HEAD
-public enum MaliciousSiteProtectionSubfeature: String, PrivacySubfeature {
-    public var parent: PrivacyFeature { .maliciousSiteProtection }
-    case onByDefault // Rollout feature
-=======
 public enum HTMLNewTabPageSubfeature: String, Equatable, PrivacySubfeature {
     public var parent: PrivacyFeature { .htmlNewTabPage }
     case isLaunched
@@ -230,5 +225,9 @@
     case tdsNextExperimentOct25
     case tdsNextExperimentNov25
     case tdsNextExperimentDec25
->>>>>>> d1275238
+}
+
+public enum MaliciousSiteProtectionSubfeature: String, PrivacySubfeature {
+    public var parent: PrivacyFeature { .maliciousSiteProtection }
+    case onByDefault // Rollout feature
 }