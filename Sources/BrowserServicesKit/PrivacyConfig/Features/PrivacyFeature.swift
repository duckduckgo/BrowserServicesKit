//
//  PrivacyFeature.swift
//
//  Copyright © 2023 DuckDuckGo. All rights reserved.
//
//  Licensed under the Apache License, Version 2.0 (the "License");
//  you may not use this file except in compliance with the License.
//  You may obtain a copy of the License at
//
//  http://www.apache.org/licenses/LICENSE-2.0
//
//  Unless required by applicable law or agreed to in writing, software
//  distributed under the License is distributed on an "AS IS" BASIS,
//  WITHOUT WARRANTIES OR CONDITIONS OF ANY KIND, either express or implied.
//  See the License for the specific language governing permissions and
//  limitations under the License.
//

import Foundation

/// Features whose `rawValue` should be the key to access their corresponding `PrivacyConfigurationData.PrivacyFeature` object
public enum PrivacyFeature: String {
    case contentBlocking
    case duckPlayer
    case fingerprintingTemporaryStorage
    case fingerprintingBattery
    case fingerprintingScreenSize
    case gpc
    case httpsUpgrade = "https"
    case autoconsent
    case clickToPlay
    case autofill
    case ampLinks
    case trackingParameters
    case customUserAgent
    case referrer
    case adClickAttribution
    case windowsWaitlist
    case windowsDownloadLink
    case incontextSignup
    case newTabContinueSetUp
    case networkProtection
    case dbp
    case sync
<<<<<<< HEAD
    case simplifiedReports
    case privacyDashboard
=======
    case history
>>>>>>> 457443c1
}

/// An abstraction to be implemented by any "subfeature" of a given `PrivacyConfiguration` feature.
/// The `rawValue` should be the key to access their corresponding `PrivacyConfigurationData.PrivacyFeature.Feature` object
/// `parent` corresponds to the top level feature under which these subfeatures can be accessed
public protocol PrivacySubfeature: RawRepresentable where RawValue == String {
    var parent: PrivacyFeature { get }
}

// MARK: Subfeature definitions

public enum AutofillSubfeature: String, PrivacySubfeature {
    public var parent: PrivacyFeature {
        .autofill
    }

    case credentialsAutofill
    case credentialsSaving
    case inlineIconCredentials
    case accessCredentialManagement
    case autofillPasswordGeneration
    case onByDefault
}

public enum NetworkProtectionSubfeature: String, Equatable, PrivacySubfeature {
    public var parent: PrivacyFeature {
        .networkProtection
    }

    case waitlist
    case waitlistBetaActive
}

public enum DBPSubfeature: String, Equatable, PrivacySubfeature {
    public var parent: PrivacyFeature {
        .dbp
    }

    case waitlist
    case waitlistBetaActive
}

public enum SyncSubfeature: String, PrivacySubfeature {
    public var parent: PrivacyFeature {
        .sync
    }

    case level0ShowSync
    case level1AllowDataSyncing
    case level2AllowSetupFlows
    case level3AllowCreateAccount
}

public enum AutoconsentSubfeature: String, PrivacySubfeature {
    public var parent: PrivacyFeature {
        .autoconsent
    }

    case onByDefault
}

public enum PrivacyDashboardSubfeature: String, PrivacySubfeature {

    public var parent: PrivacyFeature { .privacyDashboard }
    
    case toggleReports

}<|MERGE_RESOLUTION|>--- conflicted
+++ resolved
@@ -42,12 +42,8 @@
     case networkProtection
     case dbp
     case sync
-<<<<<<< HEAD
-    case simplifiedReports
     case privacyDashboard
-=======
     case history
->>>>>>> 457443c1
 }
 
 /// An abstraction to be implemented by any "subfeature" of a given `PrivacyConfiguration` feature.
