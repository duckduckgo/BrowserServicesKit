//
//  PrivacyFeature.swift
//
//  Copyright © 2023 DuckDuckGo. All rights reserved.
//
//  Licensed under the Apache License, Version 2.0 (the "License");
//  you may not use this file except in compliance with the License.
//  You may obtain a copy of the License at
//
//  http://www.apache.org/licenses/LICENSE-2.0
//
//  Unless required by applicable law or agreed to in writing, software
//  distributed under the License is distributed on an "AS IS" BASIS,
//  WITHOUT WARRANTIES OR CONDITIONS OF ANY KIND, either express or implied.
//  See the License for the specific language governing permissions and
//  limitations under the License.
//

import Foundation

/// Features whose `rawValue` should be the key to access their corresponding `PrivacyConfigurationData.PrivacyFeature` object
public enum PrivacyFeature: String {
    case contentBlocking
    case duckPlayer
    case fingerprintingTemporaryStorage
    case fingerprintingBattery
    case fingerprintingScreenSize
    case gpc
    case httpsUpgrade = "https"
    case autoconsent
    case clickToLoad
    case autofill
    case autofillBreakageReporter
    case ampLinks
    case trackingParameters
    case customUserAgent
    case referrer
    case adClickAttribution
    case windowsWaitlist
    case windowsDownloadLink
    case incontextSignup
    case newTabContinueSetUp
    case newTabSearchField
    case dbp
    case sync
    case privacyDashboard
    case history
    case performanceMetrics
    case privacyPro
    case sslCertificates
    case brokenSiteReportExperiment
    case toggleReports
    case phishingDetection
    case brokenSitePrompt
    case remoteMessaging
    case additionalCampaignPixelParams
    case backgroundAgentPixelTest
    case newTabPageImprovements
    case syncPromotion
    case autofillSurveys
    case marketplaceAdPostback
    case autocompleteTabs
    case networkProtection
    case aiChat
    case contextualOnboarding
<<<<<<< HEAD
    case textZoom
=======
    case adAttributionReporting
>>>>>>> 19f1e5c9
}

/// An abstraction to be implemented by any "subfeature" of a given `PrivacyConfiguration` feature.
/// The `rawValue` should be the key to access their corresponding `PrivacyConfigurationData.PrivacyFeature.Feature` object
/// `parent` corresponds to the top level feature under which these subfeatures can be accessed
public protocol PrivacySubfeature: RawRepresentable where RawValue == String {
    var parent: PrivacyFeature { get }
}

// MARK: Subfeature definitions

public enum AutofillSubfeature: String, PrivacySubfeature {
    public var parent: PrivacyFeature {
        .autofill
    }

    case credentialsAutofill
    case credentialsSaving
    case inlineIconCredentials
    case accessCredentialManagement
    case autofillPasswordGeneration
    case onByDefault
    case onForExistingUsers
    case unknownUsernameCategorization
    case credentialsImportPromotionForExistingUsers
}

public enum DBPSubfeature: String, Equatable, PrivacySubfeature {
    public var parent: PrivacyFeature {
        .dbp
    }

    case waitlist
    case waitlistBetaActive
    case freemium
}

public enum AIChatSubfeature: String, Equatable, PrivacySubfeature {
    public var parent: PrivacyFeature {
        .aiChat
    }

    /// Displays the settings item for showing a shortcut in the Application Menu
    case applicationMenuShortcut

    /// Displays the settings item for showing a shortcut in the Toolbar
    case toolbarShortcut
}

public enum NetworkProtectionSubfeature: String, Equatable, PrivacySubfeature {
    public var parent: PrivacyFeature {
        .networkProtection
    }

    /// Display user tips for Network Protection
    /// https://app.asana.com/0/72649045549333/1208231259093710/f
    case userTips
}

public enum SyncSubfeature: String, PrivacySubfeature {
    public var parent: PrivacyFeature {
        .sync
    }

    case level0ShowSync
    case level1AllowDataSyncing
    case level2AllowSetupFlows
    case level3AllowCreateAccount
}

public enum AutoconsentSubfeature: String, PrivacySubfeature {
    public var parent: PrivacyFeature {
        .autoconsent
    }

    case onByDefault
    case filterlistExperiment2
}

public enum PrivacyProSubfeature: String, Equatable, PrivacySubfeature {
    public var parent: PrivacyFeature { .privacyPro }

    case isLaunched
    case isLaunchedStripe
    case allowPurchase
    case allowPurchaseStripe
    case isLaunchedOverride
    case isLaunchedOverrideStripe
    case useUnifiedFeedback
    case setAccessTokenCookieForSubscriptionDomains
}

public enum SslCertificatesSubfeature: String, PrivacySubfeature {
    public var parent: PrivacyFeature { .sslCertificates }
    case allowBypass
}

public enum DuckPlayerSubfeature: String, PrivacySubfeature {
    public var parent: PrivacyFeature { .duckPlayer }
    case pip
    case autoplay
    case openInNewTab
    case enableDuckPlayer // iOS DuckPlayer rollout feature
}

public enum BackgroundAgentPixelTestSubfeature: String, PrivacySubfeature {
    public var parent: PrivacyFeature { .backgroundAgentPixelTest }
    case pixelTest
}

public enum PhishingDetectionSubfeature: String, PrivacySubfeature {
    public var parent: PrivacyFeature { .phishingDetection }
    case allowErrorPage
    case allowPreferencesToggle
}

public enum SyncPromotionSubfeature: String, PrivacySubfeature {
    public var parent: PrivacyFeature { .syncPromotion }
    case bookmarks
    case passwords
}<|MERGE_RESOLUTION|>--- conflicted
+++ resolved
@@ -63,11 +63,8 @@
     case networkProtection
     case aiChat
     case contextualOnboarding
-<<<<<<< HEAD
     case textZoom
-=======
     case adAttributionReporting
->>>>>>> 19f1e5c9
 }
 
 /// An abstraction to be implemented by any "subfeature" of a given `PrivacyConfiguration` feature.
