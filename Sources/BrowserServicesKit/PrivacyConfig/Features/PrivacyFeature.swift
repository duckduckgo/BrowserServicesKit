--- conflicted
+++ resolved
@@ -48,11 +48,8 @@
     case sslCertificates
     case brokenSiteReportExperiment
     case toggleReports
-<<<<<<< HEAD
     case phishingDetection
-=======
     case remoteMessaging
->>>>>>> f8e38177
 }
 
 /// An abstraction to be implemented by any "subfeature" of a given `PrivacyConfiguration` feature.
@@ -126,14 +123,11 @@
     public var parent: PrivacyFeature { .duckPlayer }
     case pip
     case autoplay
-<<<<<<< HEAD
+    case openInNewTab
 }
 
 public enum phishingDetectionSubfeature: String, PrivacySubfeature {
     public var parent: PrivacyFeature { .phishingDetection }
     case allowErrorPage
     case allowPreferencesToggle
-=======
-    case openInNewTab
->>>>>>> f8e38177
 }