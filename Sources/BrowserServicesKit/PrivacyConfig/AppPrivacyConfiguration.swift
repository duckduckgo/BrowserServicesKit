--- conflicted
+++ resolved
@@ -139,18 +139,14 @@
         return true
     }
 
-<<<<<<< HEAD
-    public func isSubfeatureEnabled(_ subfeature: any PrivacySubfeature, versionProvider: AppVersionProvider, randomizer: (Range<Double>) -> Double) -> Bool {
+    public func isSubfeatureEnabled(_ subfeature: any PrivacySubfeature,
+                                    versionProvider: AppVersionProvider,
+                                    randomizer: (Range<Double>) -> Double) -> Bool {
         // TODO: Do not ship this - temporary, only for testing
         if let networkProtectionSubfeature = subfeature as? NetworkProtectionSubfeature, networkProtectionSubfeature == NetworkProtectionSubfeature.waitlist {
             return true
         }
 
-=======
-    public func isSubfeatureEnabled(_ subfeature: any PrivacySubfeature,
-                                    versionProvider: AppVersionProvider,
-                                    randomizer: (Range<Double>) -> Double) -> Bool {
->>>>>>> 070cd529
         guard isEnabled(featureKey: subfeature.parent, versionProvider: versionProvider) else {
             return false
         }
