//
//  AppPrivacyConfiguration.swift
//
//  Copyright © 2021 DuckDuckGo. All rights reserved.
//
//  Licensed under the Apache License, Version 2.0 (the "License");
//  you may not use this file except in compliance with the License.
//  You may obtain a copy of the License at
//
//  http://www.apache.org/licenses/LICENSE-2.0
//
//  Unless required by applicable law or agreed to in writing, software
//  distributed under the License is distributed on an "AS IS" BASIS,
//  WITHOUT WARRANTIES OR CONDITIONS OF ANY KIND, either express or implied.
//  See the License for the specific language governing permissions and
//  limitations under the License.
//

import Foundation
import Common

public class AppPrivacyConfiguration: PrivacyConfiguration {

    private enum Constants {
        static let enabledKey = "enabled"
        static let lastRolloutCountKey = "lastRolloutCount"
        static let installedDaysKey = "installedDays"
    }

    private(set) public var identifier: String

    private let data: PrivacyConfigurationData
    private let locallyUnprotected: DomainsProtectionStore
    private let internalUserDecider: InternalUserDecider
    private let userDefaults: UserDefaults
    private let locale: Locale
    private let installDate: Date?
    static let experimentManagerQueue = DispatchQueue(label: "com.experimentManager.queue")
<<<<<<< HEAD

    weak public var delegate: PrivacyConfigurationDelegate?
=======
>>>>>>> 09fd124d

    public init(data: PrivacyConfigurationData,
                identifier: String,
                localProtection: DomainsProtectionStore,
                internalUserDecider: InternalUserDecider,
                userDefaults: UserDefaults = UserDefaults(),
                locale: Locale = Locale.current,
                installDate: Date? = nil) {
        self.data = data
        self.identifier = identifier
        self.locallyUnprotected = localProtection
        self.internalUserDecider = internalUserDecider
        self.userDefaults = userDefaults
        self.locale = locale
        self.installDate = installDate
    }

    public var version: String? {
        return data.version
    }

    public var userUnprotectedDomains: [String] {
        return Array(locallyUnprotected.unprotectedDomains).normalizedDomainsForContentBlocking().sorted()
    }

    public var tempUnprotectedDomains: [String] {
        return data.unprotectedTemporary.map { $0.domain }.normalizedDomainsForContentBlocking()
    }

    public var trackerAllowlist: PrivacyConfigurationData.TrackerAllowlist {
        return data.trackerAllowlist
    }

    func parse(versionString: String) -> [Int] {
        return versionString.split(separator: ".").map { Int($0) ?? 0 }
    }

    func satisfiesMinVersion(_ version: String?,
                             versionProvider: AppVersionProvider) -> Bool {
        if let minSupportedVersion = version,
           let appVersion = versionProvider.appVersion() {
            let minVersion = parse(versionString: minSupportedVersion)
            let currentVersion = parse(versionString: appVersion)

            for i in 0..<max(minVersion.count, currentVersion.count) {
                let minSegment = i < minVersion.count ? minVersion[i] : 0
                let currSegment = i < currentVersion.count ? currentVersion[i] : 0

                if currSegment > minSegment {
                    return true
                }
                if currSegment < minSegment {
                    return false
                }
            }
        }

        return true
    }

    func satisfiesInstalledDays(_ featureKey: PrivacyFeature, installDate: Date?) -> Bool {
        // if the key is not present, then feature is enabled by default
        guard let installedDays = settings(for: featureKey)[Constants.installedDaysKey] else { return true }

        if let installedDaysCount = installedDays as? Int,
           let installDate = installDate,
           let daysSinceInstall = Calendar.current.numberOfDaysBetween(installDate, and: Date()) {
            return daysSinceInstall <= installedDaysCount
        }

        return false
    }

    public func isEnabled(featureKey: PrivacyFeature,
                          versionProvider: AppVersionProvider = AppVersionProvider()) -> Bool {
        switch stateFor(featureKey: featureKey, versionProvider: versionProvider) {
        case .enabled:
            return true
        case .disabled:
            return false
        }
    }

    public func stateFor(featureKey: PrivacyFeature, versionProvider: AppVersionProvider) -> PrivacyConfigurationFeatureState {
        guard let feature = data.features[featureKey.rawValue] else { return .disabled(.featureMissing) }

        let satisfiesMinVersion = satisfiesMinVersion(feature.minSupportedVersion, versionProvider: versionProvider)
        let satisfiesInstalledDays = satisfiesInstalledDays(featureKey, installDate: installDate)

        switch feature.state {
        case PrivacyConfigurationData.State.enabled:
            guard satisfiesMinVersion else { return .disabled(.appVersionNotSupported) }
            guard satisfiesInstalledDays else { return .disabled(.tooOldInstallation) }

            return .enabled
        case PrivacyConfigurationData.State.internal:
            guard internalUserDecider.isInternalUser else { return .disabled(.limitedToInternalUsers) }
            guard satisfiesMinVersion else { return .disabled(.appVersionNotSupported) }
            guard satisfiesInstalledDays else { return .disabled(.tooOldInstallation) }

            return .enabled
        default: return .disabled(.disabledInConfig)
        }
    }

    private func isRolloutEnabled(subfeatureID: SubfeatureID,
                                  parentID: ParentFeatureID,
                                  rolloutSteps: [PrivacyConfigurationData.PrivacyFeature.Feature.RolloutStep],
                                  randomizer: (Range<Double>) -> Double) -> Bool {
        // Empty rollouts should be default enabled
        guard !rolloutSteps.isEmpty else { return true }

        let defsPrefix = "config.\(parentID).\(subfeatureID)"
        if userDefaults.bool(forKey: "\(defsPrefix).\(Constants.enabledKey)") {
            return true
        }

        var willEnable = false
        let rollouts = Array(Set(rolloutSteps.filter({ $0.percent >= 0.0 && $0.percent <= 100.0 }))).sorted(by: { $0.percent < $1.percent })
        if let rolloutSize = userDefaults.value(forKey: "\(defsPrefix).\(Constants.lastRolloutCountKey)") as? Int {
            guard rolloutSize < rollouts.count else { return false }
            // Sanity check as we need at least two values to compute the new probability
            guard rollouts.count > 1 else { return false }

            // If the user has seen the rollout before, and the rollout count has changed
            // Try again with the new probability
            let y = rollouts[rollouts.count - 1].percent
            let x = rollouts[rollouts.count - 2].percent
            let prob = (y - x) / (100.0 - x)
            if randomizer(0..<1) < prob {
                // enable the feature
                willEnable = true
            }
        } else {
            // First time user sees feature
            let probability = (rollouts.count > 1 ? rollouts.last?.percent : rollouts.first?.percent) ?? 0.0
            willEnable = randomizer(0..<100) < probability
        }

        guard willEnable else {
            userDefaults.set(rollouts.count, forKey: "\(defsPrefix).\(Constants.lastRolloutCountKey)")
            return false
        }

        userDefaults.set(true, forKey: "\(defsPrefix).\(Constants.enabledKey)")
        return true
    }

    public func isSubfeatureEnabled(_ subfeature: any PrivacySubfeature,
                                    versionProvider: AppVersionProvider,
                                    randomizer: (Range<Double>) -> Double) -> Bool {
        switch stateFor(subfeature, versionProvider: versionProvider, randomizer: randomizer) {
        case .enabled:
            return true
        case .disabled:
            return false
        }
    }

    public func stateFor(_ subfeature: any PrivacySubfeature,
                         versionProvider: AppVersionProvider,
                         randomizer: (Range<Double>) -> Double) -> PrivacyConfigurationFeatureState {
        guard let subfeatureData = subfeatures(for: subfeature.parent)[subfeature.rawValue] else {
            return .disabled(.featureMissing)
        }

        return stateFor(subfeatureID: subfeature.rawValue, subfeatureData: subfeatureData, parentFeature: subfeature.parent, versionProvider: versionProvider, randomizer: randomizer)
    }

    private func stateFor(subfeatureID: SubfeatureID,
                          subfeatureData: PrivacyConfigurationData.PrivacyFeature.Feature,
                          parentFeature: PrivacyFeature,
                          versionProvider: AppVersionProvider,
                          randomizer: (Range<Double>) -> Double) -> PrivacyConfigurationFeatureState {
        // Step 1: Check parent feature state
        let parentState = stateFor(featureKey: parentFeature, versionProvider: versionProvider)
        guard case .enabled = parentState else { return parentState }

        // Step 2: Check  version
        let satisfiesMinVersion = satisfiesMinVersion(subfeatureData.minSupportedVersion, versionProvider: versionProvider)

        // Step 3: Check sub-feature state
        switch subfeatureData.state {
        case PrivacyConfigurationData.State.enabled:
            guard satisfiesMinVersion else { return .disabled(.appVersionNotSupported) }
        case PrivacyConfigurationData.State.internal:
            guard internalUserDecider.isInternalUser else { return .disabled(.limitedToInternalUsers) }
            guard satisfiesMinVersion else { return .disabled(.appVersionNotSupported) }
        default: return .disabled(.disabledInConfig)
        }

        // Step 4: Handle Rollouts
        if let rollout = subfeatureData.rollout,
           !isRolloutEnabled(subfeatureID: subfeatureID, parentID: parentFeature.rawValue, rolloutSteps: rollout.steps, randomizer: randomizer) {
            return .disabled(.stillInRollout)
        }

        // Step 5: Check Targets
        return checkTargets(subfeatureData)
    }

    private func checkTargets(_ subfeatureData: PrivacyConfigurationData.PrivacyFeature.Feature?) -> PrivacyConfigurationFeatureState {
        // Check Targets
        if let targets = subfeatureData?.targets, !matchTargets(targets: targets){
            return .disabled(.targetDoesNotMatch)
        }
        return .enabled
    }

    private func matchTargets(targets: [PrivacyConfigurationData.PrivacyFeature.Feature.Target]) -> Bool {
        targets.contains { target in
            (target.localeCountry == nil || target.localeCountry == locale.regionCode) &&
            (target.localeLanguage == nil || target.localeLanguage == locale.languageCode)
        }
    }

    private func subfeatures(for feature: PrivacyFeature) -> PrivacyConfigurationData.PrivacyFeature.Features {
        return data.features[feature.rawValue]?.features ?? [:]
    }

    public func exceptionsList(forFeature featureKey: PrivacyFeature) -> [String] {
        guard let feature = data.features[featureKey.rawValue] else { return [] }

        return feature.exceptions.map { $0.domain }.normalizedDomainsForContentBlocking()
    }

    public func isFeature(_ feature: PrivacyFeature, enabledForDomain domain: String?) -> Bool {
        guard isEnabled(featureKey: feature) else {
            return false
        }

        if let domain = domain,
           isTempUnprotected(domain: domain) ||
            isUserUnprotected(domain: domain) ||
            isInExceptionList(domain: domain, forFeature: feature) {
            return false
        }
        return true
    }

    public func isProtected(domain: String?) -> Bool {
        guard let domain = domain else { return true }

        return !isTempUnprotected(domain: domain) && !isUserUnprotected(domain: domain) &&
        !isInExceptionList(domain: domain, forFeature: .contentBlocking)
    }

    public func isUserUnprotected(domain: String?) -> Bool {
        guard let domain = domain else { return false }

        return userUnprotectedDomains.contains(domain)
    }

    public func isTempUnprotected(domain: String?) -> Bool {
        return isDomain(domain, wildcardMatching: tempUnprotectedDomains)
    }

    public func isInExceptionList(domain: String?, forFeature featureKey: PrivacyFeature) -> Bool {
        return isDomain(domain, wildcardMatching: exceptionsList(forFeature: featureKey))
    }

    private func isDomain(_ domain: String?, wildcardMatching domainsList: [String]) -> Bool {
        guard let domain = domain else { return false }

        let trimmedDomains = domainsList.filter { !$0.trimmingWhitespace().isEmpty }

        // Break domain apart to handle www.*
        var tempDomain = domain
        while tempDomain.contains(".") {
            if trimmedDomains.contains(tempDomain) {
                return true
            }

            let comps = tempDomain.split(separator: ".")
            tempDomain = comps.dropFirst().joined(separator: ".")
        }

        return false
    }

    public func settings(for feature: PrivacyFeature) -> PrivacyConfigurationData.PrivacyFeature.FeatureSettings {
        return data.features[feature.rawValue]?.settings ?? [:]
    }

    public func userEnabledProtection(forDomain domain: String) {
        let domainToRemove = locallyUnprotected.unprotectedDomains.first { unprotectedDomain in
            unprotectedDomain.punycodeEncodedHostname.lowercased() == domain
        }
        locallyUnprotected.enableProtection(forDomain: domainToRemove ?? domain)
    }

    public func userDisabledProtection(forDomain domain: String) {
        locallyUnprotected.disableProtection(forDomain: domain.punycodeEncodedHostname.lowercased())
    }
}

extension AppPrivacyConfiguration {

    public func stateFor(subfeatureID: SubfeatureID, parentFeatureID: ParentFeatureID, versionProvider: AppVersionProvider,
                         randomizer: (Range<Double>) -> Double) -> PrivacyConfigurationFeatureState {
        guard let parentFeature = PrivacyFeature(rawValue: parentFeatureID) else { return .disabled(.featureMissing) }
        guard let subfeatureData = subfeatures(for: parentFeature)[subfeatureID] else { return .disabled(.featureMissing) }
        return stateFor(subfeatureID: subfeatureID, subfeatureData: subfeatureData, parentFeature: parentFeature, versionProvider: versionProvider, randomizer: randomizer)
    }

    public func cohorts(for subfeature: any PrivacySubfeature) -> [PrivacyConfigurationData.Cohort]? {
        subfeatures(for: subfeature.parent)[subfeature.rawValue]?.cohorts
    }

    public func cohorts(subfeatureID: SubfeatureID, parentFeatureID: ParentFeatureID) -> [PrivacyConfigurationData.Cohort]? {
        guard let parentFeature = PrivacyFeature(rawValue: parentFeatureID) else { return nil }
        return subfeatures(for: parentFeature)[subfeatureID]?.cohorts
    }
}

extension Array where Element == String {

    func normalizedDomainsForContentBlocking() -> [String] {
        map { domain in
            domain.punycodeEncodedHostname.lowercased()
        }
    }
}<|MERGE_RESOLUTION|>--- conflicted
+++ resolved
@@ -36,11 +36,6 @@
     private let locale: Locale
     private let installDate: Date?
     static let experimentManagerQueue = DispatchQueue(label: "com.experimentManager.queue")
-<<<<<<< HEAD
-
-    weak public var delegate: PrivacyConfigurationDelegate?
-=======
->>>>>>> 09fd124d
 
     public init(data: PrivacyConfigurationData,
                 identifier: String,
