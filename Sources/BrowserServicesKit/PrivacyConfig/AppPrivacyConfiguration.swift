//
//  AppPrivacyConfiguration.swift
//
//  Copyright © 2021 DuckDuckGo. All rights reserved.
//
//  Licensed under the Apache License, Version 2.0 (the "License");
//  you may not use this file except in compliance with the License.
//  You may obtain a copy of the License at
//
//  http://www.apache.org/licenses/LICENSE-2.0
//
//  Unless required by applicable law or agreed to in writing, software
//  distributed under the License is distributed on an "AS IS" BASIS,
//  WITHOUT WARRANTIES OR CONDITIONS OF ANY KIND, either express or implied.
//  See the License for the specific language governing permissions and
//  limitations under the License.
//

import Foundation
import Common

public class AppPrivacyConfiguration: PrivacyConfiguration {

    private enum Constants {
        static let enabledKey = "enabled"
        static let lastRolloutCountKey = "lastRolloutCount"
        static let installedDaysKey = "installedDays"
    }

    private(set) public var identifier: String

    private let data: PrivacyConfigurationData
    private let locallyUnprotected: DomainsProtectionStore
    private let internalUserDecider: InternalUserDecider
    private let userDefaults: UserDefaults
    private let locale: Locale
    private let installDate: Date?
    static let experimentManagerQueue = DispatchQueue(label: "com.experimentManager.queue")

    weak public var delegate: PrivacyConfigurationDelegate?

    public init(data: PrivacyConfigurationData,
                identifier: String,
                localProtection: DomainsProtectionStore,
                internalUserDecider: InternalUserDecider,
                userDefaults: UserDefaults = UserDefaults(),
                locale: Locale = Locale.current,
<<<<<<< HEAD
                experimentManager: ExperimentCohortsManaging = ExperimentCohortsManager(),
                delegate: PrivacyConfigurationDelegate? = nil,
=======
>>>>>>> b0574316
                installDate: Date? = nil) {
        self.data = data
        self.identifier = identifier
        self.locallyUnprotected = localProtection
        self.internalUserDecider = internalUserDecider
        self.userDefaults = userDefaults
        self.locale = locale
<<<<<<< HEAD
        self.experimentManager = experimentManager
        self.delegate = delegate
=======
>>>>>>> b0574316
        self.installDate = installDate
    }

    public var version: String? {
        return data.version
    }

    public var userUnprotectedDomains: [String] {
        return Array(locallyUnprotected.unprotectedDomains).normalizedDomainsForContentBlocking().sorted()
    }

    public var tempUnprotectedDomains: [String] {
        return data.unprotectedTemporary.map { $0.domain }.normalizedDomainsForContentBlocking()
    }

    public var trackerAllowlist: PrivacyConfigurationData.TrackerAllowlist {
        return data.trackerAllowlist
    }

    func parse(versionString: String) -> [Int] {
        return versionString.split(separator: ".").map { Int($0) ?? 0 }
    }

    func satisfiesMinVersion(_ version: String?,
                             versionProvider: AppVersionProvider) -> Bool {
        if let minSupportedVersion = version,
           let appVersion = versionProvider.appVersion() {
            let minVersion = parse(versionString: minSupportedVersion)
            let currentVersion = parse(versionString: appVersion)

            for i in 0..<max(minVersion.count, currentVersion.count) {
                let minSegment = i < minVersion.count ? minVersion[i] : 0
                let currSegment = i < currentVersion.count ? currentVersion[i] : 0

                if currSegment > minSegment {
                    return true
                }
                if currSegment < minSegment {
                    return false
                }
            }
        }

        return true
    }

    func satisfiesInstalledDays(_ featureKey: PrivacyFeature, installDate: Date?) -> Bool {
        // if the key is not present, then feature is enabled by default
        guard let installedDays = settings(for: featureKey)[Constants.installedDaysKey] else { return true }

        if let installedDaysCount = installedDays as? Int,
           let installDate = installDate,
           let daysSinceInstall = Calendar.current.numberOfDaysBetween(installDate, and: Date()) {
            return daysSinceInstall <= installedDaysCount
        }

        return false
    }

    public func isEnabled(featureKey: PrivacyFeature,
                          versionProvider: AppVersionProvider = AppVersionProvider()) -> Bool {
        switch stateFor(featureKey: featureKey, versionProvider: versionProvider) {
        case .enabled:
            return true
        case .disabled:
            return false
        }
    }

    public func stateFor(featureKey: PrivacyFeature, versionProvider: AppVersionProvider) -> PrivacyConfigurationFeatureState {
        guard let feature = data.features[featureKey.rawValue] else { return .disabled(.featureMissing) }

        let satisfiesMinVersion = satisfiesMinVersion(feature.minSupportedVersion, versionProvider: versionProvider)
        let satisfiesInstalledDays = satisfiesInstalledDays(featureKey, installDate: installDate)

        switch feature.state {
        case PrivacyConfigurationData.State.enabled:
            guard satisfiesMinVersion else { return .disabled(.appVersionNotSupported) }
            guard satisfiesInstalledDays else { return .disabled(.tooOldInstallation) }

            return .enabled
        case PrivacyConfigurationData.State.internal:
            guard internalUserDecider.isInternalUser else { return .disabled(.limitedToInternalUsers) }
            guard satisfiesMinVersion else { return .disabled(.appVersionNotSupported) }
            guard satisfiesInstalledDays else { return .disabled(.tooOldInstallation) }

            return .enabled
        default: return .disabled(.disabledInConfig)
        }
    }

    private func isRolloutEnabled(subfeatureID: SubfeatureID,
                                  parentID: ParentFeatureID,
                                  rolloutSteps: [PrivacyConfigurationData.PrivacyFeature.Feature.RolloutStep],
                                  randomizer: (Range<Double>) -> Double) -> Bool {
        // Empty rollouts should be default enabled
        guard !rolloutSteps.isEmpty else { return true }

        let defsPrefix = "config.\(parentID).\(subfeatureID)"
        if userDefaults.bool(forKey: "\(defsPrefix).\(Constants.enabledKey)") {
            return true
        }

        var willEnable = false
        let rollouts = Array(Set(rolloutSteps.filter({ $0.percent >= 0.0 && $0.percent <= 100.0 }))).sorted(by: { $0.percent < $1.percent })
        if let rolloutSize = userDefaults.value(forKey: "\(defsPrefix).\(Constants.lastRolloutCountKey)") as? Int {
            guard rolloutSize < rollouts.count else { return false }
            // Sanity check as we need at least two values to compute the new probability
            guard rollouts.count > 1 else { return false }

            // If the user has seen the rollout before, and the rollout count has changed
            // Try again with the new probability
            let y = rollouts[rollouts.count - 1].percent
            let x = rollouts[rollouts.count - 2].percent
            let prob = (y - x) / (100.0 - x)
            if randomizer(0..<1) < prob {
                // enable the feature
                willEnable = true
            }
        } else {
            // First time user sees feature
            let probability = (rollouts.count > 1 ? rollouts.last?.percent : rollouts.first?.percent) ?? 0.0
            willEnable = randomizer(0..<100) < probability
        }

        guard willEnable else {
            userDefaults.set(rollouts.count, forKey: "\(defsPrefix).\(Constants.lastRolloutCountKey)")
            return false
        }

        userDefaults.set(true, forKey: "\(defsPrefix).\(Constants.enabledKey)")
        return true
    }

    public func isSubfeatureEnabled(_ subfeature: any PrivacySubfeature,
                                    versionProvider: AppVersionProvider,
                                    randomizer: (Range<Double>) -> Double) -> Bool {
        switch stateFor(subfeature, versionProvider: versionProvider, randomizer: randomizer) {
        case .enabled:
            return true
        case .disabled:
            return false
        }
    }

    public func stateFor(_ subfeature: any PrivacySubfeature,
                         versionProvider: AppVersionProvider,
                         randomizer: (Range<Double>) -> Double) -> PrivacyConfigurationFeatureState {
        guard let subfeatureData = subfeatures(for: subfeature.parent)[subfeature.rawValue] else {
            return .disabled(.featureMissing)
        }

        return stateFor(subfeatureID: subfeature.rawValue, subfeatureData: subfeatureData, parentFeature: subfeature.parent, versionProvider: versionProvider, randomizer: randomizer)
    }

    private func stateFor(subfeatureID: SubfeatureID,
                          subfeatureData: PrivacyConfigurationData.PrivacyFeature.Feature,
                          parentFeature: PrivacyFeature,
                          versionProvider: AppVersionProvider,
                          randomizer: (Range<Double>) -> Double) -> PrivacyConfigurationFeatureState {
        // Step 1: Check parent feature state
        let parentState = stateFor(featureKey: parentFeature, versionProvider: versionProvider)
        guard case .enabled = parentState else { return parentState }

        // Step 2: Check  version
        let satisfiesMinVersion = satisfiesMinVersion(subfeatureData.minSupportedVersion, versionProvider: versionProvider)

        // Step 3: Check sub-feature state
        switch subfeatureData.state {
        case PrivacyConfigurationData.State.enabled:
            guard satisfiesMinVersion else { return .disabled(.appVersionNotSupported) }
        case PrivacyConfigurationData.State.internal:
            guard internalUserDecider.isInternalUser else { return .disabled(.limitedToInternalUsers) }
            guard satisfiesMinVersion else { return .disabled(.appVersionNotSupported) }
        default: return .disabled(.disabledInConfig)
        }

        // Step 4: Handle Rollouts
        if let rollout = subfeatureData.rollout,
           !isRolloutEnabled(subfeatureID: subfeatureID, parentID: parentFeature.rawValue, rolloutSteps: rollout.steps, randomizer: randomizer) {
            return .disabled(.stillInRollout)
        }

<<<<<<< HEAD
        // Step 5: Check if a cohort was passed in the func
        // If no corhort passed check for Target and Rollout
        guard let passedCohort = cohortID else {
            return checkTargets(subfeatureData)
        }

        // Step 5: Cohort handling
        // Check if cohort assigned and matches passed cohort
        // If cohort not assigned
        // Tries to assign if matching target
        // Check if cohort assigned and matches passed cohort
        return checkCohortState(subfeatureData,
                         passedCohort: passedCohort,
                         assignCohortEnabled: assignCohortEnabled,
                         subfeatureID: subfeatureID,
                         parentFeature: parentFeature)
    }

    // Check if cohort assigned and matches passed cohort
    // If cohort not assigned
    // Tries to assign if matching target
    // Check if cohort assigned and matches passed cohort
    private func checkCohortState(_ subfeatureData: PrivacyConfigurationData.PrivacyFeature.Feature,
                                  passedCohort: CohortID?,
                                  assignCohortEnabled: Bool,
                                  subfeatureID: SubfeatureID,
                                  parentFeature: PrivacyFeature) -> PrivacyConfigurationFeatureState {
        let cohorts = subfeatureData.cohorts ?? []
        let targetsState = checkTargets(subfeatureData)
        let assignIfEnabled = assignCohortEnabled && targetsState == .enabled
        let assignedCohortResponse = experimentManager.cohort(for: ExperimentSubfeature(parentID: parentFeature.rawValue, subfeatureID: subfeatureID, cohorts: cohorts), assignIfEnabled: assignIfEnabled)
        let possibleDisabledReason: PrivacyConfigurationFeatureDisabledReason = assignedCohortResponse.didAttemptAssignment &&  targetsState != .enabled ? .targetDoesNotMatch : .experimentCohortDoesNotMatch
        if let assignedCohort = assignedCohortResponse.cohortID {
            if assignedCohortResponse.didAttemptAssignment  {
                delegate?.didAssignCohort(assignedCohort, to: subfeatureID)
            }
            return (assignedCohort == passedCohort) ? .enabled : .disabled(possibleDisabledReason)
        } else {
            return .disabled(possibleDisabledReason)
        }
=======
        // Step 5: Check Targets
        return checkTargets(subfeatureData)
>>>>>>> b0574316
    }

    private func checkTargets(_ subfeatureData: PrivacyConfigurationData.PrivacyFeature.Feature?) -> PrivacyConfigurationFeatureState {
        // Check Targets
        if let targets = subfeatureData?.targets, !matchTargets(targets: targets){
            return .disabled(.targetDoesNotMatch)
        }
        return .enabled
    }

    private func matchTargets(targets: [PrivacyConfigurationData.PrivacyFeature.Feature.Target]) -> Bool {
        targets.contains { target in
            (target.localeCountry == nil || target.localeCountry == locale.regionCode) &&
            (target.localeLanguage == nil || target.localeLanguage == locale.languageCode)
        }
    }

    private func subfeatures(for feature: PrivacyFeature) -> PrivacyConfigurationData.PrivacyFeature.Features {
        return data.features[feature.rawValue]?.features ?? [:]
    }

    public func exceptionsList(forFeature featureKey: PrivacyFeature) -> [String] {
        guard let feature = data.features[featureKey.rawValue] else { return [] }

        return feature.exceptions.map { $0.domain }.normalizedDomainsForContentBlocking()
    }

    public func isFeature(_ feature: PrivacyFeature, enabledForDomain domain: String?) -> Bool {
        guard isEnabled(featureKey: feature) else {
            return false
        }

        if let domain = domain,
           isTempUnprotected(domain: domain) ||
            isUserUnprotected(domain: domain) ||
            isInExceptionList(domain: domain, forFeature: feature) {
            return false
        }
        return true
    }

    public func isProtected(domain: String?) -> Bool {
        guard let domain = domain else { return true }

        return !isTempUnprotected(domain: domain) && !isUserUnprotected(domain: domain) &&
        !isInExceptionList(domain: domain, forFeature: .contentBlocking)
    }

    public func isUserUnprotected(domain: String?) -> Bool {
        guard let domain = domain else { return false }

        return userUnprotectedDomains.contains(domain)
    }

    public func isTempUnprotected(domain: String?) -> Bool {
        return isDomain(domain, wildcardMatching: tempUnprotectedDomains)
    }

    public func isInExceptionList(domain: String?, forFeature featureKey: PrivacyFeature) -> Bool {
        return isDomain(domain, wildcardMatching: exceptionsList(forFeature: featureKey))
    }

    private func isDomain(_ domain: String?, wildcardMatching domainsList: [String]) -> Bool {
        guard let domain = domain else { return false }

        let trimmedDomains = domainsList.filter { !$0.trimmingWhitespace().isEmpty }

        // Break domain apart to handle www.*
        var tempDomain = domain
        while tempDomain.contains(".") {
            if trimmedDomains.contains(tempDomain) {
                return true
            }

            let comps = tempDomain.split(separator: ".")
            tempDomain = comps.dropFirst().joined(separator: ".")
        }

        return false
    }

    public func settings(for feature: PrivacyFeature) -> PrivacyConfigurationData.PrivacyFeature.FeatureSettings {
        return data.features[feature.rawValue]?.settings ?? [:]
    }

    public func userEnabledProtection(forDomain domain: String) {
        let domainToRemove = locallyUnprotected.unprotectedDomains.first { unprotectedDomain in
            unprotectedDomain.punycodeEncodedHostname.lowercased() == domain
        }
        locallyUnprotected.enableProtection(forDomain: domainToRemove ?? domain)
    }

    public func userDisabledProtection(forDomain domain: String) {
        locallyUnprotected.disableProtection(forDomain: domain.punycodeEncodedHostname.lowercased())
    }
}

extension AppPrivacyConfiguration {

    public func stateFor(subfeatureID: SubfeatureID, parentFeatureID: ParentFeatureID, versionProvider: AppVersionProvider,
                         randomizer: (Range<Double>) -> Double) -> PrivacyConfigurationFeatureState {
        guard let parentFeature = PrivacyFeature(rawValue: parentFeatureID) else { return .disabled(.featureMissing) }
        guard let subfeatureData = subfeatures(for: parentFeature)[subfeatureID] else { return .disabled(.featureMissing) }
        return stateFor(subfeatureID: subfeatureID, subfeatureData: subfeatureData, parentFeature: parentFeature, versionProvider: versionProvider, randomizer: randomizer)
    }

    public func cohorts(for subfeature: any PrivacySubfeature) -> [PrivacyConfigurationData.Cohort]? {
        subfeatures(for: subfeature.parent)[subfeature.rawValue]?.cohorts
    }

    public func cohorts(subfeatureID: SubfeatureID, parentFeatureID: ParentFeatureID) -> [PrivacyConfigurationData.Cohort]? {
        guard let parentFeature = PrivacyFeature(rawValue: parentFeatureID) else { return nil }
        return subfeatures(for: parentFeature)[subfeatureID]?.cohorts
    }
}

extension Array where Element == String {

    func normalizedDomainsForContentBlocking() -> [String] {
        map { domain in
            domain.punycodeEncodedHostname.lowercased()
        }
    }
}<|MERGE_RESOLUTION|>--- conflicted
+++ resolved
@@ -45,11 +45,6 @@
                 internalUserDecider: InternalUserDecider,
                 userDefaults: UserDefaults = UserDefaults(),
                 locale: Locale = Locale.current,
-<<<<<<< HEAD
-                experimentManager: ExperimentCohortsManaging = ExperimentCohortsManager(),
-                delegate: PrivacyConfigurationDelegate? = nil,
-=======
->>>>>>> b0574316
                 installDate: Date? = nil) {
         self.data = data
         self.identifier = identifier
@@ -57,11 +52,6 @@
         self.internalUserDecider = internalUserDecider
         self.userDefaults = userDefaults
         self.locale = locale
-<<<<<<< HEAD
-        self.experimentManager = experimentManager
-        self.delegate = delegate
-=======
->>>>>>> b0574316
         self.installDate = installDate
     }
 
@@ -245,51 +235,8 @@
             return .disabled(.stillInRollout)
         }
 
-<<<<<<< HEAD
-        // Step 5: Check if a cohort was passed in the func
-        // If no corhort passed check for Target and Rollout
-        guard let passedCohort = cohortID else {
-            return checkTargets(subfeatureData)
-        }
-
-        // Step 5: Cohort handling
-        // Check if cohort assigned and matches passed cohort
-        // If cohort not assigned
-        // Tries to assign if matching target
-        // Check if cohort assigned and matches passed cohort
-        return checkCohortState(subfeatureData,
-                         passedCohort: passedCohort,
-                         assignCohortEnabled: assignCohortEnabled,
-                         subfeatureID: subfeatureID,
-                         parentFeature: parentFeature)
-    }
-
-    // Check if cohort assigned and matches passed cohort
-    // If cohort not assigned
-    // Tries to assign if matching target
-    // Check if cohort assigned and matches passed cohort
-    private func checkCohortState(_ subfeatureData: PrivacyConfigurationData.PrivacyFeature.Feature,
-                                  passedCohort: CohortID?,
-                                  assignCohortEnabled: Bool,
-                                  subfeatureID: SubfeatureID,
-                                  parentFeature: PrivacyFeature) -> PrivacyConfigurationFeatureState {
-        let cohorts = subfeatureData.cohorts ?? []
-        let targetsState = checkTargets(subfeatureData)
-        let assignIfEnabled = assignCohortEnabled && targetsState == .enabled
-        let assignedCohortResponse = experimentManager.cohort(for: ExperimentSubfeature(parentID: parentFeature.rawValue, subfeatureID: subfeatureID, cohorts: cohorts), assignIfEnabled: assignIfEnabled)
-        let possibleDisabledReason: PrivacyConfigurationFeatureDisabledReason = assignedCohortResponse.didAttemptAssignment &&  targetsState != .enabled ? .targetDoesNotMatch : .experimentCohortDoesNotMatch
-        if let assignedCohort = assignedCohortResponse.cohortID {
-            if assignedCohortResponse.didAttemptAssignment  {
-                delegate?.didAssignCohort(assignedCohort, to: subfeatureID)
-            }
-            return (assignedCohort == passedCohort) ? .enabled : .disabled(possibleDisabledReason)
-        } else {
-            return .disabled(possibleDisabledReason)
-        }
-=======
         // Step 5: Check Targets
         return checkTargets(subfeatureData)
->>>>>>> b0574316
     }
 
     private func checkTargets(_ subfeatureData: PrivacyConfigurationData.PrivacyFeature.Feature?) -> PrivacyConfigurationFeatureState {
