--- conflicted
+++ resolved
@@ -98,11 +98,7 @@
     }
     
     private func isRolloutEnabled(subfeature: any PrivacySubfeature,
-<<<<<<< HEAD
-                                  rollouts: [PrivacyConfigurationData.PrivacyFeature.Feature.Rollout],
-=======
                                   rolloutSteps: [PrivacyConfigurationData.PrivacyFeature.Feature.RolloutStep],
->>>>>>> 0d81ad6e
                                   randomizer: (Range<Double>) -> Double) -> Bool {
         // Empty rollouts should be default enabled
         guard !rolloutSteps.isEmpty else { return true }
