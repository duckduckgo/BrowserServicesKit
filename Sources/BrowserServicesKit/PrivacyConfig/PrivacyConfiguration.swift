//
//  PrivacyConfiguration.swift
//  DuckDuckGo
//
//  Copyright © 2021 DuckDuckGo. All rights reserved.
//
//  Licensed under the Apache License, Version 2.0 (the "License");
//  you may not use this file except in compliance with the License.
//  You may obtain a copy of the License at
//
//  http://www.apache.org/licenses/LICENSE-2.0
//
//  Unless required by applicable law or agreed to in writing, software
//  distributed under the License is distributed on an "AS IS" BASIS,
//  WITHOUT WARRANTIES OR CONDITIONS OF ANY KIND, either express or implied.
//  See the License for the specific language governing permissions and
//  limitations under the License.
//

import Foundation

public protocol PrivacyConfiguration {

    /// Identifier of given Privacy Configuration, typically an ETag
    var identifier: String { get }

    /// Domains for which user has toggled protection off.
    ///
    /// Use `isUserUnprotected(domain:)` to check if given domain is unprotected.
    var userUnprotectedDomains: [String] { get }

    /// Domains for which all protections has been disabled because of some broken functionality
    ///
    /// Use `isTempUnprotected(domain:)` to check if given domain is unprotected.
    var tempUnprotectedDomains: [String] { get }

    /// Trackers that has been allow listed because of site breakage
    var trackerAllowlist: PrivacyConfigurationData.TrackerAllowlistData { get }

    func isEnabled(featureKey: PrivacyFeature, versionProvider: AppVersionProvider) -> Bool

    func isSubfeatureEnabled(_ subfeature: any PrivacySubfeature, versionProvider: AppVersionProvider) -> Bool

    /// Domains for which given PrivacyFeature is disabled.
    ///
    /// Use `isTempUnprotected(domain:)` to check if a feature is disabled for the given domain.
    func exceptionsList(forFeature featureKey: PrivacyFeature) -> [String]

    /// Check the protection status of given domain.
    ///
    /// Returns true if all below is true:
    ///  - Domain is not user unprotected.
    ///  - Domain is not in temp list.
    ///  - Domain is not in an exception list for content blocking feature.
    func isFeature(_ feature: PrivacyFeature, enabledForDomain: String?) -> Bool

    /// Check the protection status of given domain.
    ///
    /// Returns true if all below is true:
    ///  - Domain is not user unprotected.
    ///  - Domain is not in temp list.
    ///  - Domain is not in an exception list for content blocking feature.
    func isProtected(domain: String?) -> Bool

    /// Check if given domain is locally unprotected.
    ///
    /// Returns true for exact match, but false for subdomains.
    func isUserUnprotected(domain: String?) -> Bool

    /// Check if given domain is temp unprotected.
    ///
    /// Returns true for exact match and all subdomains.
    func isTempUnprotected(domain: String?) -> Bool

    /// Check if given domain is in exception list.
    ///
    /// Returns true for exact match and all subdomains.
    func isInExceptionList(domain: String?, forFeature featureKey: PrivacyFeature) -> Bool

    /// Returns settings for a specified feature.
    func settings(for feature: PrivacyFeature) -> PrivacyConfigurationData.PrivacyFeature.FeatureSettings

    /// Removes given domain from locally unprotected list.
    func userEnabledProtection(forDomain: String)
    /// Adds given domain to locally unprotected list.
    func userDisabledProtection(forDomain: String)
}

public extension PrivacyConfiguration {
    func isEnabled(featureKey: PrivacyFeature) -> Bool {
        return isEnabled(featureKey: featureKey, versionProvider: AppVersionProvider())
    }

<<<<<<< HEAD
public enum PrivacyFeature: String {
    case contentBlocking
    case duckPlayer
    case fingerprintingTemporaryStorage
    case fingerprintingBattery
    case fingerprintingScreenSize
    case gpc
    case httpsUpgrade = "https"
    case autoconsent
    case clickToPlay
    case autofill
    case ampLinks
    case trackingParameters
    case customUserAgent
    case referrer
    case adClickAttribution
    case windowsWaitlist
    case windowsDownloadLink
=======
    func isSubfeatureEnabled(_ subfeature: any PrivacySubfeature) -> Bool {
        return isSubfeatureEnabled(subfeature, versionProvider: AppVersionProvider())
    }
>>>>>>> afeccb2a
}<|MERGE_RESOLUTION|>--- conflicted
+++ resolved
@@ -90,8 +90,8 @@
     func isEnabled(featureKey: PrivacyFeature) -> Bool {
         return isEnabled(featureKey: featureKey, versionProvider: AppVersionProvider())
     }
+}
 
-<<<<<<< HEAD
 public enum PrivacyFeature: String {
     case contentBlocking
     case duckPlayer
@@ -110,9 +110,7 @@
     case adClickAttribution
     case windowsWaitlist
     case windowsDownloadLink
-=======
     func isSubfeatureEnabled(_ subfeature: any PrivacySubfeature) -> Bool {
         return isSubfeatureEnabled(subfeature, versionProvider: AppVersionProvider())
     }
->>>>>>> afeccb2a
 }