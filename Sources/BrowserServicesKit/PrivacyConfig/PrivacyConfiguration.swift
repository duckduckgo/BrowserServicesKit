//
//  PrivacyConfiguration.swift
//  DuckDuckGo
//
//  Copyright © 2021 DuckDuckGo. All rights reserved.
//
//  Licensed under the Apache License, Version 2.0 (the "License");
//  you may not use this file except in compliance with the License.
//  You may obtain a copy of the License at
//
//  http://www.apache.org/licenses/LICENSE-2.0
//
//  Unless required by applicable law or agreed to in writing, software
//  distributed under the License is distributed on an "AS IS" BASIS,
//  WITHOUT WARRANTIES OR CONDITIONS OF ANY KIND, either express or implied.
//  See the License for the specific language governing permissions and
//  limitations under the License.
//

import Foundation

public protocol PrivacyConfiguration {

    /// Identifier of given Privacy Configuration, typically an ETag
    var identifier: String { get }

    /// Domains for which user has toggled protection off.
    ///
    /// Use `isUserUnprotected(domain:)` to check if given domain is unprotected.
    var userUnprotectedDomains: [String] { get }

    /// Domains for which all protections has been disabled because of some broken functionality
    ///
    /// Use `isTempUnprotected(domain:)` to check if given domain is unprotected.
    var tempUnprotectedDomains: [String] { get }

    /// Trackers that has been allow listed because of site breakage
    var trackerAllowlist: PrivacyConfigurationData.TrackerAllowlistData { get }

    func isEnabled(featureKey: PrivacyFeature, versionProvider: AppVersionProvider) -> Bool

    /// Domains for which given PrivacyFeature is disabled.
    ///
    /// Use `isTempUnprotected(domain:)` to check if a feature is disabled for the given domain.
    func exceptionsList(forFeature featureKey: PrivacyFeature) -> [String]

    /// Check the protection status of given domain.
    ///
    /// Returns true if all below is true:
    ///  - Site is not user unprotected.
    ///  - Site is not in temp list.
    ///  - Site is not in an exception list for content blocking feature.
    func isFeature(_ feature: PrivacyFeature, enabledForDomain: String?) -> Bool

    /// Check the protection status of given domain.
    ///
    /// Returns true if all below is true:
    ///  - Site is not user unprotected.
    ///  - Site is not in temp list.
    ///  - Site is not in an exception list for content blocking feature.
    func isProtected(domain: String?) -> Bool

    /// Check if given domain is locally unprotected.
    ///
    /// Returns true for exact match, but false for subdomains.
    func isUserUnprotected(domain: String?) -> Bool

    /// Check if given domain is temp unprotected.
    ///
    /// Returns true for exact match and all subdomains.
    func isTempUnprotected(domain: String?) -> Bool

    /// Check if given domain is in exception list.
    ///
    /// Returns true for exact match and all subdomains.
    func isInExceptionList(domain: String?, forFeature featureKey: PrivacyFeature) -> Bool

    /// Returns settings for a specified feature.
    func settings(for feature: PrivacyFeature) -> PrivacyConfigurationData.PrivacyFeature.FeatureSettings

    /// Removes given domain from locally unprotected list.
    func userEnabledProtection(forDomain: String)
    /// Adds given domain to locally unprotected list.
    func userDisabledProtection(forDomain: String)
}

public extension PrivacyConfiguration {
    func isEnabled(featureKey: PrivacyFeature) -> Bool {
        return isEnabled(featureKey: featureKey, versionProvider: AppVersionProvider())
    }
}

public enum PrivacyFeature: String {
    case contentBlocking
    case fingerprintingTemporaryStorage
    case fingerprintingBattery
    case fingerprintingScreenSize
    case gpc
    case httpsUpgrade = "https"
    case autoconsent
    case clickToPlay
    case autofill
    case ampLinks
    case trackingParameters
    case customUserAgent
<<<<<<< HEAD
    case referrer
=======
    case adClickAttribution
>>>>>>> 69d79a03
}<|MERGE_RESOLUTION|>--- conflicted
+++ resolved
@@ -103,9 +103,6 @@
     case ampLinks
     case trackingParameters
     case customUserAgent
-<<<<<<< HEAD
     case referrer
-=======
     case adClickAttribution
->>>>>>> 69d79a03
 }