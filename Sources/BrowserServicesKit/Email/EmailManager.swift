//
//  EmailManager.swift
//  DuckDuckGo
//
//  Copyright © 2021 DuckDuckGo. All rights reserved.
//
//  Licensed under the Apache License, Version 2.0 (the "License");
//  you may not use this file except in compliance with the License.
//  You may obtain a copy of the License at
//
//  http://www.apache.org/licenses/LICENSE-2.0
//
//  Unless required by applicable law or agreed to in writing, software
//  distributed under the License is distributed on an "AS IS" BASIS,
//  WITHOUT WARRANTIES OR CONDITIONS OF ANY KIND, either express or implied.
//  See the License for the specific language governing permissions and
//  limitations under the License.
//

import Foundation

// swiftlint:disable file_length

public enum EmailKeychainAccessType: String {
    case getUsername
    case getToken
    case getAlias
    case getCohort
    case getLastUseData
    case storeTokenUsernameCohort
    case storeAlias
    case storeLastUseDate
    case deleteAuthenticationState
    case deleteAlias
}

public enum EmailKeychainAccessError: Error, Equatable {
    case failedToDecodeKeychainValueAsData
    case failedToDecodeKeychainDataAsString
    case failedToDecodeKeychainDataAsInt
    case keychainSaveFailure(OSStatus)
    case keychainDeleteFailure(OSStatus)
    case keychainLookupFailure(OSStatus)
    
    public var errorDescription: String {
        switch self {
        case .failedToDecodeKeychainValueAsData: return "failedToDecodeKeychainValueAsData"
        case .failedToDecodeKeychainDataAsString: return "failedToDecodeKeychainDataAsString"
        case .failedToDecodeKeychainDataAsInt: return "failedToDecodeKeychainDataAsInt"
        case .keychainSaveFailure: return "keychainSaveFailure"
        case .keychainDeleteFailure: return "keychainDeleteFailure"
        case .keychainLookupFailure: return "keychainLookupFailure"
        }
    }
}

public protocol EmailManagerStorage: AnyObject {
    func getUsername() throws -> String?
    func getToken() throws -> String?
    func getAlias() throws -> String?
    func getCohort() throws -> String?
    func getLastUseDate() throws -> String?
    func store(token: String, username: String, cohort: String?) throws
    func store(alias: String) throws
    func store(lastUseDate: String) throws
    func deleteAlias() throws
    func deleteAuthenticationState() throws
    func deleteWaitlistState() throws
}

public enum EmailManagerPermittedAddressType {
    case user
    case generated
    case none
}

// swiftlint:disable identifier_name
public protocol EmailManagerAliasPermissionDelegate: AnyObject {

    func emailManager(_ emailManager: EmailManager,
                      didRequestPermissionToProvideAliasWithCompletion: @escaping (EmailManagerPermittedAddressType) -> Void)

}
// swiftlint:enable identifier_name

public enum EmailManagerRequestDelegateError: Error {
    case serverError(statusCode: Int)
    case decodingError
}

// swiftlint:disable function_parameter_count
public protocol EmailManagerRequestDelegate: AnyObject {

    var activeTask: URLSessionTask? { get set }

    func emailManager(_ emailManager: EmailManager,
                      requested url: URL,
                      method: String,
                      headers: [String: String],
                      parameters: [String: String]?,
                      httpBody: Data?,
                      timeoutInterval: TimeInterval) async throws -> Data

    func emailManagerKeychainAccessFailed(accessType: EmailKeychainAccessType, error: EmailKeychainAccessError)
    
}
// swiftlint:enable function_parameter_count

public extension Notification.Name {
    static let emailDidSignIn = Notification.Name("com.duckduckgo.browserServicesKit.EmailDidSignIn")
    static let emailDidSignOut = Notification.Name("com.duckduckgo.browserServicesKit.EmailDidSignOut")
    static let emailDidGenerateAlias = Notification.Name("com.duckduckgo.browserServicesKit.EmailDidGenerateAlias")
    static let emailDidIncontextSignup = Notification.Name("com.duckduckgo.browserServicesKit.EmailDidIncontextSignup")
    static let emailDidCloseEmailProtection = Notification.Name("com.duckduckgo.browserServicesKit.EmailDidCloseEmailProtection")
}

public enum AliasRequestError: Error {
    case noDataError
    case signedOut
    case invalidResponse
    case userRefused
    case permissionDelegateNil
    case invalidToken
    case notFound
}

public struct EmailUrls {
    struct Url {
        static let emailAlias = "https://quack.duckduckgo.com/api/email/addresses"
    }

    var emailAliasAPI: URL {
        return URL(string: Url.emailAlias)!
    }
    
    public init() { }
}

public typealias AliasCompletion = (String?, AliasRequestError?) -> Void
public typealias UsernameAndAliasCompletion = (_ username: String?, _ alias: String?, AliasRequestError?) -> Void
public typealias UserDataCompletion = (_ username: String?, _ alias: String?, _ token: String?, AliasRequestError?) -> Void

public enum EmailAliasStatus {
    case active
    case inactive
    case notFound
    case error
    case unknown
}

public class EmailManager {
    
    private static let emailDomain = "duck.com"
    private static let inContextEmailSignupPromptDismissedPermanentlyAtKey = "Autofill.InContextEmailSignup.dismissed.permanently.at"

    private let storage: EmailManagerStorage
    public weak var aliasPermissionDelegate: EmailManagerAliasPermissionDelegate?
    public weak var requestDelegate: EmailManagerRequestDelegate?
    
    public enum NotificationParameter {
        public static let cohort = "cohort"
    }

    private lazy var emailUrls = EmailUrls()
    private lazy var aliasAPIURL = emailUrls.emailAliasAPI

    private var dateFormatter = ISO8601DateFormatter()
    
    private var username: String? {
        do {
            return try storage.getUsername()
        } catch {
            if let error = error as? EmailKeychainAccessError {
                requestDelegate?.emailManagerKeychainAccessFailed(accessType: .getUsername, error: error)
            } else {
                assertionFailure("Expected EmailKeychainAccessFailure")
            }
            
            return nil
        }
    }

    private var token: String? {
        do {
            return try storage.getToken()
        } catch {
            if let error = error as? EmailKeychainAccessError {
                requestDelegate?.emailManagerKeychainAccessFailed(accessType: .getToken, error: error)
            } else {
                assertionFailure("Expected EmailKeychainAccessFailure")
            }
            
            return nil
        }
    }

    private var alias: String? {
        do {
            return try storage.getAlias()
        } catch {
            if let error = error as? EmailKeychainAccessError {
                requestDelegate?.emailManagerKeychainAccessFailed(accessType: .getAlias, error: error)
            } else {
                assertionFailure("Expected EmailKeychainAccessFailure")
            }
            
            return nil
        }
    }

    public var cohort: String? {
        do {
            return try storage.getCohort()
        } catch {
            if let error = error as? EmailKeychainAccessError {
                requestDelegate?.emailManagerKeychainAccessFailed(accessType: .getCohort, error: error)
            } else {
                assertionFailure("Expected EmailKeychainAccessFailure")
            }
            
            return nil
        }
    }

    public var lastUseDate: String {
        do {
            return try storage.getLastUseDate() ?? ""
        } catch {
            if let error = error as? EmailKeychainAccessError {
                requestDelegate?.emailManagerKeychainAccessFailed(accessType: .getLastUseData, error: error)
            } else {
                assertionFailure("Expected EmailKeychainAccessFailure")
            }
            
            return ""
        }
    }

    public func updateLastUseDate() {
        let dateString = dateFormatter.string(from: Date())
        
        do {
            try storage.store(lastUseDate: dateString)
        } catch {
            if let error = error as? EmailKeychainAccessError {
                requestDelegate?.emailManagerKeychainAccessFailed(accessType: .storeLastUseDate, error: error)
            } else {
                assertionFailure("Expected EmailKeychainAccessFailure")
            }
        }
    }

    public var isSignedIn: Bool {
        return token != nil && username != nil
    }
    
    public var userEmail: String? {
        guard let username = username else { return nil }
        return username + "@" + EmailManager.emailDomain
    }

    private var inContextEmailSignupPromptDismissedPermanentlyAt: Double? {
        get {
            UserDefaults().object(forKey: Self.inContextEmailSignupPromptDismissedPermanentlyAtKey) as? Double ?? nil
        }

        set {
            UserDefaults().set(newValue, forKey: Self.inContextEmailSignupPromptDismissedPermanentlyAtKey)
        }
    }

    
    public init(storage: EmailManagerStorage = EmailKeychainManager()) {
        self.storage = storage

        dateFormatter.formatOptions = [.withFullDate, .withDashSeparatorInDate]
        dateFormatter.timeZone = TimeZone(identifier: "America/New_York") // Use ET time zone
    }
    
    public func signOut() {
        // Retrieve the cohort before it gets removed from storage, so that it can be passed as a notification parameter.
        let currentCohortValue = try? storage.getCohort()

        do {
            try storage.deleteAuthenticationState()
        } catch {
            if let error = error as? EmailKeychainAccessError {
                self.requestDelegate?.emailManagerKeychainAccessFailed(accessType: .deleteAuthenticationState, error: error)
            } else {
                assertionFailure("Expected EmailKeychainAccessFailure")
            }
        }
        
        var notificationParameters: [String: String] = [:]
        
        if let currentCohortValue = currentCohortValue {
            notificationParameters[NotificationParameter.cohort] = currentCohortValue
        }

        NotificationCenter.default.post(name: .emailDidSignOut, object: self, userInfo: notificationParameters)
    }

    public func emailAddressFor(_ alias: String) -> String {
        return alias + "@" + Self.emailDomain
    }

    public func aliasFor(_ email: String) -> String {
        return email.replacingOccurrences(of: "@" + Self.emailDomain, with: "")
    }

    public func isPrivateEmail(email: String) -> Bool {
        if email != userEmail && email.hasSuffix(Self.emailDomain) {
            return true
        }
        return false
    }

    public func getAliasIfNeededAndConsume(timeoutInterval: TimeInterval = 4.0, completionHandler: @escaping AliasCompletion) {
        getAliasIfNeeded(timeoutInterval: timeoutInterval) { [weak self] newAlias, error in
            completionHandler(newAlias, error)
            if error == nil {
                self?.consumeAliasAndReplace()
            }
        }
    }

<<<<<<< HEAD
    public func getStatusFor(email: String, timeoutInterval: TimeInterval = 4.0) async throws -> EmailAliasStatus {
        do {
            return try await fetchStatusFor(alias: aliasFor(email), timeoutInterval: timeoutInterval)
        }
        catch {
            throw error
        }
    }

    public func setStatusFor(email: String, active: Bool, timeoutInterval: TimeInterval = 4.0) async throws -> EmailAliasStatus {
        do {
            return try await setStatusFor(alias: aliasFor(email), active: active)
        }
        catch {
            throw error
        }
    }

=======
    public func resetEmailProtectionInContextPrompt() {
        UserDefaults().setValue(nil, forKey: Self.inContextEmailSignupPromptDismissedPermanentlyAtKey)
    }
>>>>>>> 5c775d2f
}

extension EmailManager: AutofillEmailDelegate {
    public func autofillUserScriptDidRequestSignedInStatus(_: AutofillUserScript) -> Bool {
         return isSignedIn
    }

    public func autofillUserScriptDidRequestUsernameAndAlias(_: AutofillUserScript, completionHandler: @escaping UsernameAndAliasCompletion) {
        getAliasIfNeeded { [weak self] alias, error in
            guard let alias = alias, error == nil, let self = self else {
                completionHandler(nil, nil, error)
                return
            }

            completionHandler(self.username, alias, nil)
        }
    }

    public func autofillUserScriptDidRequestUserData(_: AutofillUserScript, completionHandler: @escaping UserDataCompletion) {
        getAliasIfNeeded { [weak self] alias, error in
            guard let alias = alias, error == nil, let self = self else {
                completionHandler(nil, nil, nil, error)
                return
            }

            completionHandler(self.username, alias, self.token, nil)
        }
    }

    public func autofillUserScriptDidRequestSignOut(_: AutofillUserScript) {
        self.signOut()
    }
    
    public func autofillUserScript(_: AutofillUserScript,
                                   didRequestAliasAndRequiresUserPermission requiresUserPermission: Bool,
                                   shouldConsumeAliasIfProvided: Bool,
                                   completionHandler: @escaping AliasCompletion) {
            
        getAliasIfNeeded { [weak self] newAlias, error in
            guard let newAlias = newAlias, error == nil, let self = self else {
                completionHandler(nil, error)
                return
            }
            
            if requiresUserPermission {
                guard let delegate = self.aliasPermissionDelegate else {
                    assertionFailure("EmailUserScript requires permission to provide Alias")
                    completionHandler(nil, .permissionDelegateNil)
                    return
                }
                
                delegate.emailManager(self, didRequestPermissionToProvideAliasWithCompletion: { [weak self] permissionType in
                    switch permissionType {
                    case .user:
                        if let username = self?.username {
                            completionHandler(username, nil)
                        } else {
                            completionHandler(nil, .userRefused)
                        }
                    case .generated:
                        completionHandler(newAlias, nil)
                        if shouldConsumeAliasIfProvided {
                            self?.consumeAliasAndReplace()
                        }
                    case .none:
                        completionHandler(nil, .userRefused)
                    }
                })
            } else {
                completionHandler(newAlias, nil)
                if shouldConsumeAliasIfProvided {
                    self.consumeAliasAndReplace()
                }
            }
        }
    }
    
    public func autofillUserScriptDidRequestRefreshAlias(_: AutofillUserScript) {
        self.consumeAliasAndReplace()
    }
    
    public func autofillUserScript(_ : AutofillUserScript, didRequestStoreToken token: String, username: String, cohort: String?) {
        storeToken(token, username: username, cohort: cohort)
        
        var notificationParameters: [String: String] = [:]
        
        if let cohort = cohort {
            notificationParameters[NotificationParameter.cohort] = cohort
        }

        NotificationCenter.default.post(name: .emailDidSignIn, object: self, userInfo: notificationParameters)
    }

    public func autofillUserScript(_ : AutofillUserScript, didRequestSetInContextPromptValue value: Double) {
        inContextEmailSignupPromptDismissedPermanentlyAt = value
    }

    public func autofillUserScriptDidRequestInContextPromptValue(_ : AutofillUserScript) -> Double? {
        inContextEmailSignupPromptDismissedPermanentlyAt
    }

    public func autofillUserScriptDidRequestInContextSignup(_: AutofillUserScript) {
        NotificationCenter.default.post(name: .emailDidIncontextSignup, object: self)
    }

    public func autofillUserScriptDidCompleteInContextSignup(_: AutofillUserScript) {
        NotificationCenter.default.post(name: .emailDidCloseEmailProtection, object: self)
    }

}

// MARK: - Token Management

private extension EmailManager {
    func storeToken(_ token: String, username: String, cohort: String?) {
        do {
            try storage.store(token: token, username: username, cohort: cohort)
        } catch {
            if let error = error as? EmailKeychainAccessError {
                requestDelegate?.emailManagerKeychainAccessFailed(accessType: .storeTokenUsernameCohort, error: error)
            } else {
                assertionFailure("Expected EmailKeychainAccessFailure")
            }
        }

        fetchAndStoreAlias()
    }
}

// MARK: - Alias Management

private extension EmailManager {

    enum Constants {

        enum RequestMethods {
            static let put = "PUT"
            static let post = "POST"
        }

        enum RequestParameters {
            static let token = "token"
            static let status = "active"
        }
    }

    struct EmailAliasResponse: Decodable {
        let address: String
    }

    struct EmailAliasStatusResponse: Decodable {
        let active: Bool
    }
    
    typealias HTTPHeaders = [String: String]
    
    var emailHeaders: HTTPHeaders {
        guard let token = token else {
            return [:]
        }
        return ["Authorization": "Bearer " + token]
    }
    
    func consumeAliasAndReplace() {
        do {
            try storage.deleteAlias()
        } catch {
            if let error = error as? EmailKeychainAccessError {
                self.requestDelegate?.emailManagerKeychainAccessFailed(accessType: .deleteAlias, error: error)
            } else {
                assertionFailure("Expected EmailKeychainAccessFailure")
            }
        }

        fetchAndStoreAlias()
    }
    
    func getAliasIfNeeded(timeoutInterval: TimeInterval = 4.0, completionHandler: @escaping AliasCompletion) {
        if let alias = alias {
            completionHandler(alias, nil)
            return
        }
        fetchAndStoreAlias(timeoutInterval: timeoutInterval) { newAlias, error in
            guard let newAlias = newAlias, error == nil  else {
                completionHandler(nil, error)
                return
            }
            completionHandler(newAlias, nil)
        }
    }

    func fetchAndStoreAlias(timeoutInterval: TimeInterval = 60.0, completionHandler: AliasCompletion? = nil) {
        fetchAlias(timeoutInterval: timeoutInterval) { [weak self] alias, error in
            guard let alias = alias, error == nil else {
                completionHandler?(nil, error)
                return
            }
            // Check we haven't signed out whilst waiting
            // if so we don't want to save sensitive data
            guard let self = self, self.isSignedIn else {
                completionHandler?(nil, .signedOut)
                return
            }
            
            do {
                try self.storage.store(alias: alias)
            } catch {
                if let error = error as? EmailKeychainAccessError {
                    self.requestDelegate?.emailManagerKeychainAccessFailed(accessType: .storeAlias, error: error)
                } else {
                    assertionFailure("Expected EmailKeychainAccessFailure")
                }
            }

            completionHandler?(alias, nil)
        }
    }

    func fetchAlias(timeoutInterval: TimeInterval = 60.0, completionHandler: AliasCompletion? = nil) {
        guard isSignedIn,
              let requestDelegate else {
            completionHandler?(nil, .signedOut)
            return
        }
        
        Task.detached { [aliasAPIURL, emailHeaders] in
            let result: Result<String, AliasRequestError>
            do {
                let data = try await requestDelegate.emailManager(self,
                                                                  requested: aliasAPIURL,
                                                                  method: Constants.RequestMethods.post,
                                                                  headers: emailHeaders,
                                                                  parameters: [:],
                                                                  httpBody: nil,
                                                                  timeoutInterval: timeoutInterval)
                do {
                    result = .success(try JSONDecoder().decode(EmailAliasResponse.self, from: data).address)
                } catch {
                    result = .failure(.invalidResponse)
                }
            } catch {
                result = .failure(.noDataError)
            }

            await MainActor.run {
                NotificationCenter.default.post(name: .emailDidGenerateAlias, object: self)
                switch result {
                case .success(let alias):
                    completionHandler?(alias, nil)
                case .failure(let error):
                    completionHandler?(nil, error)
                }
            }
        }
    }

    func fetchStatusFor(alias: String, timeoutInterval: TimeInterval = 5.0) async throws -> EmailAliasStatus {
        guard isSignedIn,
              let requestDelegate else {
            throw AliasRequestError.signedOut
        }

        let data: Data

        do {
            let requestBody: [String: Any] = ["address": alias]
            let body = try JSONSerialization.data(withJSONObject: requestBody, options: [])
            data = try await requestDelegate.emailManager(self,
                                                          requested: aliasAPIURL,
                                                          method: Constants.RequestMethods.post,
                                                          headers: emailHeaders,
                                                          parameters: [:],
                                                          httpBody: body,
                                                          timeoutInterval: timeoutInterval)
            let response: EmailAliasStatusResponse = try JSONDecoder().decode(EmailAliasStatusResponse.self, from: data)
            return response.active ? .active : .inactive
        } catch let error {
            switch error {
                case EmailManagerRequestDelegateError.serverError(let code):
                    switch code {
                        case 404:
                            return .notFound
                        default:
                            return .error
                    }
                default:
                    return .error
            }
        }
    }

    func setStatusFor(alias: String, active: Bool, timeoutInterval: TimeInterval = 5.0) async throws -> EmailAliasStatus {
        guard isSignedIn,
              let requestDelegate else {
            throw AliasRequestError.signedOut
        }

        guard let token else {
            throw AliasRequestError.invalidToken
        }

        do {            
            let url = aliasAPIURL.appendingPathComponent(alias)
            let data = try await requestDelegate.emailManager(self,
                                                              requested: url,
                                                              method: Constants.RequestMethods.put,
                                                              headers: emailHeaders,
                                                              parameters: [Constants.RequestParameters.token: "\(token)", Constants.RequestParameters.status: "\(active)"],
                                                              httpBody: nil,
                                                              timeoutInterval: timeoutInterval)
            let response: EmailAliasStatusResponse = try JSONDecoder().decode(EmailAliasStatusResponse.self, from: data)
            return response.active ? .active : .inactive
        } catch let error {
            switch error {
                case EmailManagerRequestDelegateError.serverError(let code):
                    switch code {
                        case 404:
                            return .notFound
                        default:
                            return .error
                    }
                default:
                    return .error
            }
        }
    }

}

// swiftlint:enable file_length<|MERGE_RESOLUTION|>--- conflicted
+++ resolved
@@ -324,7 +324,6 @@
         }
     }
 
-<<<<<<< HEAD
     public func getStatusFor(email: String, timeoutInterval: TimeInterval = 4.0) async throws -> EmailAliasStatus {
         do {
             return try await fetchStatusFor(alias: aliasFor(email), timeoutInterval: timeoutInterval)
@@ -343,11 +342,9 @@
         }
     }
 
-=======
     public func resetEmailProtectionInContextPrompt() {
         UserDefaults().setValue(nil, forKey: Self.inContextEmailSignupPromptDismissedPermanentlyAtKey)
     }
->>>>>>> 5c775d2f
 }
 
 extension EmailManager: AutofillEmailDelegate {
