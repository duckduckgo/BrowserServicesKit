//
//  EmailManager.swift
//  DuckDuckGo
//
//  Copyright © 2021 DuckDuckGo. All rights reserved.
//
//  Licensed under the Apache License, Version 2.0 (the "License");
//  you may not use this file except in compliance with the License.
//  You may obtain a copy of the License at
//
//  http://www.apache.org/licenses/LICENSE-2.0
//
//  Unless required by applicable law or agreed to in writing, software
//  distributed under the License is distributed on an "AS IS" BASIS,
//  WITHOUT WARRANTIES OR CONDITIONS OF ANY KIND, either express or implied.
//  See the License for the specific language governing permissions and
//  limitations under the License.
//

import Foundation

public protocol EmailManagerStorage: AnyObject {
    func getUsername() -> String?
    func getToken() -> String?
    func getAlias() -> String?
    func getCohort() -> String?
    func getLastUseDate() -> String?
    func store(token: String, username: String, cohort: String?)
    func store(alias: String)
    func store(lastUseDate: String)
    func deleteAlias()
    func deleteAuthenticationState()

    // Waitlist:

    func getWaitlistToken() -> String?
    func getWaitlistTimestamp() -> Int?
    func getWaitlistInviteCode() -> String?
    func store(waitlistToken: String)
    func store(waitlistTimestamp: Int)
    func store(inviteCode: String)
    func deleteWaitlistState()
}

public enum EmailManagerPermittedAddressType {
    case user
    case generated
    case none
}

public enum EmailManagerWaitlistState {
    case notJoinedQueue
    case joinedQueue
    case inBeta
}

// swiftlint:disable identifier_name
public protocol EmailManagerAliasPermissionDelegate: AnyObject {

    func emailManager(_ emailManager: EmailManager,
                      didRequestPermissionToProvideAliasWithCompletion: @escaping (EmailManagerPermittedAddressType) -> Void)

}
// swiftlint:enable identifier_name

// swiftlint:disable function_parameter_count
public protocol EmailManagerRequestDelegate: AnyObject {
    func emailManager(_ emailManager: EmailManager,
                      requested url: URL,
                      method: String,
                      headers: [String: String],
                      parameters: [String: String]?,
                      httpBody: Data?,
                      timeoutInterval: TimeInterval,
                      completion: @escaping (Data?, Error?) -> Void)
}
// swiftlint:enable function_parameter_count

public extension Notification.Name {
    static let emailDidSignIn = Notification.Name("com.duckduckgo.browserServicesKit.EmailDidSignIn")
    static let emailDidSignOut = Notification.Name("com.duckduckgo.browserServicesKit.EmailDidSignOut")
    static let emailDidGenerateAlias = Notification.Name("com.duckduckgo.browserServicesKit.EmailDidGenerateAlias")
}

public enum AliasRequestError: Error {
    case noDataError
    case signedOut
    case invalidResponse
    case userRefused
    case permissionDelegateNil
}

public struct EmailUrls {
    struct Url {
        static let emailAlias = "https://quack.duckduckgo.com/api/email/addresses"
        static let joinWaitlist = "https://quack.duckduckgo.com/api/auth/waitlist/join"
        static let waitlistStatus = "https://quack.duckduckgo.com/api/auth/waitlist/status"
        static let getInviteCode = "https://quack.duckduckgo.com/api/auth/waitlist/code"
    }

    var emailAliasAPI: URL {
        return URL(string: Url.emailAlias)!
    }

    var joinWaitlistAPI: URL {
        return URL(string: Url.joinWaitlist)!
    }

    var waitlistStatusAPI: URL {
        return URL(string: Url.waitlistStatus)!
    }

    var getInviteCodeAPI: URL {
        return URL(string: Url.getInviteCode)!
    }
    
    public init() { }
}

public typealias AliasCompletion = (String?, AliasRequestError?) -> Void
public typealias UsernameAndAliasCompletion = (_ username: String?, _ alias: String?, AliasRequestError?) -> Void

public class EmailManager {
    
    private static let emailDomain = "duck.com"
    
    private let storage: EmailManagerStorage
    public weak var aliasPermissionDelegate: EmailManagerAliasPermissionDelegate?
    public weak var requestDelegate: EmailManagerRequestDelegate?
    
    private lazy var emailUrls = EmailUrls()
    private lazy var aliasAPIURL = emailUrls.emailAliasAPI

    private var dateFormatter = ISO8601DateFormatter()
    
    private var username: String? {
        storage.getUsername()
    }

    private var token: String? {
        storage.getToken()
    }

    private var alias: String? {
        storage.getAlias()
    }

    private var hasExistingInviteCode: Bool {
        return storage.getWaitlistInviteCode() != nil
    }

<<<<<<< HEAD
    
=======
>>>>>>> d4d89f86
    public var cohort: String? {
        storage.getCohort()
    }

    public var lastUseDate: String {
        storage.getLastUseDate() ?? ""
    }

    public func updateLastUseDate() {
        let dateString = dateFormatter.string(from: Date())
        storage.store(lastUseDate: dateString)
    }

    public var inviteCode: String? {
        storage.getWaitlistInviteCode()
    }

    public var isSignedIn: Bool {
        return token != nil && username != nil
    }

    public var eligibleToJoinWaitlist: Bool {
        return waitlistState == .notJoinedQueue
    }

    public var isInWaitlist: Bool {
        return waitlistState == .joinedQueue && !isSignedIn
    }

    public var waitlistState: EmailManagerWaitlistState {
        if storage.getWaitlistTimestamp() != nil, storage.getWaitlistInviteCode() == nil {
            return .joinedQueue
        }

        if storage.getWaitlistInviteCode() != nil {
            return .inBeta
        }

        return .notJoinedQueue
    }
    
    public var userEmail: String? {
        guard let username = username else { return nil }
        return username + "@" + EmailManager.emailDomain
    }
    
    public init(storage: EmailManagerStorage = EmailKeychainManager()) {
        self.storage = storage

        dateFormatter.formatOptions = [.withFullDate, .withDashSeparatorInDate]
        dateFormatter.timeZone = TimeZone(identifier: "America/New_York") // Use ET time zone
    }
    
    public func signOut() {
        storage.deleteAuthenticationState()
        NotificationCenter.default.post(name: .emailDidSignOut, object: self)
    }

    public func emailAddressFor(_ alias: String) -> String {
        return alias + "@" + Self.emailDomain
    }

    public func getAliasIfNeededAndConsume(timeoutInterval: TimeInterval = 4.0, completionHandler: @escaping AliasCompletion) {
        getAliasIfNeeded(timeoutInterval: timeoutInterval) { [weak self] newAlias, error in
            completionHandler(newAlias, error)
            if error == nil {
                self?.consumeAliasAndReplace()
            }
        }
    }

}

extension EmailManager: AutofillEmailDelegate {

    public func autofillUserScriptDidRequestSignedInStatus(_: AutofillUserScript) -> Bool {
         return isSignedIn
    }

    public func autofillUserScriptDidRequestUsernameAndAlias(_: AutofillUserScript, completionHandler: @escaping UsernameAndAliasCompletion) {
        getAliasIfNeeded { [weak self] alias, error in
            guard let alias = alias, error == nil, let self = self else {
                completionHandler(nil, nil, error)
                return
            }

            completionHandler(self.username, alias, nil)
        }
    }
    
    public func autofillUserScript(_: AutofillUserScript,
                                   didRequestAliasAndRequiresUserPermission requiresUserPermission: Bool,
                                   shouldConsumeAliasIfProvided: Bool,
                                   completionHandler: @escaping AliasCompletion) {
            
        getAliasIfNeeded { [weak self] newAlias, error in
            guard let newAlias = newAlias, error == nil, let self = self else {
                completionHandler(nil, error)
                return
            }
            
            if requiresUserPermission {
                guard let delegate = self.aliasPermissionDelegate else {
                    assertionFailure("EmailUserScript requires permission to provide Alias")
                    completionHandler(nil, .permissionDelegateNil)
                    return
                }
                
                delegate.emailManager(self, didRequestPermissionToProvideAliasWithCompletion: { [weak self] permissionType in
                    switch permissionType {
                    case .user:
                        if let username = self?.username {
                            completionHandler(username, nil)
                        } else {
                            completionHandler(nil, .userRefused)
                        }
                    case .generated:
                        completionHandler(newAlias, nil)
                        if shouldConsumeAliasIfProvided {
                            self?.consumeAliasAndReplace()
                        }
                    case .none:
                        completionHandler(nil, .userRefused)
                    }
                })
            } else {
                completionHandler(newAlias, nil)
                if shouldConsumeAliasIfProvided {
                    self.consumeAliasAndReplace()
                }
            }
        }
    }
    
    public func autofillUserScriptDidRequestRefreshAlias(_: AutofillUserScript) {
        self.consumeAliasAndReplace()
    }
    
    public func autofillUserScript(_ : AutofillUserScript, didRequestStoreToken token: String, username: String, cohort: String?) {
        storeToken(token, username: username, cohort: cohort)
        NotificationCenter.default.post(name: .emailDidSignIn, object: self)
    }
}

// MARK: - Token Management

private extension EmailManager {
    func storeToken(_ token: String, username: String, cohort: String?) {
        storage.store(token: token, username: username, cohort: cohort)
        fetchAndStoreAlias()
    }
}

// MARK: - Alias Management

private extension EmailManager {
    
    struct EmailAliasResponse: Decodable {
        let address: String
    }
    
    typealias HTTPHeaders = [String: String]
    
    var emailHeaders: HTTPHeaders {
        guard let token = token else {
            return [:]
        }
        return ["Authorization": "Bearer " + token]
    }
    
    func consumeAliasAndReplace() {
        storage.deleteAlias()
        fetchAndStoreAlias()
    }
    
    func getAliasIfNeeded(timeoutInterval: TimeInterval = 4.0, completionHandler: @escaping AliasCompletion) {
        if let alias = alias {
            completionHandler(alias, nil)
            return
        }
        fetchAndStoreAlias(timeoutInterval: timeoutInterval) { newAlias, error in
            guard let newAlias = newAlias, error == nil  else {
                completionHandler(nil, error)
                return
            }
            completionHandler(newAlias, nil)
        }
    }

    func fetchAndStoreAlias(timeoutInterval: TimeInterval = 60.0, completionHandler: AliasCompletion? = nil) {
        fetchAlias(timeoutInterval: timeoutInterval) { [weak self] alias, error in
            guard let alias = alias, error == nil else {
                completionHandler?(nil, error)
                return
            }
            // Check we haven't signed out whilst waiting
            // if so we don't want to save sensitive data
            guard let self = self, self.isSignedIn else {
                completionHandler?(nil, .signedOut)
                return
            }
            self.storage.store(alias: alias)
            completionHandler?(alias, nil)
        }
    }

    func fetchAlias(timeoutInterval: TimeInterval = 60.0, completionHandler: AliasCompletion? = nil) {
        guard isSignedIn else {
            completionHandler?(nil, .signedOut)
            return
        }
        
        requestDelegate?.emailManager(self,
                                      requested: aliasAPIURL,
                                      method: "POST",
                                      headers: emailHeaders,
                                      parameters: [:],
                                      httpBody: nil,
                                      timeoutInterval: timeoutInterval) { data, error in
            guard let data = data, error == nil else {
                completionHandler?(nil, .noDataError)
                return
            }
            do {
                let decoder = JSONDecoder()
                let alias = try decoder.decode(EmailAliasResponse.self, from: data).address
                NotificationCenter.default.post(name: .emailDidGenerateAlias, object: self)
                completionHandler?(alias, nil)
            } catch {
                completionHandler?(nil, .invalidResponse)
            }
        }
    }

}

// MARK: - Waitlist Management

extension EmailManager {

    public typealias WaitlistRequestCompletion<T> = (Result<T, WaitlistRequestError>) -> Void

    public typealias JoinWaitlistCompletion = WaitlistRequestCompletion<WaitlistResponse>
    public typealias FetchInviteCodeCompletion = WaitlistRequestCompletion<EmailInviteCodeResponse>
    private typealias FetchWaitlistStatusCompletion = WaitlistRequestCompletion<WaitlistStatusResponse>

    public struct WaitlistResponse: Decodable {
        let token: String
        let timestamp: Int
    }

    struct WaitlistStatusResponse: Decodable {
        let timestamp: Int
    }

    public struct EmailInviteCodeResponse: Decodable {
        let code: String
    }

    public enum WaitlistRequestError: Error {
        case noDataError
        case invalidResponse
        case codeAlreadyExists
        case noCodeAvailable
        case notOnWaitlist
    }

    public func joinWaitlist(timeoutInterval: TimeInterval = 60.0, completionHandler: JoinWaitlistCompletion? = nil) {
        requestDelegate?.emailManager(self,
                                      requested: emailUrls.joinWaitlistAPI,
                                      method: "POST",
                                      headers: emailHeaders,
                                      parameters: nil,
                                      httpBody: nil,
                                      timeoutInterval: timeoutInterval) { [weak self] data, error in
            guard let self = self else { return }

            guard let data = data, error == nil else {
                DispatchQueue.main.async {
                    completionHandler?(.failure(.noDataError))
                }

                return
            }

            do {
                let decoder = JSONDecoder()
                let response = try decoder.decode(WaitlistResponse.self, from: data)

                self.storage.store(waitlistToken: response.token)
                self.storage.store(waitlistTimestamp: response.timestamp)

                DispatchQueue.main.async {
                    completionHandler?(.success(response))
                }
            } catch {
                DispatchQueue.main.async {
                    completionHandler?(.failure(.noDataError))
                }
            }
        }
    }

    /// Fetches the invite code for users who have joined the waitlist. There are two steps required:
    ///
    /// 1. Query the waitlist status API to determine the status of the queue, which returns a timestamp
    /// 2. Compare the waitlist status timestamp against the locally persisted value, and status timestamp > local timestamp, then fetch the waitlist code using the saved token
    public func fetchInviteCodeIfAvailable(timeoutInterval: TimeInterval = 60.0, completionHandler: FetchInviteCodeCompletion? = nil) {
        guard storage.getWaitlistInviteCode() == nil else {
            completionHandler?(.failure(.codeAlreadyExists))
            return
        }

        // Verify that the waitlist has already been joined before checking the status.
        guard storage.getWaitlistToken() != nil, let storedTimestamp = storage.getWaitlistTimestamp() else {
            completionHandler?(.failure(.notOnWaitlist))
            return
        }

        fetchWaitlistStatus(timeoutInterval: timeoutInterval) { waitlistResult in
            switch waitlistResult {
            case .success(let statusResponse):
                if statusResponse.timestamp >= storedTimestamp {
                    self.fetchInviteCode(timeoutInterval: timeoutInterval, completionHandler: completionHandler)
                } else {
                    // If the user is still in the waitlist, no code is available.
                    completionHandler?(.failure(.noCodeAvailable))
                }
            case .failure(let error):
                completionHandler?(.failure(error))
            }
        }
    }

    private func fetchWaitlistStatus(timeoutInterval: TimeInterval = 60.0, completionHandler: FetchWaitlistStatusCompletion? = nil) {
        guard storage.getWaitlistInviteCode() == nil else {
            completionHandler?(.failure(.codeAlreadyExists))
            return
        }

        // Verify that the waitlist has already been joined before checking the status.
        guard storage.getWaitlistToken() != nil, storage.getWaitlistTimestamp() != nil else {
            completionHandler?(.failure(.notOnWaitlist))
            return
        }

        requestDelegate?.emailManager(self,
                                      requested: emailUrls.waitlistStatusAPI,
                                      method: "GET",
                                      headers: emailHeaders,
                                      parameters: nil,
                                      httpBody: nil,
                                      timeoutInterval: timeoutInterval) { data, error in
            guard let data = data, error == nil else {
                DispatchQueue.main.async {
                    completionHandler?(.failure(.noDataError))
                }

                return
            }

            do {
                let decoder = JSONDecoder()
                let waitlistStatus = try decoder.decode(WaitlistStatusResponse.self, from: data)

                DispatchQueue.main.async {
                    completionHandler?(.success(waitlistStatus))
                }
            } catch {
                DispatchQueue.main.async {
                    completionHandler?(.failure(.noDataError))
                }
            }
        }
    }

    private func fetchInviteCode(timeoutInterval: TimeInterval = 60.0, completionHandler: FetchInviteCodeCompletion? = nil) {
        guard storage.getWaitlistInviteCode() == nil else {
            completionHandler?(.failure(.codeAlreadyExists))
            return
        }

        // Verify that the waitlist has already been joined before checking the status.
        guard let token = storage.getWaitlistToken(), storage.getWaitlistTimestamp() != nil else {
            completionHandler?(.failure(.notOnWaitlist))
            return
        }

        var components = URLComponents()
        components.queryItems = [URLQueryItem(name: "token", value: token)]
        let componentData = components.query?.data(using: .utf8)

        requestDelegate?.emailManager(self,
                                      requested: emailUrls.getInviteCodeAPI,
                                      method: "POST",
                                      headers: emailHeaders,
                                      parameters: nil,
                                      httpBody: componentData,
                                      timeoutInterval: timeoutInterval) { [weak self] data, error in
            guard let data = data, error == nil else {
                DispatchQueue.main.async {
                    completionHandler?(.failure(.noDataError))
                }

                return
            }

            do {
                let decoder = JSONDecoder()
                let inviteCodeResponse = try decoder.decode(EmailInviteCodeResponse.self, from: data)

                self?.storage.store(inviteCode: inviteCodeResponse.code)

                DispatchQueue.main.async {
                    completionHandler?(.success(inviteCodeResponse))
                }
            } catch {
                DispatchQueue.main.async {
                    completionHandler?(.failure(.noDataError))
                }
            }
        }
    }

}<|MERGE_RESOLUTION|>--- conflicted
+++ resolved
@@ -149,10 +149,6 @@
         return storage.getWaitlistInviteCode() != nil
     }
 
-<<<<<<< HEAD
-    
-=======
->>>>>>> d4d89f86
     public var cohort: String? {
         storage.getCohort()
     }
