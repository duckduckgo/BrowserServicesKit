//
//  SecureVaultDatabaseProvider.swift
//
//  Copyright © 2021 DuckDuckGo. All rights reserved.
//
//  Licensed under the Apache License, Version 2.0 (the "License");
//  you may not use this file except in compliance with the License.
//  You may obtain a copy of the License at
//
//  http://www.apache.org/licenses/LICENSE-2.0
//
//  Unless required by applicable law or agreed to in writing, software
//  distributed under the License is distributed on an "AS IS" BASIS,
//  WITHOUT WARRANTIES OR CONDITIONS OF ANY KIND, either express or implied.
//  See the License for the specific language governing permissions and
//  limitations under the License.
//

import Foundation
import GRDB

protocol SecureVaultDatabaseProvider {

    func accounts() throws -> [SecureVaultModels.WebsiteAccount]

    @discardableResult
    func storeWebsiteCredentials(_ credentials: SecureVaultModels.WebsiteCredentials) throws -> Int64

    func websiteCredentialsForAccountId(_ accountId: Int64) throws -> SecureVaultModels.WebsiteCredentials?

    func websiteAccountsForDomain(_ domain: String) throws -> [SecureVaultModels.WebsiteAccount]

    func deleteWebsiteCredentialsForAccountId(_ accountId: Int64) throws

}

final class DefaultDatabaseProvider: SecureVaultDatabaseProvider {

    enum DbError: Error {

        case unableToDetermineStorageDirectory
        case unableToGetDatabaseKey
        case unableToDeleteAccount(accountId: Int64)

    }

    let db: DatabaseQueue

    init(key: Data) throws {
        var config = Configuration()
        config.prepareDatabase {
            try $0.usePassphrase(key)
        }

        let file = try Self.dbFile()
        db = try DatabaseQueue(path: file.path, configuration: config)

        var migrator = DatabaseMigrator()
        migrator.registerMigration("v1", migrate: Self.migrateV1(database:))
        migrator.registerMigration("v2", migrate: Self.migrateV2(database:))
        migrator.registerMigration("v3", migrate: Self.migrateV3(database:))
        migrator.registerMigration("v4", migrate: Self.migrateV4(database:))
        // ... add more migrations here ...
        do {
            try migrator.migrate(db)

            dumpTable(SecureVaultModels.WebsiteAccount.databaseTableName)
            dumpTable(SecureVaultModels.WebsiteAccount.databaseTableName + "Old")
            dumpTable(SecureVaultModels.WebsiteCredentials.databaseTableName)
            dumpTable(SecureVaultModels.WebsiteCredentials.databaseTableName + "Old")

        } catch {
            print("***", error)
            throw error
        }
    }

    // TODO remove
    private func dumpTable(_ tableName: String) {
        print("***", #function, tableName, "IN")
        try? db.read {
            let result = try Row.fetchOne($0,
                                             sql: """
                SELECT
                    *
                FROM
                    \(tableName)
                """)

            print("***", result as Any)
        }
        print("***", #function, tableName, "OUT")
    }

    func accounts() throws -> [SecureVaultModels.WebsiteAccount] {
        return try db.read {
            return try SecureVaultModels.WebsiteAccount
                .fetchAll($0)
        }
    }

    func websiteAccountsForDomain(_ domain: String) throws -> [SecureVaultModels.WebsiteAccount] {
        return try db.read {
            return try SecureVaultModels.WebsiteAccount
                .filter(SecureVaultModels.WebsiteAccount.Columns.domain.like(domain))
                .fetchAll($0)
        }
    }

    @discardableResult
    func storeWebsiteCredentials(_ credentials: SecureVaultModels.WebsiteCredentials) throws -> Int64 {

        if let id = credentials.account.id {
            try updateWebsiteCredentials(credentials, usingId: id)
            return id
        } else {
            return try insertWebsiteCredentials(credentials)
        }
    }

    func deleteWebsiteCredentialsForAccountId(_ accountId: Int64) throws {
        try db.write {
<<<<<<< HEAD
            if !(try credentials.account.delete($0)) {
                throw DbError.unableToDeleteAccount(accountId: accountId)
            }
=======
            try $0.execute(sql: """
                DELETE FROM
                    \(SecureVaultModels.WebsiteCredentials.databaseTableName)
                WHERE
                    \(SecureVaultModels.WebsiteCredentials.Columns.id.name) = ?
                """, arguments: [accountId])

            try $0.execute(sql: """
                DELETE FROM
                    \(SecureVaultModels.WebsiteAccount.databaseTableName)
                WHERE
                    \(SecureVaultModels.WebsiteAccount.Columns.id.name) = ?
                """, arguments: [accountId])
>>>>>>> cad3e937
        }
    }

    func updateWebsiteCredentials(_ credentials: SecureVaultModels.WebsiteCredentials, usingId id: Int64) throws {
        try db.write {

            try credentials.account.update($0)
            try $0.execute(sql: """
                UPDATE
                    \(SecureVaultModels.WebsiteCredentials.databaseTableName)
                SET
                    \(SecureVaultModels.WebsiteCredentials.Columns.password.name) = ?
                WHERE
                    \(SecureVaultModels.WebsiteCredentials.Columns.id.name) = ?

            """, arguments: [credentials.password, id])

        }
    }

    func insertWebsiteCredentials(_ credentials: SecureVaultModels.WebsiteCredentials) throws -> Int64 {
        try db.write {
            do {
                try credentials.account.insert($0)
                let id = $0.lastInsertedRowID
                try $0.execute(sql: """
                    INSERT INTO
                        \(SecureVaultModels.WebsiteCredentials.databaseTableName)
                    (
                        \(SecureVaultModels.WebsiteCredentials.Columns.id.name),
                        \(SecureVaultModels.WebsiteCredentials.Columns.password.name)
                    )
                    VALUES (?, ?)
                """, arguments: [id, credentials.password])
                return id
            } catch let error as DatabaseError {
                if error.extendedResultCode == .SQLITE_CONSTRAINT_UNIQUE {
                    throw SecureVaultError.duplicateRecord
                } else {
                    throw error
                }
            }
        }
    }

    func websiteCredentialsForAccountId(_ accountId: Int64) throws -> SecureVaultModels.WebsiteCredentials? {
        return try db.read {
            guard let account = try SecureVaultModels.WebsiteAccount.fetchOne($0, key: accountId) else {
                return nil
            }

            if let result = try Row.fetchOne($0,
                                             sql: """
                SELECT
                    \(SecureVaultModels.WebsiteCredentials.Columns.password.name)
                FROM
                    \(SecureVaultModels.WebsiteCredentials.databaseTableName)
                WHERE
                    \(SecureVaultModels.WebsiteCredentials.Columns.id.name) = ?
                """, arguments: [account.id]) {

                return SecureVaultModels.WebsiteCredentials(account: account,
                                                password: result[SecureVaultModels.WebsiteCredentials.Columns.password.name])
                
            }
            return nil
        }
    }

}

// MARK: - Database Migrations

extension DefaultDatabaseProvider {

    static func migrateV1(database: Database) throws {

        try database.create(table: SecureVaultModels.WebsiteAccount.databaseTableName) {
            $0.column(SecureVaultModels.WebsiteAccount.Columns.id.name, .integer)
            $0.column(SecureVaultModels.WebsiteAccount.Columns.username.name, .text)
            $0.column(SecureVaultModels.WebsiteAccount.Columns.created.name, .date)
            $0.column(SecureVaultModels.WebsiteAccount.Columns.lastUpdated.name, .date)
            $0.primaryKey([SecureVaultModels.WebsiteAccount.Columns.id.name])
        }

        try database.create(table: SecureVaultModels.WebsiteCredentials.databaseTableName) {
            $0.column(SecureVaultModels.WebsiteCredentials.Columns.id.name, .integer)
            $0.column(SecureVaultModels.WebsiteCredentials.Columns.password.name, .blob)
            $0.primaryKey([SecureVaultModels.WebsiteCredentials.Columns.id.name])
        }

    }

    static func migrateV2(database: Database) throws {
        try database.alter(table: SecureVaultModels.WebsiteAccount.databaseTableName) {
            $0.add(column: SecureVaultModels.WebsiteAccount.Columns.domain.name, .text)
        }

        try database.create(index: SecureVaultModels.WebsiteAccount.databaseTableName + "_unique",
                            on: SecureVaultModels.WebsiteAccount.databaseTableName,
                            columns: [
                                SecureVaultModels.WebsiteAccount.Columns.domain.name,
                                SecureVaultModels.WebsiteAccount.Columns.username.name
                            ],
                            unique: true,
                            ifNotExists: true)
    }

    static func migrateV3(database: Database) throws {
        try database.alter(table: SecureVaultModels.WebsiteAccount.databaseTableName) {
            $0.add(column: SecureVaultModels.WebsiteAccount.Columns.title.name, .text)
        }
    }

    static func migrateV4(database: Database) throws {
        typealias Account = SecureVaultModels.WebsiteAccount
        typealias Credentials = SecureVaultModels.WebsiteCredentials

        try database.rename(table: Account.databaseTableName,
                            to: Account.databaseTableName + "Old")
        try database.rename(table: Credentials.databaseTableName,
                            to: Credentials.databaseTableName + "Old")


        try database.create(table: Account.databaseTableName) {
            $0.autoIncrementedPrimaryKey(Account.Columns.id.name)
            $0.column(Account.Columns.username.name, .text)
            $0.column(Account.Columns.created.name, .date)
            $0.column(Account.Columns.lastUpdated.name, .date)
            $0.column(Account.Columns.domain.name, .text)
            $0.column(Account.Columns.title.name, .text)
        }

        try database.create(table: Credentials.databaseTableName) {
            $0.column(Credentials.Columns.id.name, .integer)
            $0.column(Credentials.Columns.password.name, .blob)
            $0.primaryKey([Credentials.Columns.id.name])
            $0.foreignKey([Credentials.Columns.id.name],
                          references: Account.databaseTableName, onDelete: .cascade)
        }

        try database.execute(sql: """
            INSERT INTO \(Account.databaseTableName) SELECT * FROM \(Account.databaseTableName + "Old")
            """)

        try database.execute(sql: """
            INSERT INTO \(Credentials.databaseTableName) SELECT * FROM \(Credentials.databaseTableName + "Old")
            """)

        // TODO comment in
//        try database.drop(table: Account.databaseTableName + "Old")
//        try database.drop(table: redentials.databaseTableName + "Old")

        try database.drop(index: Account.databaseTableName + "_unique")

        // ifNotExists: false will throw an error if this exists already, which is ok as this shouldn't get called more than once
        try database.create(index: Account.databaseTableName + "_unique",
                            on: Account.databaseTableName,
                            columns: [
                                Account.Columns.domain.name,
                                Account.Columns.username.name
                            ],
                            unique: true,
                            ifNotExists: false)

    }

}

// MARK: - Utility functions

extension DefaultDatabaseProvider {

    static internal func dbFile() throws -> URL {

        let fm = FileManager.default

#if os(macOS)
        // Note that if we move the macos browser to the app store, we should really use the alternative method
        let sandboxPathComponent = "Containers/\(Bundle.main.bundleIdentifier!)/Data/Library/Application Support/"
        let libraryURL = FileManager.default.urls(for: .libraryDirectory, in: .userDomainMask).first!
        let dir = libraryURL.appendingPathComponent(sandboxPathComponent)
#else
        guard let dir = fm.urls(for: .applicationSupportDirectory, in: .userDomainMask).first else {
            fatalError("Could not find application support directory")
        }
#endif
        let subDir = dir.appendingPathComponent("Vault")

        var isDir: ObjCBool = false
        if !fm.fileExists(atPath: subDir.path, isDirectory: &isDir) {
            do {
                try fm.createDirectory(at: subDir, withIntermediateDirectories: true, attributes: nil)
                isDir = true
            } catch {
                fatalError("Failed to create directory at \(subDir.path)")
            }
        }

        if !isDir.boolValue {
            fatalError("Configuration folder at \(subDir.path) is not a directory")
        }

        return subDir.appendingPathComponent("Vault.db")
    }

}

// MARK: - Database records

extension SecureVaultModels.WebsiteAccount: PersistableRecord, FetchableRecord {

    enum Columns: String, ColumnExpression {
           case id, title, username, domain, created, lastUpdated
    }

    public init(row: Row) {
        id = row[Columns.id]
        title = row[Columns.title]
        username = row[Columns.username]
        domain = row[Columns.domain]
        created = row[Columns.created]
        lastUpdated = row[Columns.lastUpdated]
    }

    public func encode(to container: inout PersistenceContainer) {
        container[Columns.id] = id
        container[Columns.title] = title
        container[Columns.username] = username
        container[Columns.domain] = domain
        container[Columns.created] = created
        container[Columns.lastUpdated] = Date()
    }

    public static var databaseTableName: String = "website_accounts"

}

extension SecureVaultModels.WebsiteCredentials {

    enum Columns: String, ColumnExpression {
           case id, password
    }

    public static var databaseTableName: String = "website_passwords"

}<|MERGE_RESOLUTION|>--- conflicted
+++ resolved
@@ -40,7 +40,6 @@
 
         case unableToDetermineStorageDirectory
         case unableToGetDatabaseKey
-        case unableToDeleteAccount(accountId: Int64)
 
     }
 
@@ -120,25 +119,12 @@
 
     func deleteWebsiteCredentialsForAccountId(_ accountId: Int64) throws {
         try db.write {
-<<<<<<< HEAD
-            if !(try credentials.account.delete($0)) {
-                throw DbError.unableToDeleteAccount(accountId: accountId)
-            }
-=======
-            try $0.execute(sql: """
-                DELETE FROM
-                    \(SecureVaultModels.WebsiteCredentials.databaseTableName)
-                WHERE
-                    \(SecureVaultModels.WebsiteCredentials.Columns.id.name) = ?
-                """, arguments: [accountId])
-
             try $0.execute(sql: """
                 DELETE FROM
                     \(SecureVaultModels.WebsiteAccount.databaseTableName)
                 WHERE
                     \(SecureVaultModels.WebsiteAccount.Columns.id.name) = ?
                 """, arguments: [accountId])
->>>>>>> cad3e937
         }
     }
 
