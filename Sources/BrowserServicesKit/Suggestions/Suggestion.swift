--- conflicted
+++ resolved
@@ -38,16 +38,6 @@
     }
 
     var title: String? {
-<<<<<<< HEAD
-        switch self {
-        case .historyEntry(title: let title, url: _, allowedInTopHits: _):
-            return title
-        case .bookmark(title: let title, url: _, isFavorite: _, allowedInTopHits: _):
-            return title
-        case .phrase, .website, .unknown:
-            return nil
-=======
-        get {
             switch self {
             case .historyEntry(title: let title, url: _, allowedInTopHits: _):
                 return title
@@ -55,8 +45,6 @@
                 return title
             case .phrase, .website, .unknown:
                 return nil
-            }
->>>>>>> dc8eba42
         }
     }
 
