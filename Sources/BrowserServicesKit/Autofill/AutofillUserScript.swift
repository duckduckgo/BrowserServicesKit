//
//  AutofillUserScript.swift
//  DuckDuckGo
//
//  Copyright © 2021 DuckDuckGo. All rights reserved.
//
//  Licensed under the Apache License, Version 2.0 (the "License");
//  you may not use this file except in compliance with the License.
//  You may obtain a copy of the License at
//
//  http://www.apache.org/licenses/LICENSE-2.0
//
//  Unless required by applicable law or agreed to in writing, software
//  distributed under the License is distributed on an "AS IS" BASIS,
//  WITHOUT WARRANTIES OR CONDITIONS OF ANY KIND, either express or implied.
//  See the License for the specific language governing permissions and
//  limitations under the License.
//

import WebKit
import os.log
import UserScript

public class AutofillUserScript: NSObject, UserScript, UserScriptMessageEncryption {

    internal enum MessageName: String, CaseIterable {
        case emailHandlerStoreToken
        case emailHandlerRemoveToken
        case emailHandlerGetAlias
        case emailHandlerGetUserData
        case emailHandlerGetCapabilities
        case emailHandlerRefreshAlias

        case emailHandlerGetAddresses
        case emailHandlerCheckAppSignedInStatus

        case pmHandlerGetAutofillInitData

        case pmHandlerStoreData
        case pmHandlerGetAccounts
        case pmHandlerGetAutofillCredentials
        case pmHandlerGetIdentity
        case pmHandlerGetCreditCard

        case pmHandlerOpenManageCreditCards
        case pmHandlerOpenManageIdentities
        case pmHandlerOpenManagePasswords

        case getAvailableInputTypes
        case getAutofillData
        case storeFormData
<<<<<<< HEAD

        case sendJSPixel
=======
        
        case askToUnlockProvider
        case checkCredentialsProviderStatus
>>>>>>> f9ab051c
    }

    /// Represents if the autofill is loaded into the top autofill context.
    public var isTopAutofillContext: Bool
    /// Serialized JSON string of any format to be passed from child to parent autofill.
    ///  once the user selects a field to open, we store field type and other contextual information to be initialized into the top autofill.
    public var serializedInputContext: String?

    public weak var emailDelegate: AutofillEmailDelegate?
    public weak var vaultDelegate: AutofillSecureVaultDelegate?

    internal var scriptSourceProvider: AutofillUserScriptSourceProvider

    public lazy var source: String = {
        var js = scriptSourceProvider.source
        js = js.replacingOccurrences(of: "PLACEHOLDER_SECRET", with: generatedSecret)
        js = js.replacingOccurrences(of: "// INJECT webkitMessageHandlerNames HERE", with: "webkitMessageHandlerNames = \(messageNamesJson);")
        js = js.replacingOccurrences(of: "// INJECT isTopFrame HERE", with: "isTopFrame = \(isTopAutofillContext ? "true" : "false");")
        return js
    }()

    public var injectionTime: WKUserScriptInjectionTime { .atDocumentStart }
    public var forMainFrameOnly: Bool {
        if isTopAutofillContext { return true }
        if #available(iOS 14, macOS 11, *) {
            return false
        }
        // We can't do reply based messaging to frames on versions before the ones mentioned above, so main frame only
        return true
    }

    public var messageNames: [String] {
        return MessageName.allCases.map(\.rawValue)
    }

    // communicate known message handler names to user scripts.
    public lazy var messageNamesJson: String = {
        // note: this doesn't include the messages from the overlay - only messages that can potentially be execute on macOS 10.x need
        // to be communicated to the JavaScript layer.
        let combinedMessages = MessageName.allCases.map(\.rawValue) + WebsiteAutofillUserScript.WebsiteAutofillMessageName.allCases.map(\.rawValue)
        guard let json = try? JSONEncoder().encode(combinedMessages), let jsonString = String(data: json, encoding: .utf8) else {
            assertionFailure("AutofillUserScript: could not encode message names into JSON")
            return ""
        }
        return jsonString
    }()

    // swiftlint:disable:next cyclomatic_complexity
    public func messageHandlerFor(_ messageName: String) -> MessageHandler? {
        guard let message = MessageName(rawValue: messageName) else {
            os_log("Failed to parse Autofill User Script message: '%{public}s'", log: .userScripts, type: .debug, messageName)
            return nil
        }
        
        os_log("AutofillUserScript: received '%{public}s'", log: .userScripts, type: .debug, messageName)

        switch message {
        case .emailHandlerStoreToken: return emailStoreToken
        case .emailHandlerRemoveToken: return emailRemoveToken
        case .emailHandlerGetAlias: return emailGetAlias
        case .emailHandlerGetUserData: return emailGetUserData
        case .emailHandlerGetCapabilities: return emailGetDeviceCapabilities
        case .emailHandlerRefreshAlias: return emailRefreshAlias
        case .emailHandlerGetAddresses: return emailGetAddresses
        case .emailHandlerCheckAppSignedInStatus: return emailCheckSignedInStatus

        case .pmHandlerGetAutofillInitData: return pmGetAutoFillInitData
            
        case .getAvailableInputTypes: return getAvailableInputTypes
        case .getAutofillData: return getAutofillData
        case .storeFormData: return pmStoreData

        case .pmHandlerStoreData: return pmStoreData
        case .pmHandlerGetAccounts: return pmGetAccounts
        case .pmHandlerGetAutofillCredentials: return pmGetAutofillCredentials
        case .pmHandlerGetIdentity: return pmGetIdentity
        case .pmHandlerGetCreditCard: return pmGetCreditCard

        case .pmHandlerOpenManageCreditCards: return pmOpenManageCreditCards
        case .pmHandlerOpenManageIdentities: return pmOpenManageIdentities
        case .pmHandlerOpenManagePasswords: return pmOpenManagePasswords
<<<<<<< HEAD

        case .sendJSPixel: return sendJSPixel
=======
            
        case .askToUnlockProvider: return askToUnlockProvider
        case .checkCredentialsProviderStatus: return checkCredentialsProviderStatus
>>>>>>> f9ab051c
        }
    }

    public let encrypter: UserScriptEncrypter
    public let generatedSecret: String = UUID().uuidString

    let hostProvider: UserScriptHostProvider
    func hostForMessage(_ message: UserScriptMessage) -> String {
        return hostProvider.hostForMessage(message)
    }

    public convenience init(scriptSourceProvider: AutofillUserScriptSourceProvider) {
        self.init(scriptSourceProvider: scriptSourceProvider,
                  encrypter: AESGCMUserScriptEncrypter(),
                  hostProvider: SecurityOriginHostProvider())
    }

    init(scriptSourceProvider: AutofillUserScriptSourceProvider,
         encrypter: UserScriptEncrypter = AESGCMUserScriptEncrypter(),
         hostProvider: UserScriptHostProvider = SecurityOriginHostProvider()) {
        self.scriptSourceProvider = scriptSourceProvider
        self.hostProvider = hostProvider
        self.encrypter = encrypter
        self.isTopAutofillContext = false
    }
}

struct GetSelectedCredentialsResponse: Encodable {
    /// Represents the mode the JS should take, valid values are 'none', 'stop', 'ok'
    var type: String
    /// Key value data passed from the JS to be retuned to the child
    var data: [String: String]?
    var configType: String?
}

/// Represents data after the user clicks to be sent back into the JS child context
struct SelectedDetailsData {
    var data: [String: String]?
    var configType: String?
}

@available(iOS 14, *)
@available(macOS 11, *)
extension AutofillUserScript: WKScriptMessageHandlerWithReply {

    public func userContentController(_ userContentController: WKUserContentController,
                                      didReceive message: WKScriptMessage,
                                      replyHandler: @escaping (Any?, String?) -> Void) {
        guard let messageHandler = messageHandlerFor(message.name) else {
            assertionFailure("Unsupported message")
            return
        }

        messageHandler(message) {
            replyHandler($0, nil)
        }

    }

}

// Fallback for older iOS / macOS version
extension AutofillUserScript: WKScriptMessageHandler {

    public func userContentController(_ userContentController: WKUserContentController, didReceive message: WKScriptMessage) {
        processEncryptedMessage(message, from: userContentController)
    }

}<|MERGE_RESOLUTION|>--- conflicted
+++ resolved
@@ -49,14 +49,11 @@
         case getAvailableInputTypes
         case getAutofillData
         case storeFormData
-<<<<<<< HEAD
-
-        case sendJSPixel
-=======
         
         case askToUnlockProvider
         case checkCredentialsProviderStatus
->>>>>>> f9ab051c
+        
+        case sendJSPixel
     }
 
     /// Represents if the autofill is loaded into the top autofill context.
@@ -138,14 +135,11 @@
         case .pmHandlerOpenManageCreditCards: return pmOpenManageCreditCards
         case .pmHandlerOpenManageIdentities: return pmOpenManageIdentities
         case .pmHandlerOpenManagePasswords: return pmOpenManagePasswords
-<<<<<<< HEAD
-
-        case .sendJSPixel: return sendJSPixel
-=======
             
         case .askToUnlockProvider: return askToUnlockProvider
         case .checkCredentialsProviderStatus: return checkCredentialsProviderStatus
->>>>>>> f9ab051c
+
+        case .sendJSPixel: return sendJSPixel
         }
     }
 
