//
//  AutofillUserScript.swift
//  DuckDuckGo
//
//  Copyright © 2021 DuckDuckGo. All rights reserved.
//
//  Licensed under the Apache License, Version 2.0 (the "License");
//  you may not use this file except in compliance with the License.
//  You may obtain a copy of the License at
//
//  http://www.apache.org/licenses/LICENSE-2.0
//
//  Unless required by applicable law or agreed to in writing, software
//  distributed under the License is distributed on an "AS IS" BASIS,
//  WITHOUT WARRANTIES OR CONDITIONS OF ANY KIND, either express or implied.
//  See the License for the specific language governing permissions and
//  limitations under the License.
//

import WebKit
import os.log

public class AutofillUserScript: NSObject, UserScript {

    typealias MessageReplyHandler = (String?) -> Void
    typealias MessageHandler = (AutofillMessage, @escaping MessageReplyHandler) -> Void

    internal enum MessageName: String, CaseIterable {
        case emailHandlerStoreToken
        case emailHandlerRemoveToken
        case emailHandlerGetAlias
        case emailHandlerGetUserData
        case emailHandlerGetCapabilities
        case emailHandlerRefreshAlias

        case emailHandlerGetAddresses
        case emailHandlerCheckAppSignedInStatus

        case pmHandlerGetAutofillInitData

        case pmHandlerStoreData
        case pmHandlerGetAccounts
        case pmHandlerGetAutofillCredentials
        case pmHandlerGetIdentity
        case pmHandlerGetCreditCard

        case pmHandlerOpenManageCreditCards
        case pmHandlerOpenManageIdentities
        case pmHandlerOpenManagePasswords

        case getAvailableInputTypes
        case getAutofillData
        case storeFormData
    }

    /// Represents if the autofill is loaded into the top autofill context.
    public var isTopAutofillContext: Bool
    /// Serialized JSON string of any format to be passed from child to parent autofill.
    ///  once the user selects a field to open, we store field type and other contextual information to be initialized into the top autofill.
    public var serializedInputContext: String?

    public weak var emailDelegate: AutofillEmailDelegate?
    public weak var vaultDelegate: AutofillSecureVaultDelegate?

    internal var scriptSourceProvider: AutofillUserScriptSourceProvider

    public lazy var source: String = {
        var js = scriptSourceProvider.source
        js = js.replacingOccurrences(of: "PLACEHOLDER_SECRET", with: generatedSecret)
        js = js.replacingOccurrences(of: "// INJECT isTopFrame HERE", with: "isTopFrame = \(isTopAutofillContext ? "true" : "false");")
        return js
    }()

    public var injectionTime: WKUserScriptInjectionTime { .atDocumentStart }
    public var forMainFrameOnly: Bool {
        if isTopAutofillContext { return true }
        if #available(iOS 14, macOS 11, *) {
            return false
        }
        // We can't do reply based messaging to frames on versions before the ones mentioned above, so main frame only
        return true
    }

    public var messageNames: [String] {
        return MessageName.allCases.map(\.rawValue)
    }

    internal func messageHandlerFor(_ messageName: String) -> MessageHandler? {
        guard let message = MessageName(rawValue: messageName) else {
            os_log("Failed to parse Autofill User Script message: '%{public}s'", log: .userScripts, type: .debug, messageName)
            return nil
        }
        
        os_log("AutofillUserScript: received '%{public}s'", log: .userScripts, type: .debug, messageName)

        switch message {
<<<<<<< HEAD
            case .emailHandlerStoreToken: return emailStoreToken
            case .emailHandlerGetAlias: return emailGetAlias
            case .emailHandlerGetUserData: return emailGetUserData
            case .emailHandlerRefreshAlias: return emailRefreshAlias
            case .emailHandlerGetAddresses: return emailGetAddresses
            case .emailHandlerCheckAppSignedInStatus: return emailCheckSignedInStatus

            case .pmHandlerGetAutofillInitData: return pmGetAutoFillInitData
            
            case .getAvailableInputTypes: return getAvailableInputTypes
            case .getAutofillData: return getAutofillData
            case .storeFormData: return pmStoreData

            case .pmHandlerStoreData: return pmStoreData
            case .pmHandlerGetAccounts: return pmGetAccounts
            case .pmHandlerGetAutofillCredentials: return pmGetAutofillCredentials
            case .pmHandlerGetIdentity: return pmGetIdentity
            case .pmHandlerGetCreditCard: return pmGetCreditCard

            case .pmHandlerOpenManageCreditCards: return pmOpenManageCreditCards
            case .pmHandlerOpenManageIdentities: return pmOpenManageIdentities
            case .pmHandlerOpenManagePasswords: return pmOpenManagePasswords
=======
        case .emailHandlerStoreToken: return emailStoreToken
        case .emailHandlerRemoveToken: return emailRemoveToken
        case .emailHandlerGetAlias: return emailGetAlias
        case .emailHandlerGetUserData: return emailGetUserData
        case .emailHandlerGetCapabilities: return emailGetDeviceCapabilities
        case .emailHandlerRefreshAlias: return emailRefreshAlias
        case .emailHandlerGetAddresses: return emailGetAddresses
        case .emailHandlerCheckAppSignedInStatus: return emailCheckSignedInStatus

        case .pmHandlerGetAutofillInitData: return pmGetAutoFillInitData

        case .pmHandlerStoreData: return pmStoreData
        case .pmHandlerGetAccounts: return pmGetAccounts
        case .pmHandlerGetAutofillCredentials: return pmGetAutofillCredentials
        case .pmHandlerGetIdentity: return pmGetIdentity
        case .pmHandlerGetCreditCard: return pmGetCreditCard

        case .pmHandlerOpenManageCreditCards: return pmOpenManageCreditCards
        case .pmHandlerOpenManageIdentities: return pmOpenManageIdentities
        case .pmHandlerOpenManagePasswords: return pmOpenManagePasswords
>>>>>>> 40a3e9a7
        }
    }

    let encrypter: AutofillEncrypter
    let hostProvider: AutofillHostProvider
    let generatedSecret: String = UUID().uuidString
    func hostForMessage(_ message: AutofillMessage) -> String {
        return hostProvider.hostForMessage(message)
    }

    public convenience init(scriptSourceProvider: AutofillUserScriptSourceProvider) {
        self.init(scriptSourceProvider: scriptSourceProvider,
                  encrypter: AESGCMAutofillEncrypter(),
                  hostProvider: SecurityOriginHostProvider())
    }

    init(scriptSourceProvider: AutofillUserScriptSourceProvider,
         encrypter: AutofillEncrypter = AESGCMAutofillEncrypter(),
         hostProvider: SecurityOriginHostProvider = SecurityOriginHostProvider()) {
        self.scriptSourceProvider = scriptSourceProvider
        self.hostProvider = hostProvider
        self.encrypter = encrypter
        self.isTopAutofillContext = false
    }
}

struct GetSelectedCredentialsResponse: Encodable {
    /// Represents the mode the JS should take, valid values are 'none', 'stop', 'ok'
    var type: String
    /// Key value data passed from the JS to be retuned to the child
    var data: [String: String]?
    var configType: String?
}

/// Represents data after the user clicks to be sent back into the JS child context
struct SelectedDetailsData {
    var data: [String: String]?
    var configType: String?
}

@available(iOS 14, *)
@available(macOS 11, *)
extension AutofillUserScript: WKScriptMessageHandlerWithReply {

    public func userContentController(_ userContentController: WKUserContentController,
                                      didReceive message: WKScriptMessage,
                                      replyHandler: @escaping (Any?, String?) -> Void) {
        guard let messageHandler = messageHandlerFor(message.name) else {
            // Unsupported message fail silently
            return
        }

        messageHandler(message) {
            replyHandler($0, nil)
        }

    }

}

// Fallback for older iOS / macOS version
extension AutofillUserScript {

    func processMessage(_ userContentController: WKUserContentController, didReceive message: AutofillMessage) {
        guard let messageHandler = messageHandlerFor(message.messageName) else {
            // Unsupported message fail silently
            return
        }

        guard let body = message.messageBody as? [String: Any],
              let messageHandling = body["messageHandling"] as? [String: Any],
              let secret = messageHandling["secret"] as? String,
              // If this does not match the page is playing shenanigans.
              secret == generatedSecret
        else { return }

        messageHandler(message) { reply in
            guard let reply = reply,
                  let messageHandling = body["messageHandling"] as? [String: Any],
                  let key = messageHandling["key"] as? [UInt8],
                  let iv = messageHandling["iv"] as? [UInt8],
                  let methodName = messageHandling["methodName"] as? String,
                  let encryption = try? self.encrypter.encryptReply(reply, key: key, iv: iv) else { return }

            let ciphertext = encryption.ciphertext.withUnsafeBytes { bytes in
                return bytes.map { String($0) }
            }.joined(separator: ",")

            let tag = encryption.tag.withUnsafeBytes { bytes in
                return bytes.map { String($0) }
            }.joined(separator: ",")

            let script = """
            (() => {
                window.\(methodName) && window.\(methodName)({
                    ciphertext: [\(ciphertext)],
                    tag: [\(tag)]
                });
            })();
            """

            assert(message.messageWebView != nil)
            dispatchPrecondition(condition: .onQueue(DispatchQueue.main))
            message.messageWebView?.evaluateJavaScript(script)
        }
    }

    public func userContentController(_ userContentController: WKUserContentController, didReceive message: WKScriptMessage) {
        processMessage(userContentController, didReceive: message)
    }

}<|MERGE_RESOLUTION|>--- conflicted
+++ resolved
@@ -94,30 +94,6 @@
         os_log("AutofillUserScript: received '%{public}s'", log: .userScripts, type: .debug, messageName)
 
         switch message {
-<<<<<<< HEAD
-            case .emailHandlerStoreToken: return emailStoreToken
-            case .emailHandlerGetAlias: return emailGetAlias
-            case .emailHandlerGetUserData: return emailGetUserData
-            case .emailHandlerRefreshAlias: return emailRefreshAlias
-            case .emailHandlerGetAddresses: return emailGetAddresses
-            case .emailHandlerCheckAppSignedInStatus: return emailCheckSignedInStatus
-
-            case .pmHandlerGetAutofillInitData: return pmGetAutoFillInitData
-            
-            case .getAvailableInputTypes: return getAvailableInputTypes
-            case .getAutofillData: return getAutofillData
-            case .storeFormData: return pmStoreData
-
-            case .pmHandlerStoreData: return pmStoreData
-            case .pmHandlerGetAccounts: return pmGetAccounts
-            case .pmHandlerGetAutofillCredentials: return pmGetAutofillCredentials
-            case .pmHandlerGetIdentity: return pmGetIdentity
-            case .pmHandlerGetCreditCard: return pmGetCreditCard
-
-            case .pmHandlerOpenManageCreditCards: return pmOpenManageCreditCards
-            case .pmHandlerOpenManageIdentities: return pmOpenManageIdentities
-            case .pmHandlerOpenManagePasswords: return pmOpenManagePasswords
-=======
         case .emailHandlerStoreToken: return emailStoreToken
         case .emailHandlerRemoveToken: return emailRemoveToken
         case .emailHandlerGetAlias: return emailGetAlias
@@ -128,6 +104,10 @@
         case .emailHandlerCheckAppSignedInStatus: return emailCheckSignedInStatus
 
         case .pmHandlerGetAutofillInitData: return pmGetAutoFillInitData
+            
+        case .getAvailableInputTypes: return getAvailableInputTypes
+        case .getAutofillData: return getAutofillData
+        case .storeFormData: return pmStoreData
 
         case .pmHandlerStoreData: return pmStoreData
         case .pmHandlerGetAccounts: return pmGetAccounts
@@ -138,7 +118,6 @@
         case .pmHandlerOpenManageCreditCards: return pmOpenManageCreditCards
         case .pmHandlerOpenManageIdentities: return pmOpenManageIdentities
         case .pmHandlerOpenManagePasswords: return pmOpenManagePasswords
->>>>>>> 40a3e9a7
         }
     }
 
