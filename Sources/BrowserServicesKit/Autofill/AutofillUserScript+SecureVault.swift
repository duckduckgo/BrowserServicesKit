--- conflicted
+++ resolved
@@ -54,9 +54,6 @@
     func autofillUserScript(_: AutofillUserScript, didRequestIdentityWithId identityId: Int64,
                             completionHandler: @escaping (SecureVaultModels.Identity?) -> Void)
 
-<<<<<<< HEAD
-    func autofillUserScript(_: AutofillUserScript, didSendPixel pixel: AutofillUserScript.JSPixel)
-=======
     func autofillUserScriptDidAskToUnlockCredentialsProvider(_: AutofillUserScript,
                                                              andProvideCredentialsForDomain domain: String,
                                                              completionHandler: @escaping ([SecureVaultModels.WebsiteCredentials],
@@ -65,7 +62,8 @@
                                                                                            SecureVaultModels.CredentialsProvider) -> Void)
     func autofillUserScript(_: AutofillUserScript, didRequestCredentialsForDomain domain: String,
                             completionHandler: @escaping ([SecureVaultModels.WebsiteCredentials], SecureVaultModels.CredentialsProvider) -> Void)
->>>>>>> f9ab051c
+
+    func autofillUserScript(_: AutofillUserScript, didSendPixel pixel: AutofillUserScript.JSPixel)
 
 }
 
