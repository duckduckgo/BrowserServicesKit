--- conflicted
+++ resolved
@@ -394,16 +394,14 @@
         }
 
         let domain = hostForMessage(message)
-<<<<<<< HEAD
-        vaultDelegate?.autofillUserScript(self, didRequestCredentialsForDomain: domain, subType: request.subType, trigger: request.trigger) { credentials, credentialsProvider, action in
-            let response = RequestVaultCredentialsForDomainResponse.responseFromSecureVaultWebsiteCredentials(credentials, credentialsProvider: credentialsProvider, action: action)
-=======
+
         vaultDelegate?.autofillUserScript(self,
                                           didRequestCredentialsForDomain: domain,
                                           subType: request.subType,
-                                          trigger: request.trigger) { credentials, action in
-            let response = RequestVaultCredentialsForDomainResponse.responseFromSecureVaultWebsiteCredentials(credentials, action: action)
->>>>>>> 2870e98a
+                                          trigger: request.trigger) { credentials, credentialsProvider, action in
+            let response = RequestVaultCredentialsForDomainResponse.responseFromSecureVaultWebsiteCredentials(credentials,
+                                                                                                              credentialsProvider: credentialsProvider,
+                                                                                                              action: action)
 
             if let json = try? JSONEncoder().encode(response), let jsonString = String(data: json, encoding: .utf8) {
                 replyHandler(jsonString)
