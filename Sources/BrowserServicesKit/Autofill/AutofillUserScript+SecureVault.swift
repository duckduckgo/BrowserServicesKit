//
//  AutofillUserScript+SecureVault.swift
//  DuckDuckGo
//
//  Copyright © 2021 DuckDuckGo. All rights reserved.
//
//  Licensed under the Apache License, Version 2.0 (the "License");
//  you may not use this file except in compliance with the License.
//  You may obtain a copy of the License at
//
//  http://www.apache.org/licenses/LICENSE-2.0
//
//  Unless required by applicable law or agreed to in writing, software
//  distributed under the License is distributed on an "AS IS" BASIS,
//  WITHOUT WARRANTIES OR CONDITIONS OF ANY KIND, either express or implied.
//  See the License for the specific language governing permissions and
//  limitations under the License.
//

import WebKit
import Common
import UserScript

// swiftlint:disable file_length

public enum RequestVaultCredentialsAction: String, Codable {
    case none
    case fill
}

public protocol AutofillSecureVaultDelegate: AnyObject {

    var autofillWebsiteAccountMatcher: AutofillWebsiteAccountMatcher? { get }
    var tld: TLD? { get }

    func autofillUserScript(_: AutofillUserScript, didRequestAutoFillInitDataForDomain domain: String, completionHandler: @escaping (
        [SecureVaultModels.WebsiteAccount],
        [SecureVaultModels.Identity],
        [SecureVaultModels.CreditCard],
        SecureVaultModels.CredentialsProvider
    ) -> Void)

    func autofillUserScript(_: AutofillUserScript, didRequestCreditCardsManagerForDomain domain: String)
    func autofillUserScript(_: AutofillUserScript, didRequestIdentitiesManagerForDomain domain: String)
    func autofillUserScript(_: AutofillUserScript, didRequestPasswordManagerForDomain domain: String)
    func autofillUserScript(_: AutofillUserScript, didRequestStoreDataForDomain domain: String, data: AutofillUserScript.DetectedAutofillData)
    func autofillUserScript(_: AutofillUserScript, didRequestAccountsForDomain domain: String,
                            completionHandler: @escaping ([SecureVaultModels.WebsiteAccount], SecureVaultModels.CredentialsProvider) -> Void)
    func autofillUserScript(_: AutofillUserScript, didRequestCredentialsForDomain: String,
                            subType: AutofillUserScript.GetAutofillDataSubType,
                            trigger: AutofillUserScript.GetTriggerType,
                            completionHandler: @escaping (SecureVaultModels.WebsiteCredentials?, SecureVaultModels.CredentialsProvider, RequestVaultCredentialsAction) -> Void)
    
    func autofillUserScript(_: AutofillUserScript, didRequestCredentialsForAccount accountId: String,
                            completionHandler: @escaping (SecureVaultModels.WebsiteCredentials?, SecureVaultModels.CredentialsProvider) -> Void)
    func autofillUserScript(_: AutofillUserScript, didRequestCreditCardWithId creditCardId: Int64,
                            completionHandler: @escaping (SecureVaultModels.CreditCard?) -> Void)
    func autofillUserScript(_: AutofillUserScript, didRequestIdentityWithId identityId: Int64,
                            completionHandler: @escaping (SecureVaultModels.Identity?) -> Void)

    func autofillUserScriptDidAskToUnlockCredentialsProvider(_: AutofillUserScript,
                                                             andProvideCredentialsForDomain domain: String,
                                                             completionHandler: @escaping ([SecureVaultModels.WebsiteCredentials],
                                                                                           [SecureVaultModels.Identity],
                                                                                           [SecureVaultModels.CreditCard],
                                                                                           SecureVaultModels.CredentialsProvider) -> Void)
    func autofillUserScript(_: AutofillUserScript, didRequestCredentialsForDomain domain: String,
                            completionHandler: @escaping ([SecureVaultModels.WebsiteCredentials], SecureVaultModels.CredentialsProvider) -> Void)

    func autofillUserScriptDidOfferGeneratedPassword(_: AutofillUserScript,
                                                     password: String,
                                                     completionHandler: @escaping (Bool) -> Void)

    func autofillUserScript(_: AutofillUserScript, didSendPixel pixel: AutofillUserScript.JSPixel)

}

extension AutofillUserScript {

    // MARK: - Response Objects

    struct IdentityObject: Codable {
        let id: Int64
        let title: String

        let firstName: String?
        let middleName: String?
        let lastName: String?

        let birthdayDay: Int?
        let birthdayMonth: Int?
        let birthdayYear: Int?

        let addressStreet: String?
        let addressStreet2: String?
        let addressCity: String?
        let addressProvince: String?
        let addressPostalCode: String?
        let addressCountryCode: String?

        let phone: String?
        let emailAddress: String?

        static func from(identity: SecureVaultModels.Identity) -> IdentityObject? {
            guard let id = identity.id else { return nil }

            return IdentityObject(id: id,
                                  title: identity.title,
                                  firstName: identity.firstName,
                                  middleName: identity.middleName,
                                  lastName: identity.lastName,
                                  birthdayDay: identity.birthdayDay,
                                  birthdayMonth: identity.birthdayMonth,
                                  birthdayYear: identity.birthdayYear,
                                  addressStreet: identity.addressStreet,
                                  addressStreet2: identity.addressStreet2,
                                  addressCity: identity.addressCity,
                                  addressProvince: identity.addressProvince,
                                  addressPostalCode: identity.addressPostalCode,
                                  addressCountryCode: identity.addressCountryCode,
                                  phone: identity.homePhone, // Replace with single "phone number" column
                                  emailAddress: identity.emailAddress ?? "")
        }
    }

    struct CreditCardObject: Codable {
        let id: Int64
        let title: String
        let displayNumber: String

        let cardName: String?
        let cardNumber: String?
        let cardSecurityCode: String?
        let expirationMonth: Int?
        let expirationYear: Int?

        static func from(card: SecureVaultModels.CreditCard) -> CreditCardObject? {
            guard let id = card.id else { return nil }

            return CreditCardObject(id: id,
                                    title: card.title,
                                    displayNumber: card.displayName,
                                    cardName: card.cardholderName,
                                    cardNumber: card.cardNumber,
                                    cardSecurityCode: card.cardSecurityCode,
                                    expirationMonth: card.expirationMonth,
                                    expirationYear: card.expirationYear)
        }

        /// Provides a minimal summary of the card, suitable for presentation in the credit card selection list. This intentionally omits secure data, such as card number and cardholder name.
        static func autofillInitializationValueFrom(card: SecureVaultModels.CreditCard) -> CreditCardObject? {
            guard let id = card.id else { return nil }

            return CreditCardObject(id: id,
                                    title: card.title,
                                    displayNumber: card.displayName,
                                    cardName: nil,
                                    cardNumber: nil,
                                    cardSecurityCode: nil,
                                    expirationMonth: nil,
                                    expirationYear: nil)
        }
    }

    struct CredentialObject: Codable {
        let id: String
        let username: String
        let credentialsProvider: String?
        let origin: CredentialOrigin?

        struct CredentialOrigin: Codable {
            let url: String
            let partialMatch: Bool
        }

        init(id: String, username: String, credentialsProvider: String?, origin: CredentialOrigin? = nil) {
            self.id = id
            self.username = username
            self.credentialsProvider = credentialsProvider
            // Bitwarden does not include URLs with Creds, so remove any origin we might have
            // https://app.asana.com/0/0/1204431865163371/
            self.origin = credentialsProvider == SecureVaultModels.CredentialsProvider.Name.bitwarden.rawValue ? nil : origin
        }
    }
    
    // MARK: - Requests
    
    public struct IncomingCredentials: Equatable {

        private enum Constants {
            static let credentialsKey = "credentials"
            static let usernameKey = "username"
            static let passwordKey = "password"
            static let autogeneratedKey = "autogenerated"
        }
        
        let username: String?
        let password: String?
        var autogenerated: Bool
        
        init(username: String?, password: String?, autogenerated: Bool = false) {
            self.username = username
            self.password = password
            self.autogenerated = autogenerated
        }
        
        init?(autofillDictionary: [String: Any]) {
            guard let credentialsDictionary = autofillDictionary[Constants.credentialsKey] as? [String: Any] else {
                return nil
            }
            
            // Usernames are optional, as the Autofill script can pass a generated password through without a corresponding username.
            self.init(username: credentialsDictionary[Constants.usernameKey] as? String,
                      password: credentialsDictionary[Constants.passwordKey] as? String,
                      autogenerated: (credentialsDictionary[Constants.autogeneratedKey] as? Bool) ?? false)
        }

    }
    
    /// Represents the incoming Autofill data provided by the user script.
    ///
    /// Identities and Credit Cards can be converted to their final model objects directly, but credentials cannot as they have to looked up in the Secure Vault first, hence the existence of a standalone
    /// `IncomingCredentials` type.
    public struct DetectedAutofillData {

        private enum Constants {
            static let triggerKey = "trigger"
        }

        public let identity: SecureVaultModels.Identity?
        public var credentials: IncomingCredentials?
        public let creditCard: SecureVaultModels.CreditCard?
        public let trigger: GetTriggerType?
        
        var hasAutogeneratedCredentials: Bool {
            return credentials?.autogenerated ?? false
        }
        
        init(dictionary: [String: Any]) {
            self.identity = .init(autofillDictionary: dictionary)
            self.creditCard = .init(autofillDictionary: dictionary)
            self.credentials = IncomingCredentials(autofillDictionary: dictionary)
            if let trigger = dictionary[Constants.triggerKey] as? String, let triggerType = GetTriggerType(rawValue: trigger) {
                self.trigger = triggerType
            } else {
                self.trigger = nil
            }
        }
        
        init(identity: SecureVaultModels.Identity?, credentials: AutofillUserScript.IncomingCredentials?, creditCard: SecureVaultModels.CreditCard?, trigger: GetTriggerType?) {
            self.identity = identity
            self.credentials = credentials
            self.creditCard = creditCard
            self.trigger = trigger
        }
        
    }

    // MARK: - Responses

    // swiftlint:disable nesting
    struct RequestAutoFillInitDataResponse: Codable {

        struct AutofillInitSuccess: Codable {
            let serializedInputContext: String?
            let credentials: [CredentialObject]
            let creditCards: [CreditCardObject]
            let identities: [IdentityObject]
        }

        let success: AutofillInitSuccess
        let error: String?

    }

    enum CredentialProviderStatus: String, Codable {
        case locked
        case unlocked
    }

    struct AvailableInputTypesSuccess: Codable {

        struct AvailableInputTypesCredentials: Codable {
            let username: Bool
            let password: Bool
        }

        struct AvailableInputTypesIdentities: Codable {
            let firstName: Bool
            let middleName: Bool
            let lastName: Bool
            let birthdayDay: Bool
            let birthdayMonth: Bool
            let birthdayYear: Bool
            let addressStreet: Bool
            let addressStreet2: Bool
            let addressCity: Bool
            let addressProvince: Bool
            let addressPostalCode: Bool
            let addressCountryCode: Bool
            let phone: Bool
            let emailAddress: Bool
        }

        struct AvailableInputTypesCreditCards: Codable {
            let cardName: Bool
            let cardSecurityCode: Bool
            let expirationMonth: Bool
            let expirationYear: Bool
            let cardNumber: Bool
        }

        let credentials: AvailableInputTypesCredentials
        let identities: AvailableInputTypesIdentities
        let creditCards: AvailableInputTypesCreditCards
        let email: Bool
        let credentialsProviderStatus: CredentialProviderStatus

    }

    struct RequestAvailableInputTypesResponse: Codable {
        let success: AvailableInputTypesSuccess
        let error: String?
    }

    struct RequestAutofillDataResponse: Codable {
        let success: CredentialObject
        let error: String?
    }

    struct IncontextSignupDismissedAt: Codable {
        let permanentlyDismissedAt: Double?
    }

    struct GetIncontextSignupDismissedAtResponse: Codable {
        let success: IncontextSignupDismissedAt
    }

    // swiftlint:enable nesting

    struct RequestAutoFillCreditCardResponse: Codable {
        let success: CreditCardObject
        let error: String?
    }

    struct RequestAutoFillIdentityResponse: Codable {

        let success: IdentityObject
        let error: String?

    }

    struct RequestVaultAccountsResponse: Codable {

        let success: [CredentialObject]

    }
    
    struct CredentialResponse: Codable {

        let id: String // When bitwarden is locked use id = "provider_locked"
        let username: String
        let password: String
        let credentialsProvider: String

    }

    struct RequestGeneratedPasswordResponse: Codable {

        enum GeneratedPasswordResponseAction: String, Codable {
            case acceptGeneratedPassword
            case rejectGeneratedPassword
        }

        struct GeneratedPasswordResponseContents: Codable {
            let action: GeneratedPasswordResponseAction
        }

        let success: GeneratedPasswordResponseContents

    }

    struct AskToUnlockProviderResponse: Codable {

        struct AskToUnlockProviderResponseContents: Codable {
            let status: CredentialProviderStatus
            let credentials: [CredentialResponse]
            let availableInputTypes: AvailableInputTypesSuccess
        }

        let success: AskToUnlockProviderResponseContents

    }

    // GetAutofillDataResponse: https://github.com/duckduckgo/duckduckgo-autofill/blob/main/src/deviceApiCalls/schemas/getAutofillData.result.json
    // swiftlint:disable nesting
    struct RequestVaultCredentialsForDomainResponse: Codable {

        struct RequestVaultCredentialsResponseContents: Codable {
            let credentials: CredentialResponse?
            let action: RequestVaultCredentialsAction
        }
        
        let success: RequestVaultCredentialsResponseContents
        
        static func responseFromSecureVaultWebsiteCredentials(_ credentials: SecureVaultModels.WebsiteCredentials?,
                                                              credentialsProvider: SecureVaultModels.CredentialsProvider,
                                                              action: RequestVaultCredentialsAction) -> Self {
            let credential: CredentialResponse?
            if let credentials = credentials,
                let id = credentials.account.id,
                let username = credentials.account.username,
                let password = credentials.password.flatMap({ String(data: $0, encoding: .utf8) }) {

                credential = CredentialResponse(id: String(id), username: username, password: password, credentialsProvider: credentialsProvider.name.rawValue)
            } else {
                credential = nil
            }
            
            return RequestVaultCredentialsForDomainResponse(success: RequestVaultCredentialsResponseContents(credentials: credential, action: action))
        }
    }
    
    struct RequestVaultCredentialsForAccountResponse: Codable {
        let success: CredentialResponse
    }

    // swiftlint:enable nesting

    // MARK: - Message Handlers

    func getAvailableInputTypes(_ message: UserScriptMessage, _ replyHandler: @escaping MessageReplyHandler) {
        let domain = hostForMessage(message)
        let email = emailDelegate?.autofillUserScriptDidRequestSignedInStatus(self) ?? false
        vaultDelegate?.autofillUserScript(self, didRequestAutoFillInitDataForDomain: domain) { accounts, identities, cards, credentialsProvider  in
            let response = RequestAvailableInputTypesResponse(accounts: accounts,
                                                              identities: identities,
                                                              cards: cards,
                                                              email: email,
                                                              credentialsProvider: credentialsProvider)
            if let json = try? JSONEncoder().encode(response), let jsonString = String(data: json, encoding: .utf8) {
                replyHandler(jsonString)
            }
        }
    }

    // https://github.com/duckduckgo/duckduckgo-autofill/blob/main/src/deviceApiCalls/schemas/getAutofillData.params.json
    struct GetAutofillDataRequest: Codable {
        let mainType: GetAutofillDataMainType
        let subType: GetAutofillDataSubType
        let trigger: GetTriggerType
        let generatedPassword: GetGeneratedPasswordValue?
    }

    // https://github.com/duckduckgo/duckduckgo-autofill/blob/main/src/deviceApiCalls/schemas/getAutofillData.params.json
    public enum GetAutofillDataMainType: String, Codable {
        case credentials
        case identities
        case creditCards
    }

    // https://github.com/duckduckgo/duckduckgo-autofill/blob/main/src/deviceApiCalls/schemas/getAutofillData.params.json
    public enum GetAutofillDataSubType: String, Codable {
        case username
        case password
    }
    
    // https://github.com/duckduckgo/duckduckgo-autofill/blob/main/src/deviceApiCalls/schemas/getAutofillData.params.json
    public enum GetTriggerType: String, Codable {
        case userInitiated
        case autoprompt
        case formSubmission
        case passwordGeneration
        case emailProtection
    }

    // https://github.com/duckduckgo/duckduckgo-autofill/blob/main/src/deviceApiCalls/schemas/getAutofillData.params.json
    public struct GetGeneratedPasswordValue: Codable {
        let value: String
    }

    // https://github.com/duckduckgo/duckduckgo-autofill/blob/main/docs/runtime.ios.md#getautofilldatarequest
    func getAutofillData(_ message: UserScriptMessage, _ replyHandler: @escaping MessageReplyHandler) {
        guard let request: GetAutofillDataRequest = DecodableHelper.decode(from: message.messageBody) else {
            return
        }

        let domain = hostForMessage(message)
        if request.mainType == .credentials, request.subType == .password, let generatedPassword = request.generatedPassword?.value, !generatedPassword.isEmpty {
                vaultDelegate?.autofillUserScriptDidOfferGeneratedPassword(self, password: generatedPassword) { useGeneratedPassword in
                let action = useGeneratedPassword ? RequestGeneratedPasswordResponse.GeneratedPasswordResponseAction.acceptGeneratedPassword : RequestGeneratedPasswordResponse.GeneratedPasswordResponseAction.rejectGeneratedPassword
                let response = RequestGeneratedPasswordResponse(success: RequestGeneratedPasswordResponse.GeneratedPasswordResponseContents(action: action))
                if let json = try? JSONEncoder().encode(response), let jsonString = String(data: json, encoding: .utf8) {
                    replyHandler(jsonString)
                }
            }
            return
        }

        vaultDelegate?.autofillUserScript(self,
                                          didRequestCredentialsForDomain: domain,
                                          subType: request.subType,
                                          trigger: request.trigger) { credentials, credentialsProvider, action in
            let response = RequestVaultCredentialsForDomainResponse.responseFromSecureVaultWebsiteCredentials(credentials,
                                                                                                              credentialsProvider: credentialsProvider,
                                                                                                              action: action)

            if let json = try? JSONEncoder().encode(response), let jsonString = String(data: json, encoding: .utf8) {
                replyHandler(jsonString)
            }
        }
    }

    func pmGetAutoFillInitData(_ message: UserScriptMessage, _ replyHandler: @escaping MessageReplyHandler) {
        let domain = hostForMessage(message)
        vaultDelegate?.autofillUserScript(self, didRequestAutoFillInitDataForDomain: domain) { accounts, identities, cards, credentialsProvider in
            let credentials: [CredentialObject]
            if credentialsProvider.locked {
                credentials = [CredentialObject(id: "provider_locked", username: "", credentialsProvider: credentialsProvider.name.rawValue)]
            } else {
                guard let autofillWebsiteAccountMatcher = self.vaultDelegate?.autofillWebsiteAccountMatcher else {
                    credentials = accounts.compactMap {
                        guard let id = $0.id else { return nil }
                        return CredentialObject(id: id, username: $0.username ?? "", credentialsProvider: credentialsProvider.name.rawValue)
                    }
                    return
                }

                let accountMatches = autofillWebsiteAccountMatcher.findMatches(accounts: accounts, for: domain)
                credentials = self.buildCredentialObjects(accountMatches, credentialsProvider: credentialsProvider)
            }

            let identities: [IdentityObject] = identities.compactMap(IdentityObject.from(identity:))
            let cards: [CreditCardObject] = cards.compactMap(CreditCardObject.autofillInitializationValueFrom(card:))

            let success = RequestAutoFillInitDataResponse.AutofillInitSuccess(serializedInputContext: self.serializedInputContext,
                                                                              credentials: credentials,
                                                                              creditCards: cards,
                                                                              identities: identities)

            let response = RequestAutoFillInitDataResponse(success: success, error: nil)
            if let json = try? JSONEncoder().encode(response), let jsonString = String(data: json, encoding: .utf8) {
                replyHandler(jsonString)
            }
        }

    }

    private func buildCredentialObjects(_ accounts: [SecureVaultModels.WebsiteAccount],
                                        credentialsProvider: SecureVaultModels.CredentialsProvider) -> [CredentialObject] {
        var credentials: [CredentialObject] = []
        credentials.append(contentsOf: accounts.compactMap {
            guard let id = $0.id, let username = $0.username, let domain = $0.domain else { return nil }
            return CredentialObject(id: id, username: username, credentialsProvider: credentialsProvider.name.rawValue, origin: CredentialObject.CredentialOrigin(url: domain, partialMatch: false))
        })
        return credentials
    }

    func pmStoreData(_ message: UserScriptMessage, _ replyHandler: @escaping MessageReplyHandler) {
        defer {
            replyHandler(nil)
        }
        
        guard let body = message.messageBody as? [String: Any] else {
            return
        }
        
        let incomingData = DetectedAutofillData(dictionary: body)
        let domain = hostProvider.hostForMessage(message)
        
        vaultDelegate?.autofillUserScript(self, didRequestStoreDataForDomain: domain, data: incomingData)
    }

    func pmGetAccounts(_ message: UserScriptMessage, _ replyHandler: @escaping MessageReplyHandler) {

        vaultDelegate?.autofillUserScript(self, didRequestAccountsForDomain: hostForMessage(message)) { credentials, credentialsProvider  in
            let credentials: [CredentialObject] = credentials.compactMap {
                guard let id = $0.id, let username = $0.username else { return nil }
                return .init(id: id, username: username, credentialsProvider: credentialsProvider.name.rawValue)
            }

            let response = RequestVaultAccountsResponse(success: credentials)
            if let json = try? JSONEncoder().encode(response), let jsonString = String(data: json, encoding: .utf8) {
                replyHandler(jsonString)
            }
        }

    }

    func pmGetAutofillCredentials(_ message: UserScriptMessage, _ replyHandler: @escaping MessageReplyHandler) {

        guard let body = message.messageBody as? [String: Any],
              let id = body["id"] as? String else {
            return
        }
        let requestingDomain = hostForMessage(message)

        vaultDelegate?.autofillUserScript(self, didRequestCredentialsForAccount: id) { credentials, credentialsProvider in
            guard let credential = credentials,
                  let id = credential.account.id,
                  let passwordData = credential.password,
                  let password = String(data: passwordData, encoding: .utf8),
                  let tld = self.vaultDelegate?.tld,
                  let domain = credential.account.domain,
                  let username = credential.account.username,
                  self.autofillDomainNameUrlMatcher.isMatchingForAutofill(currentSite: requestingDomain, savedSite: domain, tld: tld) else {
                replyHandler("{}")
                return
            }

            let response = RequestVaultCredentialsForAccountResponse(success: .init(id: id,
                                                                                    username: username,
                                                                                    password: password,
                                                                                    credentialsProvider: credentialsProvider.name.rawValue))
            if let json = try? JSONEncoder().encode(response), let jsonString = String(data: json, encoding: .utf8) {
                replyHandler(jsonString)
            }
        }
    }

    func pmGetCreditCard(_ message: UserScriptMessage, _ replyHandler: @escaping MessageReplyHandler) {
        guard let body = message.messageBody as? [String: Any],
              let id = body["id"] as? String,
              let cardId = Int64(id) else {
            return
        }

        vaultDelegate?.autofillUserScript(self, didRequestCreditCardWithId: Int64(cardId)) {
            guard let card = $0, let cardObject = CreditCardObject.from(card: card) else { return }

            let response = RequestAutoFillCreditCardResponse(success: cardObject, error: nil)

            if let json = try? JSONEncoder().encode(response), let jsonString = String(data: json, encoding: .utf8) {
                replyHandler(jsonString)
            }
        }
    }

    func pmGetIdentity(_ message: UserScriptMessage, _ replyHandler: @escaping MessageReplyHandler) {
        guard let body = message.messageBody as? [String: Any],
              let id = body["id"] as? String,
              let accountId = Int64(id) else {
            return
        }

        vaultDelegate?.autofillUserScript(self, didRequestIdentityWithId: Int64(accountId)) {
            guard let identity = $0, let identityObject = IdentityObject.from(identity: identity) else { return }

            let response = RequestAutoFillIdentityResponse(success: identityObject, error: nil)

            if let json = try? JSONEncoder().encode(response), let jsonString = String(data: json, encoding: .utf8) {
                replyHandler(jsonString)
            }
        }
    }
    
    func askToUnlockProvider(_ message: UserScriptMessage, _ replyHandler: @escaping MessageReplyHandler) {
        let domain = hostForMessage(message)
        let email = emailDelegate?.autofillUserScriptDidRequestSignedInStatus(self) ?? false
        vaultDelegate?.autofillUserScriptDidAskToUnlockCredentialsProvider(self,
                                                                           andProvideCredentialsForDomain: domain,
                                                                           completionHandler: { credentials, identities, cards, credentialsProvider in
            let response = AskToUnlockProviderResponse(credentials: credentials,
                                                       identities: identities,
                                                       cards: cards,
                                                       email: email,
                                                       credentialsProvider: credentialsProvider)

            if let json = try? JSONEncoder().encode(response), let jsonString = String(data: json, encoding: .utf8) {
                replyHandler(jsonString)
            }
        })
    }
    
    // On Catalina we poll this method every x seconds from all tabs
    func checkCredentialsProviderStatus(_ message: UserScriptMessage, _ replyHandler: @escaping MessageReplyHandler) {
        if #available(macOS 11, *) {
            return
        }

        let domain = hostForMessage(message)
        let email = emailDelegate?.autofillUserScriptDidRequestSignedInStatus(self) ?? false
        vaultDelegate?.autofillUserScript(self, didRequestCredentialsForDomain: domain, completionHandler: { credentials, credentialsProvider in
            let response = AskToUnlockProviderResponse(credentials: credentials,
                                                       identities: [],
                                                       cards: [],
                                                       email: email,
                                                       credentialsProvider: credentialsProvider)

            if let json = try? JSONEncoder().encode(response), let jsonString = String(data: json, encoding: .utf8) {
                replyHandler(jsonString)
            }
        })
    }

    // MARK: Open Management Views

    func pmOpenManageCreditCards(_ message: UserScriptMessage, _ replyHandler: @escaping MessageReplyHandler) {
        vaultDelegate?.autofillUserScript(self, didRequestCreditCardsManagerForDomain: hostForMessage(message))
        replyHandler(nil)
    }

    func pmOpenManageIdentities(_ message: UserScriptMessage, _ replyHandler: @escaping MessageReplyHandler) {
        vaultDelegate?.autofillUserScript(self, didRequestIdentitiesManagerForDomain: hostForMessage(message))
        replyHandler(nil)
    }

    func pmOpenManagePasswords(_ message: UserScriptMessage, _ replyHandler: @escaping MessageReplyHandler) {
        vaultDelegate?.autofillUserScript(self, didRequestPasswordManagerForDomain: hostForMessage(message))
        replyHandler(nil)
    }

    // MARK: Pixels

    public struct JSPixel: Equatable {

        private enum EmailPixelName: String {
            case autofillPersonalAddress = "autofill_personal_address"
            case autofillPrivateAddress = "autofill_private_address"
        }

        /// The pixel name sent by the JS layer. This name does not include the platform on which it was sent.
        private let originalPixelName: String

        public let pixelParameters: [String: String]?

        init(pixelName: String, pixelParameters: [String: String]?) {
            self.originalPixelName = pixelName
            self.pixelParameters = pixelParameters
        }

        public var isEmailPixel: Bool {
            switch originalPixelName {
            case EmailPixelName.autofillPersonalAddress.rawValue,
                EmailPixelName.autofillPrivateAddress.rawValue: return true
            default: return false
            }
        }

        public var pixelName: String {
            switch originalPixelName {
            case EmailPixelName.autofillPersonalAddress.rawValue:
                return "email_filled_main"
            case EmailPixelName.autofillPrivateAddress.rawValue:
                return "email_filled_random"
            default:
                return originalPixelName
            }
        }

    }

    func sendJSPixel(_ message: UserScriptMessage, replyHandler: @escaping MessageReplyHandler) {
        defer {
            replyHandler(nil)
        }

        guard let body = message.messageBody as? [String: Any],
              let pixelName = body["pixelName"] as? String else {
            return
        }

        let pixelParameters = body["params"] as? [String: String]

        vaultDelegate?.autofillUserScript(self, didSendPixel: JSPixel(pixelName: pixelName, pixelParameters: pixelParameters))
    }
}

extension AutofillUserScript.RequestAvailableInputTypesResponse {

    init(accounts: [SecureVaultModels.WebsiteAccount],
         identities: [SecureVaultModels.Identity],
         cards: [SecureVaultModels.CreditCard],
         email: Bool,
         credentialsProvider: SecureVaultModels.CredentialsProvider) {
        let credentialObjects: [AutofillUserScript.CredentialObject] = accounts.compactMap {
            guard let id = $0.id, let username = $0.username else { return nil }
            return .init(id: id, username: username, credentialsProvider: credentialsProvider.name.rawValue)
        }
        let username = credentialsProvider.locked || credentialObjects.filter({ !$0.username.isEmpty }).count > 0
        let password = credentialsProvider.locked || credentialObjects.count > 0
        let identities = AutofillUserScript.AvailableInputTypesSuccess.AvailableInputTypesIdentities(identities: identities)
        let cards = AutofillUserScript.AvailableInputTypesSuccess.AvailableInputTypesCreditCards(creditCards: cards)
        let credentials = AutofillUserScript.AvailableInputTypesSuccess.AvailableInputTypesCredentials(username: username, password: password)
        let success = AutofillUserScript.AvailableInputTypesSuccess(
            credentials: credentials,
            identities: identities,
            creditCards: cards,
            email: email,
            credentialsProviderStatus: credentialsProvider.locked ? .locked : .unlocked
        )
        self.init(success: success, error: nil)
    }

    init(credentials: [SecureVaultModels.WebsiteCredentials],
         identities: [SecureVaultModels.Identity],
         cards: [SecureVaultModels.CreditCard],
         email: Bool,
         credentialsProvider: SecureVaultModels.CredentialsProvider) {
        let username = credentialsProvider.locked || credentials.filter({ $0.account.username?.isEmpty == false }).count > 0
        let password = credentialsProvider.locked || credentials.count > 0
        let credentials = AutofillUserScript.AvailableInputTypesSuccess.AvailableInputTypesCredentials(username: username, password: password)
        let success = AutofillUserScript.AvailableInputTypesSuccess(
            credentials: credentials,
            identities: AutofillUserScript.AvailableInputTypesSuccess.AvailableInputTypesIdentities(identities: identities),
            creditCards: AutofillUserScript.AvailableInputTypesSuccess.AvailableInputTypesCreditCards(creditCards: cards),
            email: email,
            credentialsProviderStatus: credentialsProvider.locked ? .locked : .unlocked
        )
        self.init(success: success, error: nil)
    }

}

extension AutofillUserScript.AvailableInputTypesSuccess.AvailableInputTypesIdentities {

    init(identities: [SecureVaultModels.Identity]) {

        var (firstName, middleName, lastName, birthdayDay, birthdayMonth, birthdayYear,
            addressStreet, addressStreet2, addressCity, addressProvince, addressPostalCode,
            addressCountryCode, phone, emailAddress) =
        (false, false, false, false, false, false, false, false, false, false, false, false, false, false)

        for identity in identities {
            firstName = firstName || !(identity.firstName ?? "").isEmpty
            middleName = middleName || !(identity.middleName ?? "").isEmpty
            lastName = lastName || !(identity.lastName ?? "").isEmpty
            birthdayDay = birthdayDay || identity.birthdayDay != nil
            birthdayMonth = birthdayMonth || identity.birthdayMonth != nil
            birthdayYear = birthdayYear || identity.birthdayYear != nil
            addressStreet = addressStreet || !(identity.addressStreet ?? "").isEmpty
            addressStreet2 = addressStreet2 || !(identity.addressStreet2 ?? "").isEmpty
            addressCity = addressCity || !(identity.addressCity ?? "").isEmpty
            addressProvince = addressProvince || !(identity.addressProvince ?? "").isEmpty
            addressPostalCode = addressPostalCode || !(identity.addressPostalCode ?? "").isEmpty
            addressCountryCode = addressCountryCode || !(identity.addressCountryCode ?? "").isEmpty
            phone = phone || !(identity.homePhone ?? "").isEmpty || !(identity.mobilePhone ?? "").isEmpty
            emailAddress = emailAddress || !(identity.emailAddress ?? "").isEmpty
        }

        self.init(firstName: firstName,
                  middleName: middleName,
                  lastName: lastName,
                  birthdayDay: birthdayDay,
                  birthdayMonth: birthdayMonth,
                  birthdayYear: birthdayYear,
                  addressStreet: addressStreet,
                  addressStreet2: addressStreet2,
                  addressCity: addressCity,
                  addressProvince: addressProvince,
                  addressPostalCode: addressPostalCode,
                  addressCountryCode: addressCountryCode,
                  phone: phone,
                  emailAddress: emailAddress)
    }

}

extension AutofillUserScript.AvailableInputTypesSuccess.AvailableInputTypesCreditCards {

    init(creditCards: [SecureVaultModels.CreditCard]) {
        var (cardName, cardSecurityCode, expirationMonth, expirationYear, cardNumber) =
        (false, false, false, false, false)

        for card in creditCards {
            cardName = cardName || !(card.cardholderName ?? "").isEmpty
            cardSecurityCode = cardSecurityCode || !(card.cardSecurityCode ?? "").isEmpty
            expirationMonth = expirationMonth || card.expirationMonth != nil
            expirationYear = expirationYear || card.expirationYear != nil
            cardNumber = true
        }

        self.init(cardName: cardName,
                  cardSecurityCode: cardSecurityCode,
                  expirationMonth: expirationMonth,
                  expirationYear: expirationYear,
                  cardNumber: cardNumber)
    }
}

extension AutofillUserScript.AskToUnlockProviderResponse {

    init(credentials: [SecureVaultModels.WebsiteCredentials],
         identities: [SecureVaultModels.Identity],
         cards: [SecureVaultModels.CreditCard],
         email: Bool,
         credentialsProvider: SecureVaultModels.CredentialsProvider) {

        let availableInputTypesResponse = AutofillUserScript.RequestAvailableInputTypesResponse(credentials: credentials,
                                                                             identities: identities,
                                                                             cards: cards,
                                                                             email: email,
                                                                             credentialsProvider: credentialsProvider)
        let status = credentialsProvider.locked ? AutofillUserScript.CredentialProviderStatus.locked : .unlocked
        let credentialsArray: [AutofillUserScript.CredentialResponse] = credentials.compactMap { credential in
<<<<<<< HEAD
            guard let id = credential.account.id else {
=======
            guard let id = credential.account.id,
                  let username = credential.account.username,
                  let password = credential.password
            else {
>>>>>>> 012e3424
                return nil
            }

            return AutofillUserScript.CredentialResponse(id: String(id),
<<<<<<< HEAD
                                                         username: credential.account.username,
                                                         password: String(data: credential.password, encoding: .utf8) ?? "",
=======
                                                         username: username,
                                                         password: String(data: password, encoding: .utf8) ?? "",
>>>>>>> 012e3424
                                                         credentialsProvider: credentialsProvider.name.rawValue)
        }

        let availableInputTypes = availableInputTypesResponse.success
        let success = AutofillUserScript.AskToUnlockProviderResponse.AskToUnlockProviderResponseContents(status: status, credentials: credentialsArray, availableInputTypes: availableInputTypes)
        self.init(success: success)
    }

}

// swiftlint:enable file_length<|MERGE_RESOLUTION|>--- conflicted
+++ resolved
@@ -893,25 +893,16 @@
                                                                              credentialsProvider: credentialsProvider)
         let status = credentialsProvider.locked ? AutofillUserScript.CredentialProviderStatus.locked : .unlocked
         let credentialsArray: [AutofillUserScript.CredentialResponse] = credentials.compactMap { credential in
-<<<<<<< HEAD
-            guard let id = credential.account.id else {
-=======
             guard let id = credential.account.id,
                   let username = credential.account.username,
                   let password = credential.password
             else {
->>>>>>> 012e3424
                 return nil
             }
 
             return AutofillUserScript.CredentialResponse(id: String(id),
-<<<<<<< HEAD
-                                                         username: credential.account.username,
-                                                         password: String(data: credential.password, encoding: .utf8) ?? "",
-=======
                                                          username: username,
                                                          password: String(data: password, encoding: .utf8) ?? "",
->>>>>>> 012e3424
                                                          credentialsProvider: credentialsProvider.name.rawValue)
         }
 
