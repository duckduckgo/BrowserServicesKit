--- conflicted
+++ resolved
@@ -500,12 +500,8 @@
         vaultDelegate?.autofillUserScript(self, didRequestCredentialsForAccount: id) { credentials, credentialsProvider in
             guard let credential = credentials,
                   let id = credential.account.id,
-<<<<<<< HEAD
-                  let password = String(data: credential.password, encoding: .utf8) else {
-=======
                   let password = String(data: credential.password, encoding: .utf8),
                   credential.account.domain.droppingWwwPrefix() == requestingDomain.droppingWwwPrefix() else {
->>>>>>> c56d1201
                 replyHandler("{}")
                 return
             }
