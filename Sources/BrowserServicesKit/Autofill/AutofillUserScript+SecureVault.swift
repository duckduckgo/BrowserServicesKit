//
//  AutofillUserScript+SecureVault.swift
//  DuckDuckGo
//
//  Copyright © 2021 DuckDuckGo. All rights reserved.
//
//  Licensed under the Apache License, Version 2.0 (the "License");
//  you may not use this file except in compliance with the License.
//  You may obtain a copy of the License at
//
//  http://www.apache.org/licenses/LICENSE-2.0
//
//  Unless required by applicable law or agreed to in writing, software
//  distributed under the License is distributed on an "AS IS" BASIS,
//  WITHOUT WARRANTIES OR CONDITIONS OF ANY KIND, either express or implied.
//  See the License for the specific language governing permissions and
//  limitations under the License.
//

import WebKit
import Common
import UserScript

// swiftlint:disable file_length

public enum RequestVaultCredentialsAction: String, Codable {
    case none
    case fill
}

public protocol AutofillSecureVaultDelegate: AnyObject {

    var autofillWebsiteAccountMatcher: AutofillWebsiteAccountMatcher? { get }
    var tld: TLD? { get }

    func autofillUserScript(_: AutofillUserScript, didRequestAutoFillInitDataForDomain domain: String, completionHandler: @escaping (
        [SecureVaultModels.WebsiteAccount],
        [SecureVaultModels.Identity],
        [SecureVaultModels.CreditCard],
        SecureVaultModels.CredentialsProvider
    ) -> Void)

    func autofillUserScript(_: AutofillUserScript, didRequestCreditCardsManagerForDomain domain: String)
    func autofillUserScript(_: AutofillUserScript, didRequestIdentitiesManagerForDomain domain: String)
    func autofillUserScript(_: AutofillUserScript, didRequestPasswordManagerForDomain domain: String)
    func autofillUserScript(_: AutofillUserScript, didRequestStoreDataForDomain domain: String, data: AutofillUserScript.DetectedAutofillData)
    func autofillUserScript(_: AutofillUserScript, didRequestAccountsForDomain domain: String,
                            completionHandler: @escaping ([SecureVaultModels.WebsiteAccount], SecureVaultModels.CredentialsProvider) -> Void)
    func autofillUserScript(_: AutofillUserScript, didRequestCredentialsForDomain: String,
                            subType: AutofillUserScript.GetAutofillDataSubType,
                            trigger: AutofillUserScript.GetTriggerType,
                            completionHandler: @escaping (SecureVaultModels.WebsiteCredentials?,
                                                          SecureVaultModels.CredentialsProvider,
                                                          RequestVaultCredentialsAction) -> Void)
    
    func autofillUserScript(_: AutofillUserScript, didRequestCredentialsForAccount accountId: String,
                            completionHandler: @escaping (SecureVaultModels.WebsiteCredentials?, SecureVaultModels.CredentialsProvider) -> Void)
    func autofillUserScript(_: AutofillUserScript, didRequestCreditCardWithId creditCardId: Int64,
                            completionHandler: @escaping (SecureVaultModels.CreditCard?) -> Void)
    func autofillUserScript(_: AutofillUserScript, didRequestIdentityWithId identityId: Int64,
                            completionHandler: @escaping (SecureVaultModels.Identity?) -> Void)

    func autofillUserScriptDidAskToUnlockCredentialsProvider(_: AutofillUserScript,
                                                             andProvideCredentialsForDomain domain: String,
                                                             completionHandler: @escaping ([SecureVaultModels.WebsiteCredentials],
                                                                                           [SecureVaultModels.Identity],
                                                                                           [SecureVaultModels.CreditCard],
                                                                                           SecureVaultModels.CredentialsProvider) -> Void)
    func autofillUserScript(_: AutofillUserScript, didRequestCredentialsForDomain domain: String,
                            completionHandler: @escaping ([SecureVaultModels.WebsiteCredentials], SecureVaultModels.CredentialsProvider) -> Void)

    func autofillUserScriptDidOfferGeneratedPassword(_: AutofillUserScript,
                                                     password: String,
                                                     completionHandler: @escaping (Bool) -> Void)

    func autofillUserScript(_: AutofillUserScript, didSendPixel pixel: AutofillUserScript.JSPixel)

}

extension AutofillUserScript {

    // MARK: - Response Objects

    struct IdentityObject: Codable {
        let id: Int64
        let title: String

        let firstName: String?
        let middleName: String?
        let lastName: String?

        let birthdayDay: Int?
        let birthdayMonth: Int?
        let birthdayYear: Int?

        let addressStreet: String?
        let addressStreet2: String?
        let addressCity: String?
        let addressProvince: String?
        let addressPostalCode: String?
        let addressCountryCode: String?

        let phone: String?
        let emailAddress: String?

        static func from(identity: SecureVaultModels.Identity) -> IdentityObject? {
            guard let id = identity.id else { return nil }

            return IdentityObject(id: id,
                                  title: identity.title,
                                  firstName: identity.firstName,
                                  middleName: identity.middleName,
                                  lastName: identity.lastName,
                                  birthdayDay: identity.birthdayDay,
                                  birthdayMonth: identity.birthdayMonth,
                                  birthdayYear: identity.birthdayYear,
                                  addressStreet: identity.addressStreet,
                                  addressStreet2: identity.addressStreet2,
                                  addressCity: identity.addressCity,
                                  addressProvince: identity.addressProvince,
                                  addressPostalCode: identity.addressPostalCode,
                                  addressCountryCode: identity.addressCountryCode,
                                  phone: identity.homePhone, // Replace with single "phone number" column
                                  emailAddress: identity.emailAddress ?? "")
        }
    }

    struct CreditCardObject: Codable {
        let id: Int64
        let title: String
        let displayNumber: String

        let cardName: String?
        let cardNumber: String?
        let cardSecurityCode: String?
        let expirationMonth: Int?
        let expirationYear: Int?

        static func from(card: SecureVaultModels.CreditCard) -> CreditCardObject? {
            guard let id = card.id else { return nil }

            return CreditCardObject(id: id,
                                    title: card.title,
                                    displayNumber: card.displayName,
                                    cardName: card.cardholderName,
                                    cardNumber: card.cardNumber,
                                    cardSecurityCode: card.cardSecurityCode,
                                    expirationMonth: card.expirationMonth,
                                    expirationYear: card.expirationYear)
        }

        /// Provides a minimal summary of the card, suitable for presentation in the credit card selection list. This intentionally omits secure data, such as card number and cardholder name.
        static func autofillInitializationValueFrom(card: SecureVaultModels.CreditCard) -> CreditCardObject? {
            guard let id = card.id else { return nil }

            return CreditCardObject(id: id,
                                    title: card.title,
                                    displayNumber: card.displayName,
                                    cardName: nil,
                                    cardNumber: nil,
                                    cardSecurityCode: nil,
                                    expirationMonth: nil,
                                    expirationYear: nil)
        }
    }

    struct CredentialObject: Codable {
        let id: String
        let username: String
        let credentialsProvider: String?
        let origin: CredentialOrigin?

        struct CredentialOrigin: Codable {
            let url: String
            let partialMatch: Bool
        }

        init(id: String, username: String, credentialsProvider: String?, origin: CredentialOrigin? = nil) {
            self.id = id
            self.username = username
            self.credentialsProvider = credentialsProvider
            // Bitwarden does not include URLs with Creds, so remove any origin we might have
            // https://app.asana.com/0/0/1204431865163371/
            self.origin = credentialsProvider == SecureVaultModels.CredentialsProvider.Name.bitwarden.rawValue ? nil : origin
        }
    }
    
    // MARK: - Requests
    
    public struct IncomingCredentials: Equatable {

        private enum Constants {
            static let credentialsKey = "credentials"
            static let usernameKey = "username"
            static let passwordKey = "password"
            static let autogeneratedKey = "autogenerated"
        }
        
        let username: String?
        let password: String?
        var autogenerated: Bool
        
        init(username: String?, password: String?, autogenerated: Bool = false) {
            self.username = username
            self.password = password
            self.autogenerated = autogenerated
        }
        
        init?(autofillDictionary: [String: Any]) {
            guard let credentialsDictionary = autofillDictionary[Constants.credentialsKey] as? [String: Any] else {
                return nil
            }
            
            // Usernames are optional, as the Autofill script can pass a generated password through without a corresponding username.
            self.init(username: credentialsDictionary[Constants.usernameKey] as? String,
                      password: credentialsDictionary[Constants.passwordKey] as? String,
                      autogenerated: (credentialsDictionary[Constants.autogeneratedKey] as? Bool) ?? false)
        }

    }
    
    /// Represents the incoming Autofill data provided by the user script.
    ///
    /// Identities and Credit Cards can be converted to their final model objects directly, but credentials cannot as they have to looked up in the Secure Vault first, hence the existence of a standalone
    /// `IncomingCredentials` type.
    public struct DetectedAutofillData {

        private enum Constants {
            static let triggerKey = "trigger"
        }

        public let identity: SecureVaultModels.Identity?
        public var credentials: IncomingCredentials?
        public let creditCard: SecureVaultModels.CreditCard?
        public let trigger: GetTriggerType?
        
        var hasAutogeneratedCredentials: Bool {
            return credentials?.autogenerated ?? false
        }
        
        init(dictionary: [String: Any]) {
            self.identity = .init(autofillDictionary: dictionary)
            self.creditCard = .init(autofillDictionary: dictionary)
            self.credentials = IncomingCredentials(autofillDictionary: dictionary)
            if let trigger = dictionary[Constants.triggerKey] as? String, let triggerType = GetTriggerType(rawValue: trigger) {
                self.trigger = triggerType
            } else {
                self.trigger = nil
            }
        }
        
        init(identity: SecureVaultModels.Identity?,
             credentials: AutofillUserScript.IncomingCredentials?,
             creditCard: SecureVaultModels.CreditCard?,
             trigger: GetTriggerType?) {
            self.identity = identity
            self.credentials = credentials
            self.creditCard = creditCard
            self.trigger = trigger
        }
        
    }

    // MARK: - Responses

    // swiftlint:disable nesting
    struct RequestAutoFillInitDataResponse: Codable {

        struct AutofillInitSuccess: Codable {
            let serializedInputContext: String?
            let credentials: [CredentialObject]
            let creditCards: [CreditCardObject]
            let identities: [IdentityObject]
        }

        let success: AutofillInitSuccess
        let error: String?

    }

    enum CredentialProviderStatus: String, Codable {
        case locked
        case unlocked
    }

    struct AvailableInputTypesSuccess: Codable {

        struct AvailableInputTypesCredentials: Codable {
            let username: Bool
            let password: Bool
        }

        struct AvailableInputTypesIdentities: Codable {
            let firstName: Bool
            let middleName: Bool
            let lastName: Bool
            let birthdayDay: Bool
            let birthdayMonth: Bool
            let birthdayYear: Bool
            let addressStreet: Bool
            let addressStreet2: Bool
            let addressCity: Bool
            let addressProvince: Bool
            let addressPostalCode: Bool
            let addressCountryCode: Bool
            let phone: Bool
            let emailAddress: Bool
        }

        struct AvailableInputTypesCreditCards: Codable {
            let cardName: Bool
            let cardSecurityCode: Bool
            let expirationMonth: Bool
            let expirationYear: Bool
            let cardNumber: Bool
        }

        let credentials: AvailableInputTypesCredentials
        let identities: AvailableInputTypesIdentities
        let creditCards: AvailableInputTypesCreditCards
        let email: Bool
        let credentialsProviderStatus: CredentialProviderStatus

    }

    struct RequestAvailableInputTypesResponse: Codable {
        let success: AvailableInputTypesSuccess
        let error: String?
    }

    struct RequestAutofillDataResponse: Codable {
        let success: CredentialObject
        let error: String?
    }

    struct IncontextSignupDismissedAt: Codable {
        let permanentlyDismissedAt: Double?
    }

    struct GetIncontextSignupDismissedAtResponse: Codable {
        let success: IncontextSignupDismissedAt
    }

    // swiftlint:enable nesting

    struct RequestAutoFillCreditCardResponse: Codable {
        let success: CreditCardObject
        let error: String?
    }

    struct RequestAutoFillIdentityResponse: Codable {

        let success: IdentityObject
        let error: String?

    }

    struct RequestVaultAccountsResponse: Codable {

        let success: [CredentialObject]

    }
    
    struct CredentialResponse: Codable {

        let id: String // When bitwarden is locked use id = "provider_locked"
        let username: String
        let password: String
        let credentialsProvider: String

    }

    struct RequestGeneratedPasswordResponse: Codable {

        enum GeneratedPasswordResponseAction: String, Codable {
            case acceptGeneratedPassword
            case rejectGeneratedPassword
        }

        struct GeneratedPasswordResponseContents: Codable {
            let action: GeneratedPasswordResponseAction
        }

        let success: GeneratedPasswordResponseContents

    }

    struct AskToUnlockProviderResponse: Codable {

        struct AskToUnlockProviderResponseContents: Codable {
            let status: CredentialProviderStatus
            let credentials: [CredentialResponse]
            let availableInputTypes: AvailableInputTypesSuccess
        }

        let success: AskToUnlockProviderResponseContents

    }

    // GetAutofillDataResponse: https://github.com/duckduckgo/duckduckgo-autofill/blob/main/src/deviceApiCalls/schemas/getAutofillData.result.json
    // swiftlint:disable nesting
    struct RequestVaultCredentialsForDomainResponse: Codable {

        struct RequestVaultCredentialsResponseContents: Codable {
            let credentials: CredentialResponse?
            let action: RequestVaultCredentialsAction
        }
        
        let success: RequestVaultCredentialsResponseContents
        
        static func responseFromSecureVaultWebsiteCredentials(_ credentials: SecureVaultModels.WebsiteCredentials?,
                                                              credentialsProvider: SecureVaultModels.CredentialsProvider,
                                                              action: RequestVaultCredentialsAction) -> Self {
            let credential: CredentialResponse?
<<<<<<< HEAD
            if let credentials = credentials, let id = credentials.account.id, let password = String(data: credentials.password, encoding: .utf8) {
                credential = CredentialResponse(id: String(id),
                                                username: credentials.account.username,
                                                password: password,
                                                credentialsProvider: credentialsProvider.name.rawValue)
=======
            if let credentials = credentials,
                let id = credentials.account.id,
                let username = credentials.account.username,
                let password = credentials.password.flatMap({ String(data: $0, encoding: .utf8) }) {

                credential = CredentialResponse(id: String(id), username: username, password: password, credentialsProvider: credentialsProvider.name.rawValue)
>>>>>>> dc8eba42
            } else {
                credential = nil
            }
            
            return RequestVaultCredentialsForDomainResponse(success: RequestVaultCredentialsResponseContents(credentials: credential, action: action))
        }
    }
    
    struct RequestVaultCredentialsForAccountResponse: Codable {
        let success: CredentialResponse
    }

    // swiftlint:enable nesting

    // MARK: - Message Handlers

    func getAvailableInputTypes(_ message: UserScriptMessage, _ replyHandler: @escaping MessageReplyHandler) {
        let domain = hostForMessage(message)
        let email = emailDelegate?.autofillUserScriptDidRequestSignedInStatus(self) ?? false
        vaultDelegate?.autofillUserScript(self, didRequestAutoFillInitDataForDomain: domain) { accounts, identities, cards, credentialsProvider  in
            let response = RequestAvailableInputTypesResponse(accounts: accounts,
                                                              identities: identities,
                                                              cards: cards,
                                                              email: email,
                                                              credentialsProvider: credentialsProvider)
            if let json = try? JSONEncoder().encode(response), let jsonString = String(data: json, encoding: .utf8) {
                replyHandler(jsonString)
            }
        }
    }

    // https://github.com/duckduckgo/duckduckgo-autofill/blob/main/src/deviceApiCalls/schemas/getAutofillData.params.json
    struct GetAutofillDataRequest: Codable {
        let mainType: GetAutofillDataMainType
        let subType: GetAutofillDataSubType
        let trigger: GetTriggerType
        let generatedPassword: GetGeneratedPasswordValue?
    }

    // https://github.com/duckduckgo/duckduckgo-autofill/blob/main/src/deviceApiCalls/schemas/getAutofillData.params.json
    public enum GetAutofillDataMainType: String, Codable {
        case credentials
        case identities
        case creditCards
    }

    // https://github.com/duckduckgo/duckduckgo-autofill/blob/main/src/deviceApiCalls/schemas/getAutofillData.params.json
    public enum GetAutofillDataSubType: String, Codable {
        case username
        case password
    }
    
    // https://github.com/duckduckgo/duckduckgo-autofill/blob/main/src/deviceApiCalls/schemas/getAutofillData.params.json
    public enum GetTriggerType: String, Codable {
        case userInitiated
        case autoprompt
        case formSubmission
        case passwordGeneration
        case emailProtection
    }

    // https://github.com/duckduckgo/duckduckgo-autofill/blob/main/src/deviceApiCalls/schemas/getAutofillData.params.json
    public struct GetGeneratedPasswordValue: Codable {
        let value: String
    }

    // https://github.com/duckduckgo/duckduckgo-autofill/blob/main/docs/runtime.ios.md#getautofilldatarequest
    func getAutofillData(_ message: UserScriptMessage, _ replyHandler: @escaping MessageReplyHandler) {
        guard let request: GetAutofillDataRequest = DecodableHelper.decode(from: message.messageBody) else {
            return
        }

        let domain = hostForMessage(message)
        if request.mainType == .credentials,
           request.subType == .password,
           let generatedPassword = request.generatedPassword?.value,
           !generatedPassword.isEmpty {
                vaultDelegate?.autofillUserScriptDidOfferGeneratedPassword(self, password: generatedPassword) { useGeneratedPassword in
                let action = useGeneratedPassword ?
                    RequestGeneratedPasswordResponse.GeneratedPasswordResponseAction.acceptGeneratedPassword :
                    RequestGeneratedPasswordResponse.GeneratedPasswordResponseAction.rejectGeneratedPassword
                let response = RequestGeneratedPasswordResponse(
                    success: RequestGeneratedPasswordResponse.GeneratedPasswordResponseContents(action: action)
                )
                if let json = try? JSONEncoder().encode(response), let jsonString = String(data: json, encoding: .utf8) {
                    replyHandler(jsonString)
                }
            }
            return
        }

        vaultDelegate?.autofillUserScript(self,
                                          didRequestCredentialsForDomain: domain,
                                          subType: request.subType,
                                          trigger: request.trigger) { credentials, credsProvider, action in
            let response = RequestVaultCredentialsForDomainResponse.responseFromSecureVaultWebsiteCredentials(credentials,
                                                                                                              credentialsProvider: credsProvider,
                                                                                                              action: action)

            if let json = try? JSONEncoder().encode(response), let jsonString = String(data: json, encoding: .utf8) {
                replyHandler(jsonString)
            }
        }
    }

    func pmGetAutoFillInitData(_ message: UserScriptMessage, _ replyHandler: @escaping MessageReplyHandler) {
        let domain = hostForMessage(message)
        vaultDelegate?.autofillUserScript(self, didRequestAutoFillInitDataForDomain: domain) { accounts, identities, cards, credentialsProvider in
            let credentials: [CredentialObject]
            if credentialsProvider.locked {
                credentials = [CredentialObject(id: "provider_locked", username: "", credentialsProvider: credentialsProvider.name.rawValue)]
            } else {
                guard let autofillWebsiteAccountMatcher = self.vaultDelegate?.autofillWebsiteAccountMatcher else {
                    credentials = accounts.compactMap {
                        guard let id = $0.id else { return nil }
                        return CredentialObject(id: id, username: $0.username ?? "", credentialsProvider: credentialsProvider.name.rawValue)
                    }
                    return
                }

                let accountMatches = autofillWebsiteAccountMatcher.findMatches(accounts: accounts, for: domain)
                credentials = self.buildCredentialObjects(accountMatches, credentialsProvider: credentialsProvider)
            }

            let identities: [IdentityObject] = identities.compactMap(IdentityObject.from(identity:))
            let cards: [CreditCardObject] = cards.compactMap(CreditCardObject.autofillInitializationValueFrom(card:))

            let success = RequestAutoFillInitDataResponse.AutofillInitSuccess(serializedInputContext: self.serializedInputContext,
                                                                              credentials: credentials,
                                                                              creditCards: cards,
                                                                              identities: identities)

            let response = RequestAutoFillInitDataResponse(success: success, error: nil)
            if let json = try? JSONEncoder().encode(response), let jsonString = String(data: json, encoding: .utf8) {
                replyHandler(jsonString)
            }
        }

    }

    private func buildCredentialObjects(_ accounts: [SecureVaultModels.WebsiteAccount],
                                        credentialsProvider: SecureVaultModels.CredentialsProvider) -> [CredentialObject] {
        var credentials: [CredentialObject] = []
        credentials.append(contentsOf: accounts.compactMap {
<<<<<<< HEAD
            guard let id = $0.id else { return nil }
            return CredentialObject(id: id,
                                    username: $0.username,
                                    credentialsProvider: credentialsProvider.name.rawValue,
                                    origin: CredentialObject.CredentialOrigin(url: $0.domain, partialMatch: false))
=======
            guard let id = $0.id, let username = $0.username, let domain = $0.domain else { return nil }
            return CredentialObject(id: id, username: username, credentialsProvider: credentialsProvider.name.rawValue, origin: CredentialObject.CredentialOrigin(url: domain, partialMatch: false))
>>>>>>> dc8eba42
        })
        return credentials
    }

    func pmStoreData(_ message: UserScriptMessage, _ replyHandler: @escaping MessageReplyHandler) {
        defer {
            replyHandler(nil)
        }
        
        guard let body = message.messageBody as? [String: Any] else {
            return
        }
        
        let incomingData = DetectedAutofillData(dictionary: body)
        let domain = hostProvider.hostForMessage(message)
        
        vaultDelegate?.autofillUserScript(self, didRequestStoreDataForDomain: domain, data: incomingData)
    }

    func pmGetAccounts(_ message: UserScriptMessage, _ replyHandler: @escaping MessageReplyHandler) {

        vaultDelegate?.autofillUserScript(self, didRequestAccountsForDomain: hostForMessage(message)) { credentials, credentialsProvider  in
            let credentials: [CredentialObject] = credentials.compactMap {
                guard let id = $0.id, let username = $0.username else { return nil }
                return .init(id: id, username: username, credentialsProvider: credentialsProvider.name.rawValue)
            }

            let response = RequestVaultAccountsResponse(success: credentials)
            if let json = try? JSONEncoder().encode(response), let jsonString = String(data: json, encoding: .utf8) {
                replyHandler(jsonString)
            }
        }

    }

    func pmGetAutofillCredentials(_ message: UserScriptMessage, _ replyHandler: @escaping MessageReplyHandler) {

        guard let body = message.messageBody as? [String: Any],
              let id = body["id"] as? String else {
            return
        }
        let requestingDomain = hostForMessage(message)

        vaultDelegate?.autofillUserScript(self, didRequestCredentialsForAccount: id) { credentials, credentialsProvider in
            guard let credential = credentials,
                  let id = credential.account.id,
                  let passwordData = credential.password,
                  let password = String(data: passwordData, encoding: .utf8),
                  let tld = self.vaultDelegate?.tld,
<<<<<<< HEAD
                  self.autofillDomainNameUrlMatcher.isMatchingForAutofill(currentSite: requestingDomain,
                                                                          savedSite: credential.account.domain,
                                                                          tld: tld) else {
=======
                  let domain = credential.account.domain,
                  let username = credential.account.username,
                  self.autofillDomainNameUrlMatcher.isMatchingForAutofill(currentSite: requestingDomain, savedSite: domain, tld: tld) else {
>>>>>>> dc8eba42
                replyHandler("{}")
                return
            }

            let response = RequestVaultCredentialsForAccountResponse(success: .init(id: id,
                                                                                    username: username,
                                                                                    password: password,
                                                                                    credentialsProvider: credentialsProvider.name.rawValue))
            if let json = try? JSONEncoder().encode(response), let jsonString = String(data: json, encoding: .utf8) {
                replyHandler(jsonString)
            }
        }
    }

    func pmGetCreditCard(_ message: UserScriptMessage, _ replyHandler: @escaping MessageReplyHandler) {
        guard let body = message.messageBody as? [String: Any],
              let id = body["id"] as? String,
              let cardId = Int64(id) else {
            return
        }

        vaultDelegate?.autofillUserScript(self, didRequestCreditCardWithId: Int64(cardId)) {
            guard let card = $0, let cardObject = CreditCardObject.from(card: card) else { return }

            let response = RequestAutoFillCreditCardResponse(success: cardObject, error: nil)

            if let json = try? JSONEncoder().encode(response), let jsonString = String(data: json, encoding: .utf8) {
                replyHandler(jsonString)
            }
        }
    }

    func pmGetIdentity(_ message: UserScriptMessage, _ replyHandler: @escaping MessageReplyHandler) {
        guard let body = message.messageBody as? [String: Any],
              let id = body["id"] as? String,
              let accountId = Int64(id) else {
            return
        }

        vaultDelegate?.autofillUserScript(self, didRequestIdentityWithId: Int64(accountId)) {
            guard let identity = $0, let identityObject = IdentityObject.from(identity: identity) else { return }

            let response = RequestAutoFillIdentityResponse(success: identityObject, error: nil)

            if let json = try? JSONEncoder().encode(response), let jsonString = String(data: json, encoding: .utf8) {
                replyHandler(jsonString)
            }
        }
    }
    
    func askToUnlockProvider(_ message: UserScriptMessage, _ replyHandler: @escaping MessageReplyHandler) {
        let domain = hostForMessage(message)
        let email = emailDelegate?.autofillUserScriptDidRequestSignedInStatus(self) ?? false
        vaultDelegate?.autofillUserScriptDidAskToUnlockCredentialsProvider(self,
                                                                           andProvideCredentialsForDomain: domain,
                                                                           completionHandler: { credentials, identities, cards, credentialsProvider in
            let response = AskToUnlockProviderResponse(credentials: credentials,
                                                       identities: identities,
                                                       cards: cards,
                                                       email: email,
                                                       credentialsProvider: credentialsProvider)

            if let json = try? JSONEncoder().encode(response), let jsonString = String(data: json, encoding: .utf8) {
                replyHandler(jsonString)
            }
        })
    }
    
    // On Catalina we poll this method every x seconds from all tabs
    func checkCredentialsProviderStatus(_ message: UserScriptMessage, _ replyHandler: @escaping MessageReplyHandler) {
        if #available(macOS 11, *) {
            return
        }

        let domain = hostForMessage(message)
        let email = emailDelegate?.autofillUserScriptDidRequestSignedInStatus(self) ?? false
        vaultDelegate?.autofillUserScript(self, didRequestCredentialsForDomain: domain, completionHandler: { credentials, credentialsProvider in
            let response = AskToUnlockProviderResponse(credentials: credentials,
                                                       identities: [],
                                                       cards: [],
                                                       email: email,
                                                       credentialsProvider: credentialsProvider)

            if let json = try? JSONEncoder().encode(response), let jsonString = String(data: json, encoding: .utf8) {
                replyHandler(jsonString)
            }
        })
    }

    // MARK: Open Management Views

    func pmOpenManageCreditCards(_ message: UserScriptMessage, _ replyHandler: @escaping MessageReplyHandler) {
        vaultDelegate?.autofillUserScript(self, didRequestCreditCardsManagerForDomain: hostForMessage(message))
        replyHandler(nil)
    }

    func pmOpenManageIdentities(_ message: UserScriptMessage, _ replyHandler: @escaping MessageReplyHandler) {
        vaultDelegate?.autofillUserScript(self, didRequestIdentitiesManagerForDomain: hostForMessage(message))
        replyHandler(nil)
    }

    func pmOpenManagePasswords(_ message: UserScriptMessage, _ replyHandler: @escaping MessageReplyHandler) {
        vaultDelegate?.autofillUserScript(self, didRequestPasswordManagerForDomain: hostForMessage(message))
        replyHandler(nil)
    }

    // MARK: Pixels

    public struct JSPixel: Equatable {

        private enum EmailPixelName: String {
            case autofillPersonalAddress = "autofill_personal_address"
            case autofillPrivateAddress = "autofill_private_address"
        }

        /// The pixel name sent by the JS layer. This name does not include the platform on which it was sent.
        private let originalPixelName: String

        public let pixelParameters: [String: String]?

        init(pixelName: String, pixelParameters: [String: String]?) {
            self.originalPixelName = pixelName
            self.pixelParameters = pixelParameters
        }

        public var isEmailPixel: Bool {
            switch originalPixelName {
            case EmailPixelName.autofillPersonalAddress.rawValue,
                EmailPixelName.autofillPrivateAddress.rawValue: return true
            default: return false
            }
        }

        public var pixelName: String {
            switch originalPixelName {
            case EmailPixelName.autofillPersonalAddress.rawValue:
                return "email_filled_main"
            case EmailPixelName.autofillPrivateAddress.rawValue:
                return "email_filled_random"
            default:
                return originalPixelName
            }
        }

    }

    func sendJSPixel(_ message: UserScriptMessage, replyHandler: @escaping MessageReplyHandler) {
        defer {
            replyHandler(nil)
        }

        guard let body = message.messageBody as? [String: Any],
              let pixelName = body["pixelName"] as? String else {
            return
        }

        let pixelParameters = body["params"] as? [String: String]

        vaultDelegate?.autofillUserScript(self, didSendPixel: JSPixel(pixelName: pixelName, pixelParameters: pixelParameters))
    }
}

extension AutofillUserScript.RequestAvailableInputTypesResponse {

    init(accounts: [SecureVaultModels.WebsiteAccount],
         identities: [SecureVaultModels.Identity],
         cards: [SecureVaultModels.CreditCard],
         email: Bool,
         credentialsProvider: SecureVaultModels.CredentialsProvider) {
        let credentialObjects: [AutofillUserScript.CredentialObject] = accounts.compactMap {
            guard let id = $0.id, let username = $0.username else { return nil }
            return .init(id: id, username: username, credentialsProvider: credentialsProvider.name.rawValue)
        }
        let username = credentialsProvider.locked || credentialObjects.filter({ !$0.username.isEmpty }).count > 0
        let password = credentialsProvider.locked || credentialObjects.count > 0
        let identities = AutofillUserScript.AvailableInputTypesSuccess.AvailableInputTypesIdentities(identities: identities)
        let cards = AutofillUserScript.AvailableInputTypesSuccess.AvailableInputTypesCreditCards(creditCards: cards)
        let credentials = AutofillUserScript.AvailableInputTypesSuccess.AvailableInputTypesCredentials(username: username, password: password)
        let success = AutofillUserScript.AvailableInputTypesSuccess(
            credentials: credentials,
            identities: identities,
            creditCards: cards,
            email: email,
            credentialsProviderStatus: credentialsProvider.locked ? .locked : .unlocked
        )
        self.init(success: success, error: nil)
    }

    init(credentials: [SecureVaultModels.WebsiteCredentials],
         identities: [SecureVaultModels.Identity],
         cards: [SecureVaultModels.CreditCard],
         email: Bool,
         credentialsProvider: SecureVaultModels.CredentialsProvider) {
        let username = credentialsProvider.locked || credentials.filter({ $0.account.username?.isEmpty == false }).count > 0
        let password = credentialsProvider.locked || credentials.count > 0
        let credentials = AutofillUserScript.AvailableInputTypesSuccess.AvailableInputTypesCredentials(username: username, password: password)
        let success = AutofillUserScript.AvailableInputTypesSuccess(
            credentials: credentials,
            identities: AutofillUserScript.AvailableInputTypesSuccess.AvailableInputTypesIdentities(identities: identities),
            creditCards: AutofillUserScript.AvailableInputTypesSuccess.AvailableInputTypesCreditCards(creditCards: cards),
            email: email,
            credentialsProviderStatus: credentialsProvider.locked ? .locked : .unlocked
        )
        self.init(success: success, error: nil)
    }

}

extension AutofillUserScript.AvailableInputTypesSuccess.AvailableInputTypesIdentities {

    init(identities: [SecureVaultModels.Identity]) {

        var (firstName, middleName, lastName, birthdayDay, birthdayMonth, birthdayYear,
            addressStreet, addressStreet2, addressCity, addressProvince, addressPostalCode,
            addressCountryCode, phone, emailAddress) =
        (false, false, false, false, false, false, false, false, false, false, false, false, false, false)

        for identity in identities {
            firstName = firstName || !(identity.firstName ?? "").isEmpty
            middleName = middleName || !(identity.middleName ?? "").isEmpty
            lastName = lastName || !(identity.lastName ?? "").isEmpty
            birthdayDay = birthdayDay || identity.birthdayDay != nil
            birthdayMonth = birthdayMonth || identity.birthdayMonth != nil
            birthdayYear = birthdayYear || identity.birthdayYear != nil
            addressStreet = addressStreet || !(identity.addressStreet ?? "").isEmpty
            addressStreet2 = addressStreet2 || !(identity.addressStreet2 ?? "").isEmpty
            addressCity = addressCity || !(identity.addressCity ?? "").isEmpty
            addressProvince = addressProvince || !(identity.addressProvince ?? "").isEmpty
            addressPostalCode = addressPostalCode || !(identity.addressPostalCode ?? "").isEmpty
            addressCountryCode = addressCountryCode || !(identity.addressCountryCode ?? "").isEmpty
            phone = phone || !(identity.homePhone ?? "").isEmpty || !(identity.mobilePhone ?? "").isEmpty
            emailAddress = emailAddress || !(identity.emailAddress ?? "").isEmpty
        }

        self.init(firstName: firstName,
                  middleName: middleName,
                  lastName: lastName,
                  birthdayDay: birthdayDay,
                  birthdayMonth: birthdayMonth,
                  birthdayYear: birthdayYear,
                  addressStreet: addressStreet,
                  addressStreet2: addressStreet2,
                  addressCity: addressCity,
                  addressProvince: addressProvince,
                  addressPostalCode: addressPostalCode,
                  addressCountryCode: addressCountryCode,
                  phone: phone,
                  emailAddress: emailAddress)
    }

}

extension AutofillUserScript.AvailableInputTypesSuccess.AvailableInputTypesCreditCards {

    init(creditCards: [SecureVaultModels.CreditCard]) {
        var (cardName, cardSecurityCode, expirationMonth, expirationYear, cardNumber) =
        (false, false, false, false, false)

        for card in creditCards {
            cardName = cardName || !(card.cardholderName ?? "").isEmpty
            cardSecurityCode = cardSecurityCode || !(card.cardSecurityCode ?? "").isEmpty
            expirationMonth = expirationMonth || card.expirationMonth != nil
            expirationYear = expirationYear || card.expirationYear != nil
            cardNumber = true
        }

        self.init(cardName: cardName,
                  cardSecurityCode: cardSecurityCode,
                  expirationMonth: expirationMonth,
                  expirationYear: expirationYear,
                  cardNumber: cardNumber)
    }
}

extension AutofillUserScript.AskToUnlockProviderResponse {

    init(credentials: [SecureVaultModels.WebsiteCredentials],
         identities: [SecureVaultModels.Identity],
         cards: [SecureVaultModels.CreditCard],
         email: Bool,
         credentialsProvider: SecureVaultModels.CredentialsProvider) {

        let availableInputTypesResponse = AutofillUserScript.RequestAvailableInputTypesResponse(credentials: credentials,
                                                                             identities: identities,
                                                                             cards: cards,
                                                                             email: email,
                                                                             credentialsProvider: credentialsProvider)
        let status = credentialsProvider.locked ? AutofillUserScript.CredentialProviderStatus.locked : .unlocked
        let credentialsArray: [AutofillUserScript.CredentialResponse] = credentials.compactMap { credential in
<<<<<<< HEAD
            guard let id = credential.account.id else {
=======
            guard let id = credential.account.id,
                  let username = credential.account.username,
                  let password = credential.password
            else {
>>>>>>> dc8eba42
                return nil
            }

            return AutofillUserScript.CredentialResponse(id: String(id),
<<<<<<< HEAD
                                                         username: credential.account.username,
                                                         password: String(data: credential.password, encoding: .utf8) ?? "",
=======
                                                         username: username,
                                                         password: String(data: password, encoding: .utf8) ?? "",
>>>>>>> dc8eba42
                                                         credentialsProvider: credentialsProvider.name.rawValue)
        }

        let availableInputTypes = availableInputTypesResponse.success
        let success = AutofillUserScript.AskToUnlockProviderResponse.AskToUnlockProviderResponseContents(status: status,
                                                                                                         credentials: credentialsArray,
                                                                                                         availableInputTypes: availableInputTypes)
        self.init(success: success)
    }

}

// swiftlint:enable file_length<|MERGE_RESOLUTION|>--- conflicted
+++ resolved
@@ -49,9 +49,7 @@
     func autofillUserScript(_: AutofillUserScript, didRequestCredentialsForDomain: String,
                             subType: AutofillUserScript.GetAutofillDataSubType,
                             trigger: AutofillUserScript.GetTriggerType,
-                            completionHandler: @escaping (SecureVaultModels.WebsiteCredentials?,
-                                                          SecureVaultModels.CredentialsProvider,
-                                                          RequestVaultCredentialsAction) -> Void)
+                            completionHandler: @escaping (SecureVaultModels.WebsiteCredentials?, SecureVaultModels.CredentialsProvider, RequestVaultCredentialsAction) -> Void)
     
     func autofillUserScript(_: AutofillUserScript, didRequestCredentialsForAccount accountId: String,
                             completionHandler: @escaping (SecureVaultModels.WebsiteCredentials?, SecureVaultModels.CredentialsProvider) -> Void)
@@ -249,10 +247,7 @@
             }
         }
         
-        init(identity: SecureVaultModels.Identity?,
-             credentials: AutofillUserScript.IncomingCredentials?,
-             creditCard: SecureVaultModels.CreditCard?,
-             trigger: GetTriggerType?) {
+        init(identity: SecureVaultModels.Identity?, credentials: AutofillUserScript.IncomingCredentials?, creditCard: SecureVaultModels.CreditCard?, trigger: GetTriggerType?) {
             self.identity = identity
             self.credentials = credentials
             self.creditCard = creditCard
@@ -412,20 +407,12 @@
                                                               credentialsProvider: SecureVaultModels.CredentialsProvider,
                                                               action: RequestVaultCredentialsAction) -> Self {
             let credential: CredentialResponse?
-<<<<<<< HEAD
-            if let credentials = credentials, let id = credentials.account.id, let password = String(data: credentials.password, encoding: .utf8) {
-                credential = CredentialResponse(id: String(id),
-                                                username: credentials.account.username,
-                                                password: password,
-                                                credentialsProvider: credentialsProvider.name.rawValue)
-=======
             if let credentials = credentials,
                 let id = credentials.account.id,
                 let username = credentials.account.username,
                 let password = credentials.password.flatMap({ String(data: $0, encoding: .utf8) }) {
 
                 credential = CredentialResponse(id: String(id), username: username, password: password, credentialsProvider: credentialsProvider.name.rawValue)
->>>>>>> dc8eba42
             } else {
                 credential = nil
             }
@@ -499,17 +486,10 @@
         }
 
         let domain = hostForMessage(message)
-        if request.mainType == .credentials,
-           request.subType == .password,
-           let generatedPassword = request.generatedPassword?.value,
-           !generatedPassword.isEmpty {
+        if request.mainType == .credentials, request.subType == .password, let generatedPassword = request.generatedPassword?.value, !generatedPassword.isEmpty {
                 vaultDelegate?.autofillUserScriptDidOfferGeneratedPassword(self, password: generatedPassword) { useGeneratedPassword in
-                let action = useGeneratedPassword ?
-                    RequestGeneratedPasswordResponse.GeneratedPasswordResponseAction.acceptGeneratedPassword :
-                    RequestGeneratedPasswordResponse.GeneratedPasswordResponseAction.rejectGeneratedPassword
-                let response = RequestGeneratedPasswordResponse(
-                    success: RequestGeneratedPasswordResponse.GeneratedPasswordResponseContents(action: action)
-                )
+                let action = useGeneratedPassword ? RequestGeneratedPasswordResponse.GeneratedPasswordResponseAction.acceptGeneratedPassword : RequestGeneratedPasswordResponse.GeneratedPasswordResponseAction.rejectGeneratedPassword
+                let response = RequestGeneratedPasswordResponse(success: RequestGeneratedPasswordResponse.GeneratedPasswordResponseContents(action: action))
                 if let json = try? JSONEncoder().encode(response), let jsonString = String(data: json, encoding: .utf8) {
                     replyHandler(jsonString)
                 }
@@ -520,9 +500,9 @@
         vaultDelegate?.autofillUserScript(self,
                                           didRequestCredentialsForDomain: domain,
                                           subType: request.subType,
-                                          trigger: request.trigger) { credentials, credsProvider, action in
+                                          trigger: request.trigger) { credentials, credentialsProvider, action in
             let response = RequestVaultCredentialsForDomainResponse.responseFromSecureVaultWebsiteCredentials(credentials,
-                                                                                                              credentialsProvider: credsProvider,
+                                                                                                              credentialsProvider: credentialsProvider,
                                                                                                               action: action)
 
             if let json = try? JSONEncoder().encode(response), let jsonString = String(data: json, encoding: .utf8) {
@@ -570,16 +550,8 @@
                                         credentialsProvider: SecureVaultModels.CredentialsProvider) -> [CredentialObject] {
         var credentials: [CredentialObject] = []
         credentials.append(contentsOf: accounts.compactMap {
-<<<<<<< HEAD
-            guard let id = $0.id else { return nil }
-            return CredentialObject(id: id,
-                                    username: $0.username,
-                                    credentialsProvider: credentialsProvider.name.rawValue,
-                                    origin: CredentialObject.CredentialOrigin(url: $0.domain, partialMatch: false))
-=======
             guard let id = $0.id, let username = $0.username, let domain = $0.domain else { return nil }
             return CredentialObject(id: id, username: username, credentialsProvider: credentialsProvider.name.rawValue, origin: CredentialObject.CredentialOrigin(url: domain, partialMatch: false))
->>>>>>> dc8eba42
         })
         return credentials
     }
@@ -629,15 +601,9 @@
                   let passwordData = credential.password,
                   let password = String(data: passwordData, encoding: .utf8),
                   let tld = self.vaultDelegate?.tld,
-<<<<<<< HEAD
-                  self.autofillDomainNameUrlMatcher.isMatchingForAutofill(currentSite: requestingDomain,
-                                                                          savedSite: credential.account.domain,
-                                                                          tld: tld) else {
-=======
                   let domain = credential.account.domain,
                   let username = credential.account.username,
                   self.autofillDomainNameUrlMatcher.isMatchingForAutofill(currentSite: requestingDomain, savedSite: domain, tld: tld) else {
->>>>>>> dc8eba42
                 replyHandler("{}")
                 return
             }
@@ -927,32 +893,21 @@
                                                                              credentialsProvider: credentialsProvider)
         let status = credentialsProvider.locked ? AutofillUserScript.CredentialProviderStatus.locked : .unlocked
         let credentialsArray: [AutofillUserScript.CredentialResponse] = credentials.compactMap { credential in
-<<<<<<< HEAD
-            guard let id = credential.account.id else {
-=======
             guard let id = credential.account.id,
                   let username = credential.account.username,
                   let password = credential.password
             else {
->>>>>>> dc8eba42
                 return nil
             }
 
             return AutofillUserScript.CredentialResponse(id: String(id),
-<<<<<<< HEAD
-                                                         username: credential.account.username,
-                                                         password: String(data: credential.password, encoding: .utf8) ?? "",
-=======
                                                          username: username,
                                                          password: String(data: password, encoding: .utf8) ?? "",
->>>>>>> dc8eba42
                                                          credentialsProvider: credentialsProvider.name.rawValue)
         }
 
         let availableInputTypes = availableInputTypesResponse.success
-        let success = AutofillUserScript.AskToUnlockProviderResponse.AskToUnlockProviderResponseContents(status: status,
-                                                                                                         credentials: credentialsArray,
-                                                                                                         availableInputTypes: availableInputTypes)
+        let success = AutofillUserScript.AskToUnlockProviderResponse.AskToUnlockProviderResponseContents(status: status, credentials: credentialsArray, availableInputTypes: availableInputTypes)
         self.init(success: success)
     }
 
