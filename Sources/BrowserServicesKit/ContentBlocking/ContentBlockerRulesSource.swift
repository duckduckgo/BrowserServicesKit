//
//  ContentBlockerRulesSource.swift
//  DuckDuckGo
//
//  Copyright © 2021 DuckDuckGo. All rights reserved.
//
//  Licensed under the Apache License, Version 2.0 (the "License");
//  you may not use this file except in compliance with the License.
//  You may obtain a copy of the License at
//
//  http://www.apache.org/licenses/LICENSE-2.0
//
//  Unless required by applicable law or agreed to in writing, software
//  distributed under the License is distributed on an "AS IS" BASIS,
//  WITHOUT WARRANTIES OR CONDITIONS OF ANY KIND, either express or implied.
//  See the License for the specific language governing permissions and
//  limitations under the License.
//

import Foundation
import TrackerRadarKit

/**
 Represents all sources used to build Content Blocking Rules.
 */
public protocol ContentBlockerRulesListsSource {

    var contentBlockerRulesLists: [ContentBlockerRulesList] { get }
}

/**
 Represents sources used to prepare exceptions to content blocking Rules.
 */
public protocol ContentBlockerRulesExceptionsSource {

    var tempListEtag: String { get }
    var tempList: [String] { get }
    var allowListEtag: String { get }
    var allowList: [TrackerException] { get }
    var unprotectedSites: [String] { get }
}

public class ContentBlockerRulesList {

    private var getTrackerData: (() -> TrackerDataManager.DataSet?)!
    public lazy var trackerData: TrackerDataManager.DataSet? = {
        let getTrackerData = self.getTrackerData
        self.getTrackerData = nil
        return getTrackerData!()
    }()
    private var getFallbackTrackerData: (() -> TrackerDataManager.DataSet)!
    public lazy var fallbackTrackerData: TrackerDataManager.DataSet = {
        let getFallbackTrackerData = self.getFallbackTrackerData
        self.getFallbackTrackerData = nil
        return getFallbackTrackerData!()
    }()

    public let name: String
    
    public init(name: String,
                trackerData: @escaping @autoclosure () -> TrackerDataManager.DataSet?,
                fallbackTrackerData: @escaping @autoclosure () -> TrackerDataManager.DataSet) {
        self.name = name
        self.getTrackerData = trackerData
        self.getFallbackTrackerData = fallbackTrackerData
    }
}

open class DefaultContentBlockerRulesListsSource: ContentBlockerRulesListsSource {
    
    public struct Constants {
        public static let trackerDataSetRulesListName = "TrackerDataSet"
    }

    private let trackerDataManager: TrackerDataManager

    public init(trackerDataManager: TrackerDataManager) {
        self.trackerDataManager = trackerDataManager
    }
    
    open var contentBlockerRulesLists: [ContentBlockerRulesList] {
        return [ContentBlockerRulesList(name: Constants.trackerDataSetRulesListName,
<<<<<<< HEAD
                                        trackerData: self.trackerDataManger.fetchedData,
                                        fallbackTrackerData: self.trackerDataManger.embeddedData)]
=======
                                        trackerData: trackerDataManager.fetchedData,
                                        fallbackTrackerData: trackerDataManager.embeddedData)]
>>>>>>> 7d74b379
    }
}

public class DefaultContentBlockerRulesExceptionsSource: ContentBlockerRulesExceptionsSource {

    let privacyConfigManager: PrivacyConfigurationManager

    public init(privacyConfigManager: PrivacyConfigurationManager) {
        self.privacyConfigManager = privacyConfigManager
    }

    public var tempListEtag: String {
        return privacyConfigManager.privacyConfig.identifier
    }

    public var tempList: [String] {
        let config = privacyConfigManager.privacyConfig
        var tempUnprotected = config.tempUnprotectedDomains.filter { !$0.trimWhitespace().isEmpty }
        tempUnprotected.append(contentsOf: config.exceptionsList(forFeature: .contentBlocking))
        return tempUnprotected
    }

    public var allowListEtag: String {
        return privacyConfigManager.privacyConfig.identifier
    }

    public var allowList: [TrackerException] {
        return Self.transform(allowList: privacyConfigManager.privacyConfig.trackerAllowlist)
    }

    public var unprotectedSites: [String] {
        return privacyConfigManager.privacyConfig.userUnprotectedDomains
    }

    public class func transform(allowList: PrivacyConfigurationData.TrackerAllowlistData) -> [TrackerException] {

        let trackerRules = allowList.values.reduce(into: []) { partialResult, next in
            partialResult.append(contentsOf: next)
        }

        return trackerRules.map { entry in
            if entry.domains.contains("<all>") {
                return TrackerException(rule: entry.rule, matching: .all)
            } else {
                return TrackerException(rule: entry.rule, matching: .domains(entry.domains.normalizedDomainsForContentBlocking()))
            }
        }
    }

}<|MERGE_RESOLUTION|>--- conflicted
+++ resolved
@@ -80,13 +80,8 @@
     
     open var contentBlockerRulesLists: [ContentBlockerRulesList] {
         return [ContentBlockerRulesList(name: Constants.trackerDataSetRulesListName,
-<<<<<<< HEAD
-                                        trackerData: self.trackerDataManger.fetchedData,
-                                        fallbackTrackerData: self.trackerDataManger.embeddedData)]
-=======
-                                        trackerData: trackerDataManager.fetchedData,
-                                        fallbackTrackerData: trackerDataManager.embeddedData)]
->>>>>>> 7d74b379
+                                        trackerData: self.trackerDataManager.fetchedData,
+                                        fallbackTrackerData: self.trackerDataManager.embeddedData)]
     }
 }
 
