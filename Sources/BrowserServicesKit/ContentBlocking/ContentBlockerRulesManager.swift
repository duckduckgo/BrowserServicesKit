--- conflicted
+++ resolved
@@ -417,45 +417,4 @@
         }
     }
 
-<<<<<<< HEAD
-}
-=======
-}
-
-extension ContentBlockerRulesManager {
-
-    public convenience init(rulesSource: ContentBlockerRulesListsSource,
-                            exceptionsSource: ContentBlockerRulesExceptionsSource,
-                            lastCompiledRulesStore: LastCompiledRulesStore? = nil,
-                            cache: ContentBlockerRulesCaching? = nil,
-                            updateListener: ContentBlockerRulesUpdating,
-                            errorReporting: EventMapping<ContentBlockerDebugEvents>? = nil,
-                            logger: OSLog = .disabled) {
-        self.init(rulesSource: rulesSource,
-                  exceptionsSource: exceptionsSource,
-                  lastCompiledRulesStore: lastCompiledRulesStore,
-                  cache: cache,
-                  errorReporting: errorReporting,
-                  logger: logger)
-
-        var cancellable: AnyCancellable?
-        cancellable = self.updatesPublisher.receive(on: DispatchQueue.main)
-            .sink { [weak self] update in
-                guard let self = self else {
-                    cancellable?.cancel()
-                    return
-                }
-                withExtendedLifetime(cancellable) {
-                    updateListener.rulesManager(self,
-                                                didUpdateRules: update.rules,
-                                                changes: update.changes,
-                                                completionTokens: update.completionTokens)
-                }
-            }
-    }
-
-}
-
-// swiftlint:enable type_body_length
-// swiftlint:enable file_length
->>>>>>> 951947d6
+}