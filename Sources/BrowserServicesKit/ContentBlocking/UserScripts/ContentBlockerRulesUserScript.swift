//
//  ContentBlockerRulesUserScript.swift
//  DuckDuckGo
//
//  Copyright © 2020 DuckDuckGo. All rights reserved.
//
//  Licensed under the Apache License, Version 2.0 (the "License");
//  you may not use this file except in compliance with the License.
//  You may obtain a copy of the License at
//
//  http://www.apache.org/licenses/LICENSE-2.0
//
//  Unless required by applicable law or agreed to in writing, software
//  distributed under the License is distributed on an "AS IS" BASIS,
//  WITHOUT WARRANTIES OR CONDITIONS OF ANY KIND, either express or implied.
//  See the License for the specific language governing permissions and
//  limitations under the License.
//

import WebKit
import TrackerRadarKit
import UserScript
import Common
<<<<<<< HEAD
import ContentBlocking
=======
import UserScript
>>>>>>> c56d1201

public protocol ContentBlockerRulesUserScriptDelegate: NSObjectProtocol {

    func contentBlockerRulesUserScriptShouldProcessTrackers(_ script: ContentBlockerRulesUserScript) -> Bool
    func contentBlockerRulesUserScriptShouldProcessCTLTrackers(_ script: ContentBlockerRulesUserScript) -> Bool
    func contentBlockerRulesUserScript(_ script: ContentBlockerRulesUserScript,
                                       detectedTracker tracker: DetectedRequest)
    func contentBlockerRulesUserScript(_ script: ContentBlockerRulesUserScript,
                                       detectedThirdPartyRequest request: DetectedRequest)

}

public protocol ContentBlockerUserScriptConfig: UserScriptSourceProviding {

    var privacyConfiguration: PrivacyConfiguration { get }
    var trackerData: TrackerData? { get }
    var ctlTrackerData: TrackerData? { get }
    var tld: TLD { get }
}

public class DefaultContentBlockerUserScriptConfig: ContentBlockerUserScriptConfig {

    public let privacyConfiguration: PrivacyConfiguration
    public let trackerData: TrackerData?
    public let ctlTrackerData: TrackerData?
    public let tld: TLD

    public private(set) var source: String

    public init(privacyConfiguration: PrivacyConfiguration,
                trackerData: TrackerData?, // This should be non-optional
                ctlTrackerData: TrackerData?,
                tld: TLD,
                trackerDataManager: TrackerDataManager? = nil) {
        
        if trackerData == nil {
            // Fallback to embedded
            self.trackerData = trackerDataManager?.trackerData
        } else {
            self.trackerData = trackerData
        }

        self.privacyConfiguration = privacyConfiguration
        self.ctlTrackerData = ctlTrackerData
        self.tld = tld

        source = ContentBlockerRulesUserScript.generateSource(privacyConfiguration: privacyConfiguration)
    }

}

open class ContentBlockerRulesUserScript: NSObject, UserScript {
    
    struct ContentBlockerKey {
        static let url = "url"
        static let resourceType = "resourceType"
        static let blocked = "blocked"
        static let pageUrl = "pageUrl"
    }

    private let configuration: ContentBlockerUserScriptConfig

    public init(configuration: ContentBlockerUserScriptConfig) {
        self.configuration = configuration

        super.init()
    }
    
    public var source: String {
        return configuration.source
    }

    public var injectionTime: WKUserScriptInjectionTime = .atDocumentStart
    
    public var forMainFrameOnly: Bool = false
    
    public var messageNames: [String] = [ "processRule" ]
    
    public var supplementaryTrackerData = [TrackerData]()
    public var currentAdClickAttributionVendor: String?
    
    public weak var delegate: ContentBlockerRulesUserScriptDelegate?

    var temporaryUnprotectedDomains: [String] {
        let privacyConfiguration = configuration.privacyConfiguration
        var temporaryUnprotectedDomains = privacyConfiguration.tempUnprotectedDomains.filter { !$0.trimmingWhitespace().isEmpty }
        temporaryUnprotectedDomains.append(contentsOf: privacyConfiguration.exceptionsList(forFeature: .contentBlocking))
        return temporaryUnprotectedDomains
    }

    public func userContentController(_ userContentController: WKUserContentController, didReceive message: WKScriptMessage) {
        guard let delegate = delegate else { return }
        guard delegate.contentBlockerRulesUserScriptShouldProcessTrackers(self) else { return }
        let ctlEnabled = delegate.contentBlockerRulesUserScriptShouldProcessCTLTrackers(self)
        
        guard let dict = message.body as? [String: Any] else { return }
        
        // False if domain is in unprotected list
        guard let blocked = dict[ContentBlockerKey.blocked] as? Bool else { return }
        guard let trackerUrlString = dict[ContentBlockerKey.url] as? String else { return }
        let resourceType = (dict[ContentBlockerKey.resourceType] as? String) ?? "unknown"
        guard let pageUrlStr = dict[ContentBlockerKey.pageUrl] as? String else { return }
        
        guard let currentTrackerData = configuration.trackerData else {
            return
        }

        let privacyConfiguration = configuration.privacyConfiguration
        
        var additionalTDSSets = supplementaryTrackerData
        
        if ctlEnabled, let ctlTrackerData = configuration.ctlTrackerData {
            additionalTDSSets.append(ctlTrackerData)
        }
        
        var detectedTracker: DetectedRequest?
        
        for trackerData in additionalTDSSets {
            let resolver = TrackerResolver(tds: trackerData,
                                           unprotectedSites: privacyConfiguration.userUnprotectedDomains,
                                           tempList: temporaryUnprotectedDomains,
                                           tld: configuration.tld,
                                           adClickAttributionVendor: currentAdClickAttributionVendor)
            
            if let tracker = resolver.trackerFromUrl(trackerUrlString,
                                                     pageUrlString: pageUrlStr,
                                                     resourceType: resourceType,
                                                     potentiallyBlocked: blocked && privacyConfiguration.isEnabled(featureKey: .contentBlocking)) {
                if tracker.isBlocked {
                    guard !isFirstParty(requestURL: tracker.url, websiteURL: pageUrlStr) else { return }
                    delegate.contentBlockerRulesUserScript(self, detectedTracker: tracker)
                    return
                } else {
                    detectedTracker = tracker
                }
            }
        }

        let resolver = TrackerResolver(tds: currentTrackerData,
                                       unprotectedSites: privacyConfiguration.userUnprotectedDomains,
                                       tempList: temporaryUnprotectedDomains,
                                       tld: configuration.tld)
        
        if let tracker = resolver.trackerFromUrl(trackerUrlString,
                                                 pageUrlString: pageUrlStr,
                                                 resourceType: resourceType,
                                                 potentiallyBlocked: blocked && privacyConfiguration.isEnabled(featureKey: .contentBlocking)) {
            detectedTracker = tracker
        }
        
        if let tracker = detectedTracker {
            guard !isFirstParty(requestURL: tracker.url, websiteURL: pageUrlStr) else { return }
            delegate.contentBlockerRulesUserScript(self, detectedTracker: tracker)
        } else {
            guard let requestETLDp1 = configuration.tld.eTLDplus1(forStringURL: trackerUrlString),
                  !isFirstParty(requestURL: trackerUrlString, websiteURL: pageUrlStr) else { return }
            
            let entity = currentTrackerData.findEntity(forHost: requestETLDp1) ?? Entity(displayName: requestETLDp1, domains: nil, prevalence: nil)
            let thirdPartyRequest = DetectedRequest(url: trackerUrlString,
                                                    eTLDplus1: requestETLDp1,
                                                    knownTracker: nil,
                                                    entity: entity,
                                                    state: .allowed(reason: .otherThirdPartyRequest),
                                                    pageUrl: pageUrlStr)
            delegate.contentBlockerRulesUserScript(self, detectedThirdPartyRequest: thirdPartyRequest)
        }
    }
    
    private func isFirstParty(requestURL: String, websiteURL: String) -> Bool {
        guard let requestDomain = configuration.tld.eTLDplus1(forStringURL: requestURL),
              let websiteDomain = configuration.tld.eTLDplus1(forStringURL: websiteURL)
        else { return false }
        
        return requestDomain == websiteDomain
    }

    public static func generateSource(privacyConfiguration: PrivacyConfiguration) -> String {
        let remoteUnprotectedDomains = (privacyConfiguration.tempUnprotectedDomains.joined(separator: "\n"))
            + "\n"
            + (privacyConfiguration.exceptionsList(forFeature: .contentBlocking).joined(separator: "\n"))

        return ContentBlockerRulesUserScript.loadJS("contentblockerrules", from: Bundle.module, withReplacements: [
            "$TEMP_UNPROTECTED_DOMAINS$": remoteUnprotectedDomains,
            "$USER_UNPROTECTED_DOMAINS$": privacyConfiguration.userUnprotectedDomains.joined(separator: "\n"),
            "$TRACKER_ALLOWLIST_ENTRIES$": TrackerAllowlistInjection.prepareForInjection(allowlist: privacyConfiguration.trackerAllowlist)
        ])
    }
}

public class TrackerAllowlistInjection {

    static public func prepareForInjection(allowlist: PrivacyConfigurationData.TrackerAllowlistData) -> String {
        // Transform rules into regular expresions
        var output = PrivacyConfigurationData.TrackerAllowlistData()
        for dictEntry in allowlist {
            let newValue = dictEntry.value.map { entry -> PrivacyConfigurationData.TrackerAllowlist.Entry in
                let regexp = ContentBlockerRulesBuilder.makeRegexpFilter(fromAllowlistRule: entry.rule)
                let escapedRegexp = regexp.replacingOccurrences(of: "\\", with: "\\\\")
                return PrivacyConfigurationData.TrackerAllowlist.Entry(rule: escapedRegexp, domains: entry.domains)
            }
            output[dictEntry.key] = newValue
        }

        return (try? String(data: JSONEncoder().encode(output), encoding: .utf8)) ?? ""
    }

}<|MERGE_RESOLUTION|>--- conflicted
+++ resolved
@@ -19,13 +19,9 @@
 
 import WebKit
 import TrackerRadarKit
+import Common
 import UserScript
-import Common
-<<<<<<< HEAD
 import ContentBlocking
-=======
-import UserScript
->>>>>>> c56d1201
 
 public protocol ContentBlockerRulesUserScriptDelegate: NSObjectProtocol {
 
