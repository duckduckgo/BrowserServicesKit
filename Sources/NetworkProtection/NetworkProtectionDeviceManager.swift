//
//  NetworkProtectionDeviceManager.swift
//
//  Copyright © 2023 DuckDuckGo. All rights reserved.
//
//  Licensed under the Apache License, Version 2.0 (the "License");
//  you may not use this file except in compliance with the License.
//  You may obtain a copy of the License at
//
//  http://www.apache.org/licenses/LICENSE-2.0
//
//  Unless required by applicable law or agreed to in writing, software
//  distributed under the License is distributed on an "AS IS" BASIS,
//  WITHOUT WARRANTIES OR CONDITIONS OF ANY KIND, either express or implied.
//  See the License for the specific language governing permissions and
//  limitations under the License.
//

import Foundation
import Common
import NetworkExtension
import os.log

public enum NetworkProtectionServerSelectionMethod: CustomDebugStringConvertible {
    public var debugDescription: String {
        switch self {
        case .automatic:
            "automatic"
        case .preferredServer(let serverName):
            "preferredServer: \(serverName)"
        case .avoidServer(let serverName):
            "avoidServer: \(serverName)"
        case .preferredLocation(let location):
            "preferredLocation: \(location)"
        case .failureRecovery(serverName: let serverName):
            "failureRecovery: \(serverName)"
        }
    }

    case automatic
    case preferredServer(serverName: String)
    case avoidServer(serverName: String)
    case preferredLocation(NetworkProtectionSelectedLocation)
    case failureRecovery(serverName: String)
}

public enum NetworkProtectionDNSSettings: Codable, Equatable, CustomStringConvertible {
    case `default`
    case custom([String])

    public var usesCustomDNS: Bool {
        guard case .custom(let servers) = self, !servers.isEmpty else { return false }
        return true
    }

    public var description: String {
        switch self {
        case .default: return "DuckDuckGo"
        case .custom(let servers): return servers.joined(separator: ", ")
        }
    }
}

public protocol NetworkProtectionDeviceManagement {
    typealias GenerateTunnelConfigurationResult = (tunnelConfiguration: TunnelConfiguration, server: NetworkProtectionServer)

    func generateTunnelConfiguration(resolvedSelectionMethod: NetworkProtectionServerSelectionMethod,
                                     includedRoutes: [IPAddressRange],
                                     excludedRoutes: [IPAddressRange],
                                     dnsSettings: NetworkProtectionDNSSettings,
                                     isKillSwitchEnabled: Bool,
                                     regenerateKey: Bool) async throws -> GenerateTunnelConfigurationResult

}

public actor NetworkProtectionDeviceManager: NetworkProtectionDeviceManagement {
    private let networkClient: NetworkProtectionClient
    private let tokenStore: NetworkProtectionTokenStore
    private let keyStore: NetworkProtectionKeyStore

    private let errorEvents: EventMapping<NetworkProtectionError>?

    private let isSubscriptionEnabled: Bool

    public init(environment: VPNSettings.SelectedEnvironment,
                tokenStore: NetworkProtectionTokenStore,
                keyStore: NetworkProtectionKeyStore,
                errorEvents: EventMapping<NetworkProtectionError>?,
                isSubscriptionEnabled: Bool) {
        self.init(networkClient: NetworkProtectionBackendClient(environment: environment, isSubscriptionEnabled: isSubscriptionEnabled),
                  tokenStore: tokenStore,
                  keyStore: keyStore,
                  errorEvents: errorEvents,
                  isSubscriptionEnabled: isSubscriptionEnabled)
    }

    init(networkClient: NetworkProtectionClient,
         tokenStore: NetworkProtectionTokenStore,
         keyStore: NetworkProtectionKeyStore,
         errorEvents: EventMapping<NetworkProtectionError>?,
         isSubscriptionEnabled: Bool) {
        self.networkClient = networkClient
        self.tokenStore = tokenStore
        self.keyStore = keyStore
        self.errorEvents = errorEvents
        self.isSubscriptionEnabled = isSubscriptionEnabled
    }

    /// Requests a new server list from the backend and updates it locally.
    /// This method will return the remote server list if available, or the local server list if there was a problem with the service call.
    ///
    public func refreshServerList() async throws -> [NetworkProtectionServer] {
        guard let token = try? tokenStore.fetchToken() else {
            throw NetworkProtectionError.noAuthTokenFound
        }
        let result = await networkClient.getServers(authToken: token)
        let completeServerList: [NetworkProtectionServer]

        switch result {
        case .success(let serverList):
            completeServerList = serverList
        case .failure(let failure):
            handle(clientError: failure)
            throw failure
        }

        return completeServerList
    }

    /// Registers the device with the Network Protection backend.
    ///
    /// The flow for registration is as follows:
    /// 1. Look for an existing private key, and if one does not exist then generate it and store it in the Keychain
    /// 2. If the key is new, register it with all backend servers and return a tunnel configuration + its server info
    /// 3. If the key already existed, look up the stored set of backend servers and check if the preferred server is registered. If not, register it, and return the tunnel configuration + server info.
    ///
    public func generateTunnelConfiguration(resolvedSelectionMethod: NetworkProtectionServerSelectionMethod,
                                            includedRoutes: [IPAddressRange],
                                            excludedRoutes: [IPAddressRange],
                                            dnsSettings: NetworkProtectionDNSSettings,
                                            isKillSwitchEnabled: Bool,
                                            regenerateKey: Bool) async throws -> GenerateTunnelConfigurationResult {
        var keyPair: KeyPair

        if regenerateKey {
            keyPair = keyStore.newKeyPair()
        } else {
            // Temporary code added on 2024-03-12 to fix a previous issue where users had a really long
            // key expiration date.  We should remove this after a month or so.
            if let existingKeyPair = keyStore.currentKeyPair(),
               existingKeyPair.expirationDate > Date().addingTimeInterval(TimeInterval.day) {

                keyPair = keyStore.newKeyPair()
            } else {
                // This is the regular code to restore when the above code is removed.
                keyPair = keyStore.currentKeyPair() ?? keyStore.newKeyPair()
            }
        }

<<<<<<< HEAD
        let (selectedServer, newExpiration) = try await register(keyPair: keyPair, selectionMethod: resolvedSelectionMethod)
        os_log("Server registration successul", log: .networkProtection)
=======
        let (selectedServer, newExpiration) = try await register(keyPair: keyPair, selectionMethod: selectionMethod)
        Logger.networkProtection.debug("Server registration successul")
>>>>>>> ce1b7228

        keyStore.updateKeyPair(keyPair)

        // We only update the expiration date if it happens before our client-set expiration date.
        // This way we respect the client-set expiration date, unless the server has set an earlier
        // expiration for whatever reason (like if the subscription is known to expire).
        //
        if let newExpiration, newExpiration < keyPair.expirationDate {
            keyPair = KeyPair(privateKey: keyPair.privateKey, expirationDate: newExpiration)
            keyStore.updateKeyPair(keyPair)
        }

        do {
            let configuration = try tunnelConfiguration(interfacePrivateKey: keyPair.privateKey,
                                                        server: selectedServer,
                                                        includedRoutes: includedRoutes,
                                                        excludedRoutes: excludedRoutes,
                                                        dnsSettings: dnsSettings,
                                                        isKillSwitchEnabled: isKillSwitchEnabled)
            return (configuration, selectedServer)
        } catch let error as NetworkProtectionError {
            errorEvents?.fire(error)
            throw error
        } catch {
            errorEvents?.fire(.unhandledError(function: #function, line: #line, error: error))
            throw error
        }
    }

    // Registers the client with a server following the specified server selection method.  Returns the precise server that was selected and the keyPair to use
    // for the tunnel configuration.
    //
    // - Parameters:
    //     - selectionMethod: the server selection method
    //     - keyPair: the key pair that was used to register with the server, and that should be used to configure the tunnel
    //
    // - Throws:`NetworkProtectionError`
    //
    private func register(keyPair: KeyPair,
                          selectionMethod: NetworkProtectionServerSelectionMethod) async throws -> (server: NetworkProtectionServer,
                                                                                                    newExpiration: Date?) {

        guard let token = try? tokenStore.fetchToken() else { throw NetworkProtectionError.noAuthTokenFound }

        let serverSelection: RegisterServerSelection
        let excludedServerName: String?

        switch selectionMethod {
        case .automatic:
            serverSelection = .automatic
            excludedServerName = nil
        case .preferredServer(let serverName):
            serverSelection = .server(name: serverName)
            excludedServerName = nil
        case .avoidServer(let serverToAvoid):
            serverSelection = .automatic
            excludedServerName = serverToAvoid
        case .preferredLocation(let location):
            serverSelection = .location(country: location.country, city: location.city)
            excludedServerName = nil
        case .failureRecovery(serverName: let serverName):
            serverSelection = .recovery(server: serverName)
            excludedServerName = nil
        }

        let requestBody = RegisterKeyRequestBody(publicKey: keyPair.publicKey,
                                                 serverSelection: serverSelection)

        let registeredServersResult = await networkClient.register(authToken: token,
                                                                   requestBody: requestBody)
        let selectedServer: NetworkProtectionServer

        switch registeredServersResult {
        case .success(let registeredServers):
            guard let registeredServer = registeredServers.first(where: { $0.serverName != excludedServerName }) else {
                // If we're looking to exclude a server we should have a few other options available.  If we can't find any
                // then it means theres an inconsistency in the server list that was returned.
                errorEvents?.fire(NetworkProtectionError.serverListInconsistency)
                throw NetworkProtectionError.serverListInconsistency
            }

            selectedServer = registeredServer
            return (selectedServer, selectedServer.expirationDate)
        case .failure(let error):
            handle(clientError: error)
            try handleAccessRevoked(error)
            throw error
        }
    }

    // MARK: - Internal

    func server(in servers: [NetworkProtectionServer], matching name: String?) -> NetworkProtectionServer? {
        guard let name = name else {
            return nil
        }

        let matchingServer = servers.first { server in
            return server.serverName == name
        }

        return matchingServer
    }

    func tunnelConfiguration(interfacePrivateKey: PrivateKey,
                             server: NetworkProtectionServer,
                             includedRoutes: [IPAddressRange],
                             excludedRoutes: [IPAddressRange],
                             dnsSettings: NetworkProtectionDNSSettings,
                             isKillSwitchEnabled: Bool) throws -> TunnelConfiguration {

        guard let allowedIPs = server.allowedIPs else {
            throw NetworkProtectionError.noServerRegistrationInfo
        }

        guard let serverPublicKey = PublicKey(base64Key: server.serverInfo.publicKey) else {
            throw NetworkProtectionError.couldNotGetPeerPublicKey
        }

        guard let serverEndpoint = server.serverInfo.endpoint else {
            throw NetworkProtectionError.couldNotGetPeerHostName
        }

        let peerConfiguration = peerConfiguration(serverPublicKey: serverPublicKey, serverEndpoint: serverEndpoint)

        guard let closestIP = allowedIPs.first, let interfaceAddressRange = IPAddressRange(from: closestIP) else {
            throw NetworkProtectionError.couldNotGetInterfaceAddressRange
        }

        let dns: [DNSServer]
        switch dnsSettings {
        case .default:
            dns = [DNSServer(address: server.serverInfo.internalIP)]
        case .custom(let servers):
            dns = servers
                .compactMap { IPv4Address($0) }
                .map { DNSServer(address: $0) }
        }

        let interface = interfaceConfiguration(privateKey: interfacePrivateKey,
                                               addressRange: interfaceAddressRange,
                                               includedRoutes: includedRoutes,
                                               excludedRoutes: excludedRoutes,
                                               dns: dns,
                                               isKillSwitchEnabled: isKillSwitchEnabled)

        return TunnelConfiguration(name: "DuckDuckGo VPN", interface: interface, peers: [peerConfiguration])
    }

    func peerConfiguration(serverPublicKey: PublicKey, serverEndpoint: Endpoint) -> PeerConfiguration {
        var peerConfiguration = PeerConfiguration(publicKey: serverPublicKey)

        peerConfiguration.allowedIPs = [IPAddressRange(from: "0.0.0.0/0")!, IPAddressRange(from: "::/0")!]
        peerConfiguration.endpoint = serverEndpoint

        return peerConfiguration
    }

    func interfaceConfiguration(privateKey: PrivateKey,
                                addressRange: IPAddressRange,
                                includedRoutes: [IPAddressRange],
                                excludedRoutes: [IPAddressRange],
                                dns: [DNSServer],
                                isKillSwitchEnabled: Bool) -> InterfaceConfiguration {
        var includedRoutes = includedRoutes
        // Tunnel doesn‘t work with ‘enforceRoutes‘ option when DNS IP/addressRange is in includedRoutes
        if !isKillSwitchEnabled {
            includedRoutes.append(contentsOf: dns.map { IPAddressRange(address: $0.address, networkPrefixLength: 32) })
            includedRoutes.append(addressRange)
        }
        return InterfaceConfiguration(privateKey: privateKey,
                                      addresses: [addressRange],
                                      includedRoutes: includedRoutes,
                                      excludedRoutes: excludedRoutes,
                                      dns: dns)
    }

    private func handle(clientError: NetworkProtectionClientError) {
#if os(macOS)
        if case .invalidAuthToken = clientError {
            try? tokenStore.deleteToken()
        }
#endif
        errorEvents?.fire(clientError.networkProtectionError)
    }

    private func handleAccessRevoked(_ error: NetworkProtectionClientError) throws {
        switch error {
        case .accessDenied, .invalidAuthToken:
            if isSubscriptionEnabled {
                errorEvents?.fire(.vpnAccessRevoked)
                throw NetworkProtectionError.vpnAccessRevoked
            }
        default:
            break
        }
    }
}<|MERGE_RESOLUTION|>--- conflicted
+++ resolved
@@ -157,13 +157,8 @@
             }
         }
 
-<<<<<<< HEAD
         let (selectedServer, newExpiration) = try await register(keyPair: keyPair, selectionMethod: resolvedSelectionMethod)
-        os_log("Server registration successul", log: .networkProtection)
-=======
-        let (selectedServer, newExpiration) = try await register(keyPair: keyPair, selectionMethod: selectionMethod)
         Logger.networkProtection.debug("Server registration successul")
->>>>>>> ce1b7228
 
         keyStore.updateKeyPair(keyPair)
 
