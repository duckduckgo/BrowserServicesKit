--- conflicted
+++ resolved
@@ -664,38 +664,21 @@
         return serverSelectionMethod
     }
 
-<<<<<<< HEAD
-    private func startTunnel(onDemand: Bool, completionHandler: @escaping (Error?) -> Void) {
-        Task {
-            do {
-                os_log("🔵 Generating tunnel config", log: .networkProtection, type: .info)
-                os_log("🔵 Excluded ranges are: %{public}@", log: .networkProtection, type: .info, String(describing: settings.excludedRanges))
-                os_log("🔵 Server selection method: %{public}@", log: .networkProtection, type: .info, currentServerSelectionMethod.debugDescription)
-                os_log("🔵 DNS server: %{public}@", log: .networkProtection, type: .info, String(describing: settings.dnsSettings))
-                let tunnelConfiguration = try await generateTunnelConfiguration(serverSelectionMethod: currentServerSelectionMethod,
-                                                                                includedRoutes: includedRoutes ?? [],
-                                                                                excludedRoutes: settings.excludedRanges,
-                                                                                dnsSettings: settings.dnsSettings,
-                                                                                regenerateKey: true)
-                startTunnel(with: tunnelConfiguration, onDemand: onDemand, completionHandler: completionHandler)
-                os_log("🔵 Done generating tunnel config", log: .networkProtection, type: .info)
-            } catch {
-                os_log("🔵 Error starting tunnel: %{public}@", log: .networkProtection, type: .info, error.localizedDescription)
-=======
     private func startTunnel(onDemand: Bool) async throws {
         do {
             os_log("🔵 Generating tunnel config", log: .networkProtection, type: .info)
             os_log("🔵 Excluded ranges are: %{public}@", log: .networkProtection, type: .info, String(describing: settings.excludedRanges))
             os_log("🔵 Server selection method: %{public}@", log: .networkProtection, type: .info, currentServerSelectionMethod.debugDescription)
+			os_log("🔵 DNS server: %{public}@", log: .networkProtection, type: .info, String(describing: settings.dnsSettings))
             let tunnelConfiguration = try await generateTunnelConfiguration(serverSelectionMethod: currentServerSelectionMethod,
                                                                             includedRoutes: includedRoutes ?? [],
                                                                             excludedRoutes: settings.excludedRanges,
+                                                                            dnsSettings: settings.dnsSettings,
                                                                             regenerateKey: true)
             try await startTunnel(with: tunnelConfiguration, onDemand: onDemand)
             os_log("🔵 Done generating tunnel config", log: .networkProtection, type: .info)
         } catch {
             os_log("🔵 Error starting tunnel: %{public}@", log: .networkProtection, type: .info, error.localizedDescription)
->>>>>>> 28687a84
 
             controllerErrorStore.lastErrorMessage = error.localizedDescription
 
