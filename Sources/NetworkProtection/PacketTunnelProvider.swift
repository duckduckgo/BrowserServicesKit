--- conflicted
+++ resolved
@@ -799,48 +799,7 @@
     /// This will block all traffic
     @MainActor
     private func updatePlaceholderTunnelConfiguration() async throws {
-        let interface = InterfaceConfiguration(
-            privateKey: PrivateKey(),
-            addresses: [IPAddressRange(from: "10.64.0.1/8")!],
-            includedRoutes: [],
-            excludedRoutes: [],
-            listenPort: 0,
-            dns: [DNSServer(address: IPv4Address.loopback)]
-        )
-
-        var peerConfiguration = PeerConfiguration(publicKey: PrivateKey().publicKey)
-        peerConfiguration.endpoint = Endpoint(host: "127.0.0.1", port: 9090)
-
-        let tunnelConfiguration = TunnelConfiguration(name: "Placeholder", interface: interface, peers: [peerConfiguration])
-
-        try await withCheckedThrowingContinuation { [weak self] (continuation: CheckedContinuation<Void, Error>) in
-            guard let self = self else {
-                continuation.resume()
-                return
-            }
-            
-            os_log("🔵 Switching to the placeholder tunnel configuration", log: .networkProtection, type: .info)
-
-            self.adapter.update(tunnelConfiguration: tunnelConfiguration, reassert: true) { [weak self] error in
-                if let error = error {
-                    os_log("🔵 Failed to update the placeholder configuration: %{public}@", type: .error, error.localizedDescription)
-                    self?.debugEvents?.fire(error.networkProtectionError)
-                    continuation.resume(throwing: error)
-                    return
-                }
-
-                Task { [weak self] in
-                    do {
-                        try await self?.handleAdapterStarted(startReason: .reconnected)
-                    } catch {
-                        continuation.resume(throwing: error)
-                        return
-                    }
-
-                    continuation.resume()
-                }
-            }
-        }
+        // todo
     }
 
     // MARK: - App Messages
@@ -1170,39 +1129,15 @@
 
         os_log("🔵 Tunnel interface is %{public}@", log: .networkProtection, type: .info, adapter.interfaceName ?? "unknown")
 
-<<<<<<< HEAD
-        await startTunnelFailureMonitor()
-        await startLatencyMonitor()
-        await startEntitlementMonitor()
-
-        do {
-            // These cases only make sense in the context of a connection that had trouble
-            // and is being fixed, so we want to test the connection immediately.
-            let testImmediately = startReason == .reconnected || startReason == .onDemand
-
-            try await startConnectionTester(testImmediately: testImmediately)
-        } catch {
-            os_log("🔵 Connection Tester error: %{public}@", log: .networkProtectionConnectionTesterLog, type: .error, String(reflecting: error))
-            throw error
-        }
-=======
         // These cases only make sense in the context of a connection that had trouble
         // and is being fixed, so we want to test the connection immediately.
         let testImmediately = startReason == .reconnected || startReason == .onDemand
         try await startMonitors(testImmediately: testImmediately)
->>>>>>> 483427db
     }
 
     @MainActor
     public func handleAdapterStopped() {
         connectionStatus = .disconnected
-<<<<<<< HEAD
-        await self.connectionTester.stop()
-        await self.tunnelFailureMonitor.stop()
-        await self.latencyMonitor.stop()
-        await self.entitlementMonitor.stop()
-=======
->>>>>>> 483427db
     }
 
     // MARK: - Monitors
@@ -1244,7 +1179,6 @@
         }
     }
 
-<<<<<<< HEAD
     private func startEntitlementMonitor() async {
         if await entitlementMonitor.isStarted {
             await entitlementMonitor.stop()
@@ -1267,26 +1201,11 @@
         }
     }
 
-    private func isEntitlementInvalid() async -> Bool {
-        guard let entitlementCheck, case .success(false) = await entitlementCheck() else { return false }
-        return true
-    }
-
-    private func attemptToShutdown() async {
-        await tunnelFailureMonitor.stop()
-        await latencyMonitor.stop()
-        await entitlementMonitor.stop()
-
-        if #available(iOS 17, *) {
-            handleShutDown()
-        } else {
-            try? await updatePlaceholderTunnelConfiguration()
-        }
-=======
     @MainActor
     public func startMonitors(testImmediately: Bool) async throws {
         await startTunnelFailureMonitor()
         await startLatencyMonitor()
+        await startEntitlementMonitor()
 
         do {
             try await startConnectionTester(testImmediately: testImmediately)
@@ -1301,7 +1220,24 @@
         await self.connectionTester.stop()
         await self.tunnelFailureMonitor.stop()
         await self.latencyMonitor.stop()
->>>>>>> 483427db
+        await self.entitlementMonitor.stop()
+    }
+
+    // MARK: - Entitlement handling
+
+    private func isEntitlementInvalid() async -> Bool {
+        guard let entitlementCheck, case .success(false) = await entitlementCheck() else { return false }
+        return true
+    }
+
+    private func attemptToShutdown() async {
+        await stopMonitors()
+
+        if #available(iOS 17, *) {
+            handleShutDown()
+        } else {
+            try? await updatePlaceholderTunnelConfiguration()
+        }
     }
 
     // MARK: - Connection Tester
