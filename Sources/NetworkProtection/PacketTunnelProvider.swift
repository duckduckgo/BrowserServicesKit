//
//  PacketTunnelProvider.swift
//
//  Copyright © 2023 DuckDuckGo. All rights reserved.
//
//  Licensed under the Apache License, Version 2.0 (the "License");
//  you may not use this file except in compliance with the License.
//  You may obtain a copy of the License at
//
//  http://www.apache.org/licenses/LICENSE-2.0
//
//  Unless required by applicable law or agreed to in writing, software
//  distributed under the License is distributed on an "AS IS" BASIS,
//  WITHOUT WARRANTIES OR CONDITIONS OF ANY KIND, either express or implied.
//  See the License for the specific language governing permissions and
//  limitations under the License.
//

// SPDX-License-Identifier: MIT
// Copyright © 2018-2021 WireGuard LLC. All Rights Reserved.

import Combine
import Common
import Foundation
import NetworkExtension
import UserNotifications
import os.log

open class PacketTunnelProvider: NEPacketTunnelProvider {

    public enum Event {
        case userBecameActive
        case connectionTesterStatusChange(_ status: ConnectionTesterStatus, server: String)
        case reportConnectionAttempt(attempt: ConnectionAttempt)
        case tunnelStartAttempt(_ step: TunnelStartAttemptStep)
        case tunnelStopAttempt(_ step: TunnelStopAttemptStep)
        case tunnelUpdateAttempt(_ step: TunnelUpdateAttemptStep)
        case tunnelWakeAttempt(_ step: TunnelWakeAttemptStep)
        case tunnelStartOnDemandWithoutAccessToken
        case reportTunnelFailure(result: NetworkProtectionTunnelFailureMonitor.Result)
        case reportLatency(result: NetworkProtectionLatencyMonitor.Result)
        case rekeyAttempt(_ step: RekeyAttemptStep)
        case failureRecoveryAttempt(_ step: FailureRecoveryStep)
        case serverMigrationAttempt(_ step: ServerMigrationAttemptStep)
    }

    public enum AttemptStep: CustomDebugStringConvertible {
        case begin
        case success
        case failure(_ error: Error)

        public var debugDescription: String {
            switch self {
            case .begin:
                "Begin"
            case .success:
                "Success"
            case .failure(let error):
                "Failure \(error.localizedDescription)"
            }
        }
    }

    public typealias TunnelStartAttemptStep = AttemptStep
    public typealias TunnelStopAttemptStep = AttemptStep
    public typealias TunnelUpdateAttemptStep = AttemptStep
    public typealias TunnelWakeAttemptStep = AttemptStep
    public typealias RekeyAttemptStep = AttemptStep
    public typealias ServerMigrationAttemptStep = AttemptStep

    public enum ConnectionAttempt: CustomDebugStringConvertible {
        case connecting
        case success
        case failure

        public var debugDescription: String {
            switch self {
            case .connecting:
                "Connecting"
            case .success:
                "Success"
            case .failure:
                "Failure"
            }
        }
    }

    public enum ConnectionTesterStatus {
        case failed(duration: Duration)
        case recovered(duration: Duration, failureCount: Int)

        public enum Duration: String {
            case immediate
            case extended
        }
    }

    // MARK: - Error Handling

    public enum TunnelError: LocalizedError, CustomNSError, SilentErrorConvertible {
        // Tunnel Setup Errors - 0+
        case startingTunnelWithoutAuthToken
        case couldNotGenerateTunnelConfiguration(internalError: Error)
        case simulateTunnelFailureError

        // Subscription Errors - 100+
        case vpnAccessRevoked

        // State Reset - 200+
        case appRequestedCancellation

        public var errorDescription: String? {
            switch self {
            case .startingTunnelWithoutAuthToken:
                return "Missing auth token at startup"
            case .vpnAccessRevoked:
                return "VPN disconnected due to expired subscription"
            case .couldNotGenerateTunnelConfiguration(let internalError):
                return "Failed to generate a tunnel configuration: \(internalError.localizedDescription)"
            case .simulateTunnelFailureError:
                return "Simulated a tunnel error as requested"
            case .appRequestedCancellation:
                return nil
            }
        }

        public var errorCode: Int {
            switch self {
                // Tunnel Setup Errors - 0+
            case .startingTunnelWithoutAuthToken: return 0
            case .couldNotGenerateTunnelConfiguration: return 1
            case .simulateTunnelFailureError: return 2
                // Subscription Errors - 100+
            case .vpnAccessRevoked: return 100
                // State Reset - 200+
            case .appRequestedCancellation: return 200
            }
        }

        public var errorUserInfo: [String: Any] {
            switch self {
            case .startingTunnelWithoutAuthToken,
                    .simulateTunnelFailureError,
                    .vpnAccessRevoked,
                    .appRequestedCancellation:
                return [:]
            case .couldNotGenerateTunnelConfiguration(let underlyingError):
                return [NSUnderlyingErrorKey: underlyingError]
            }
        }

        public var asSilentError: KnownFailure.SilentError? {
            guard case .couldNotGenerateTunnelConfiguration(let internalError) = self,
                  let clientError = internalError as? NetworkProtectionClientError,
                  case .failedToFetchRegisteredServers = clientError else {
                return nil
            }

            return .registeredServerFetchingFailed
        }
    }

    // MARK: - WireGuard

    private lazy var adapter: WireGuardAdapter = {
        WireGuardAdapter(with: self, wireGuardInterface: self.wireGuardInterface) { logLevel, message in
            if logLevel == .error {
                Logger.networkProtection.error("🔴 Received error from adapter: \(message, privacy: .public)")
            } else {
                Logger.networkProtection.debug("Received message from adapter: \(message, privacy: .public)")
            }
        }
    }()

    // MARK: - Timers Support

    private let timerQueue = DispatchQueue(label: "com.duckduckgo.network-protection.PacketTunnelProvider.timerQueue")

    // MARK: - Status

    @MainActor
    public override var reasserting: Bool {
        get {
            super.reasserting
        }
        set {
            if newValue {
                connectionStatus = .reasserting
            } else {
                connectionStatus = .connected(connectedDate: Date())
            }

            super.reasserting = newValue
        }
    }

    @MainActor
    public var connectionStatus: ConnectionStatus = .default {
        didSet {
            guard connectionStatus != oldValue else {
                return
            }

            if case .connected = connectionStatus {
                self.notificationsPresenter.showConnectedNotification(
                    serverLocation: lastSelectedServerInfo?.serverLocation,
                    snoozeEnded: snoozeJustEnded
                )

                snoozeJustEnded = false
            }

            handleConnectionStatusChange(old: oldValue, new: connectionStatus)
        }
    }

    public var isKillSwitchEnabled: Bool {
        guard #available(macOS 11.0, iOS 14.2, *) else { return false }
        return self.protocolConfiguration.enforceRoutes || self.protocolConfiguration.includeAllNetworks
    }

    // MARK: - Tunnel Settings

    private let settings: VPNSettings

    // MARK: - User Defaults

    private let defaults: UserDefaults

    // MARK: - Server Selection

    private lazy var serverSelectionResolver: VPNServerSelectionResolving = {
        let locationRepository = NetworkProtectionLocationListCompositeRepository(
            environment: settings.selectedEnvironment,
            tokenStore: tokenStore,
            errorEvents: debugEvents,
            isSubscriptionEnabled: isSubscriptionEnabled
        )
        return VPNServerSelectionResolver(locationListRepository: locationRepository, vpnSettings: settings)
    }()

    @MainActor
    private var lastSelectedServer: NetworkProtectionServer? {
        didSet {
            lastSelectedServerInfoPublisher.send(lastSelectedServer?.serverInfo)
        }
    }

    @MainActor
    public var lastSelectedServerInfo: NetworkProtectionServerInfo? {
        lastSelectedServer?.serverInfo
    }

    public let lastSelectedServerInfoPublisher = CurrentValueSubject<NetworkProtectionServerInfo?, Never>(nil)

    private var includedRoutes: [IPAddressRange]?

    // MARK: - User Notifications

    private let notificationsPresenter: NetworkProtectionNotificationsPresenter

    // MARK: - Registration Key

    private lazy var keyStore = NetworkProtectionKeychainKeyStore(keychainType: keychainType,
                                                                  errorEvents: debugEvents)

    private let tokenStore: NetworkProtectionTokenStore

    private func resetRegistrationKey() {
        Logger.networkProtectionKeyManagement.debug("Resetting the current registration key")
        keyStore.resetCurrentKeyPair()
    }

    private var isKeyExpired: Bool {
        guard let currentExpirationDate = keyStore.currentExpirationDate else {
            return true
        }

        return currentExpirationDate <= Date()
    }

    private func rekeyIfExpired() async {
        Logger.networkProtectionKeyManagement.debug("Checking if rekey is necessary...")

        guard isKeyExpired else {
            Logger.networkProtectionKeyManagement.debug("The key is not expired")
            return
        }

        try? await rekey()
    }

    private func rekey() async throws {
        providerEvents.fire(.userBecameActive)

        // Experimental option to disable rekeying.
        guard !settings.disableRekeying else {
            Logger.networkProtectionKeyManagement.debug("Rekeying disabled")
            return
        }

        providerEvents.fire(.rekeyAttempt(.begin))

        do {
            try await updateTunnelConfiguration(
                updateMethod: .selectServer(currentServerSelectionMethod),
                reassert: false,
                regenerateKey: true)
            providerEvents.fire(.rekeyAttempt(.success))
        } catch {
            providerEvents.fire(.rekeyAttempt(.failure(error)))
            await subscriptionAccessErrorHandler(error)
            throw error
        }
    }

    private func subscriptionAccessErrorHandler(_ error: Error) async {
        switch error {
        case TunnelError.vpnAccessRevoked:
            await handleAccessRevoked(attemptsShutdown: true)
        default:
            break
        }
    }

    private func setKeyValidity(_ interval: TimeInterval?) {
        if let interval {
            let firstExpirationDate = Date().addingTimeInterval(interval)
            Logger.networkProtectionKeyManagement.debug("Setting key validity interval to \(String(describing: interval), privacy: .public) seconds (next expiration date \(String(describing: firstExpirationDate), privacy: .public))")
            settings.registrationKeyValidity = .custom(interval)
        } else {
            Logger.networkProtectionKeyManagement.debug("Resetting key validity interval")
            settings.registrationKeyValidity = .automatic
        }

        keyStore.setValidityInterval(interval)
    }

    // MARK: - Bandwidth Analyzer

    private func updateBandwidthAnalyzerAndRekeyIfExpired() {
        Task {
            await updateBandwidthAnalyzer()

            // This provides a more frequent active user pixel check
            providerEvents.fire(.userBecameActive)

            guard self.bandwidthAnalyzer.isConnectionIdle() else {
                return
            }

            await rekeyIfExpired()
        }
    }

    /// Updates the bandwidth analyzer with the latest data from the WireGuard Adapter
    ///
    public func updateBandwidthAnalyzer() async {
        guard let (rx, tx) = try? await adapter.getBytesTransmitted() else {
            self.bandwidthAnalyzer.preventIdle()
            return
        }

        bandwidthAnalyzer.record(rxBytes: rx, txBytes: tx)
    }

    // MARK: - Connection tester

    private static let connectionTesterExtendedFailuresCount = 8
    private var isConnectionTesterEnabled: Bool = true

    @MainActor
    private lazy var connectionTester: NetworkProtectionConnectionTester = {
        NetworkProtectionConnectionTester(timerQueue: timerQueue) { @MainActor [weak self] result in
            guard let self else { return }

            let serverName = lastSelectedServerInfo?.name ?? "Unknown"

            switch result {
            case .connected:
                self.tunnelHealth.isHavingConnectivityIssues = false
                self.updateBandwidthAnalyzerAndRekeyIfExpired()

            case .reconnected(let failureCount):
                providerEvents.fire(
                    .connectionTesterStatusChange(
                        .recovered(duration: .immediate, failureCount: failureCount),
                        server: serverName))

                if failureCount >= Self.connectionTesterExtendedFailuresCount {
                    providerEvents.fire(
                        .connectionTesterStatusChange(
                            .recovered(duration: .extended, failureCount: failureCount),
                            server: serverName))
                }

                self.tunnelHealth.isHavingConnectivityIssues = false
                self.updateBandwidthAnalyzerAndRekeyIfExpired()

            case .disconnected(let failureCount):
                if failureCount == 1 {
                    providerEvents.fire(
                        .connectionTesterStatusChange(
                            .failed(duration: .immediate),
                            server: serverName))
                } else if failureCount == 8 {
                    providerEvents.fire(
                        .connectionTesterStatusChange(
                            .failed(duration: .extended),
                            server: serverName))
                }

                self.tunnelHealth.isHavingConnectivityIssues = true
                self.bandwidthAnalyzer.reset()
            }
        }
    }()

    private lazy var deviceManager: NetworkProtectionDeviceManagement = NetworkProtectionDeviceManager(
        environment: self.settings.selectedEnvironment,
        tokenStore: self.tokenStore,
        keyStore: self.keyStore,
        errorEvents: self.debugEvents,
        isSubscriptionEnabled: self.isSubscriptionEnabled
    )

    private lazy var tunnelFailureMonitor = NetworkProtectionTunnelFailureMonitor(handshakeReporter: adapter)

    public lazy var latencyMonitor = NetworkProtectionLatencyMonitor()
    public lazy var entitlementMonitor = NetworkProtectionEntitlementMonitor()
    public lazy var serverStatusMonitor = NetworkProtectionServerStatusMonitor(
        networkClient: NetworkProtectionBackendClient(
            environment: self.settings.selectedEnvironment,
            isSubscriptionEnabled: true
        ),
        tokenStore: self.tokenStore
    )

    private var lastTestFailed = false
    private let bandwidthAnalyzer = NetworkProtectionConnectionBandwidthAnalyzer()
    private let tunnelHealth: NetworkProtectionTunnelHealthStore
    private let controllerErrorStore: NetworkProtectionTunnelErrorStore
    private let knownFailureStore: NetworkProtectionKnownFailureStore
    private let snoozeTimingStore: NetworkProtectionSnoozeTimingStore
    private let wireGuardInterface: WireGuardInterface

    // MARK: - Cancellables

    private var cancellables = Set<AnyCancellable>()

    // MARK: - Initializers

    private let keychainType: KeychainType
    private let debugEvents: EventMapping<NetworkProtectionError>
    private let providerEvents: EventMapping<Event>

    public let isSubscriptionEnabled: Bool
    public let entitlementCheck: (() async -> Result<Bool, Error>)?

    public init(notificationsPresenter: NetworkProtectionNotificationsPresenter,
                tunnelHealthStore: NetworkProtectionTunnelHealthStore,
                controllerErrorStore: NetworkProtectionTunnelErrorStore,
                knownFailureStore: NetworkProtectionKnownFailureStore = NetworkProtectionKnownFailureStore(),
                snoozeTimingStore: NetworkProtectionSnoozeTimingStore,
                wireGuardInterface: WireGuardInterface,
                keychainType: KeychainType,
                tokenStore: NetworkProtectionTokenStore,
                debugEvents: EventMapping<NetworkProtectionError>,
                providerEvents: EventMapping<Event>,
                settings: VPNSettings,
                defaults: UserDefaults,
                isSubscriptionEnabled: Bool,
                entitlementCheck: (() async -> Result<Bool, Error>)?) {
        Logger.networkProtectionMemory.debug("[+] PacketTunnelProvider")

        self.notificationsPresenter = notificationsPresenter
        self.keychainType = keychainType
        self.tokenStore = tokenStore
        self.debugEvents = debugEvents
        self.providerEvents = providerEvents
        self.tunnelHealth = tunnelHealthStore
        self.controllerErrorStore = controllerErrorStore
        self.knownFailureStore = knownFailureStore
        self.snoozeTimingStore = snoozeTimingStore
        self.wireGuardInterface = wireGuardInterface
        self.settings = settings
        self.defaults = defaults
        self.isSubscriptionEnabled = isSubscriptionEnabled
        self.entitlementCheck = isSubscriptionEnabled ? entitlementCheck : nil

        super.init()

        observeSettingChanges()
    }

    deinit {
        Logger.networkProtectionMemory.debug("[-] PacketTunnelProvider")
    }

    private var tunnelProviderProtocol: NETunnelProviderProtocol? {
        protocolConfiguration as? NETunnelProviderProtocol
    }

    private func runDebugSimulations(options: StartupOptions) throws {
        if options.simulateError {
            throw TunnelError.simulateTunnelFailureError
        }

        if options.simulateCrash {
            DispatchQueue.main.asyncAfter(deadline: .now() + TimeInterval.seconds(2)) {
                fatalError("Simulated PacketTunnelProvider crash")
            }

            return
        }

        if options.simulateMemoryCrash {
            Task {
                var array = [String]()
                while true {
                    array.append("Crash")
                }
            }

            return
        }
    }

    private func load(options: StartupOptions) throws {
        loadKeyValidity(from: options)
        loadSelectedEnvironment(from: options)
        loadSelectedServer(from: options)
        loadSelectedLocation(from: options)
        loadDNSSettings(from: options)
        loadTesterEnabled(from: options)
#if os(macOS)
        try loadAuthToken(from: options)
#endif
    }

    open func loadVendorOptions(from provider: NETunnelProviderProtocol?) throws {
        let vendorOptions = provider?.providerConfiguration

        loadRoutes(from: vendorOptions)
    }

    private func loadKeyValidity(from options: StartupOptions) {
        switch options.keyValidity {
        case .set(let validity):
            setKeyValidity(validity)
        case .useExisting:
            break
        case .reset:
            setKeyValidity(nil)
        }
    }

    private func loadSelectedEnvironment(from options: StartupOptions) {
        switch options.selectedEnvironment {
        case .set(let selectedEnvironment):
            settings.selectedEnvironment = selectedEnvironment
        case .useExisting:
            break
        case .reset:
            settings.selectedEnvironment = .default
        }
    }

    private func loadSelectedServer(from options: StartupOptions) {
        switch options.selectedServer {
        case .set(let selectedServer):
            settings.selectedServer = selectedServer
        case .useExisting:
            break
        case .reset:
            settings.selectedServer = .automatic
        }
    }

    private func loadSelectedLocation(from options: StartupOptions) {
        switch options.selectedLocation {
        case .set(let selectedLocation):
            settings.selectedLocation = selectedLocation
        case .useExisting:
            break
        case .reset:
            settings.selectedServer = .automatic
        }
    }

    private func loadDNSSettings(from options: StartupOptions) {
        switch options.dnsSettings {
        case .set(let dnsSettings):
            settings.dnsSettings = dnsSettings
        case .useExisting:
            break
        case .reset:
            settings.dnsSettings = .default
        }
    }

    private func loadTesterEnabled(from options: StartupOptions) {
        switch options.enableTester {
        case .set(let value):
            isConnectionTesterEnabled = value
        case .useExisting:
            break
        case .reset:
            isConnectionTesterEnabled = true
        }
    }

#if os(macOS)
    private func loadAuthToken(from options: StartupOptions) throws {
        switch options.authToken {
        case .set(let newAuthToken):
            if let currentAuthToken = try? tokenStore.fetchToken(), currentAuthToken == newAuthToken {
                return
            }

            try tokenStore.store(newAuthToken)
        case .useExisting:
            guard try tokenStore.fetchToken() != nil else {
                throw TunnelError.startingTunnelWithoutAuthToken
            }
        case .reset:
            // This case should in theory not be possible, but it's ideal to have this in place
            // in case an error in the controller on the client side allows it.
            try tokenStore.deleteToken()
            throw TunnelError.startingTunnelWithoutAuthToken
        }
    }
#endif

    private func loadRoutes(from options: [String: Any]?) {
        self.includedRoutes = (options?[NetworkProtectionOptionKey.includedRoutes] as? [String])?.compactMap(IPAddressRange.init(from:)) ?? []
    }

    // MARK: - Observing Changes

    private func observeSettingChanges() {
        settings.changePublisher
            .receive(on: DispatchQueue.main)
            .sink { [weak self] change in
                guard let self else { return }
                let handleSettingsChange = handleSettingsChange
                let subscriptionAccessErrorHandler = subscriptionAccessErrorHandler

                Task { @MainActor in
                    do {
                        try await handleSettingsChange(change)
                    } catch {
                        await subscriptionAccessErrorHandler(error)
                        throw error
                    }
                }
            }.store(in: &cancellables)
    }

    @MainActor
    open func handleConnectionStatusChange(old: ConnectionStatus, new: ConnectionStatus) {
        Logger.networkProtectionPixel.debug("⚫️ Connection Status Change: \(old.description, privacy: .public) -> \(new.description, privacy: .public)")

        switch (old, new) {
        case (_, .connecting), (_, .reasserting):
            providerEvents.fire(.reportConnectionAttempt(attempt: .connecting))
        case (_, .connected):
            providerEvents.fire(.reportConnectionAttempt(attempt: .success))
        case (.connecting, _), (.reasserting, _):
            providerEvents.fire(.reportConnectionAttempt(attempt: .failure))
        default:
            break
        }
    }

    // MARK: - Overrideable Connection Events

    open func prepareToConnect(using provider: NETunnelProviderProtocol?) {
        // no-op: abstract method to be overridden in subclass
    }

    // MARK: - Tunnel Start

    @MainActor
    open override func startTunnel(options: [String: NSObject]? = nil) async throws {

        // It's important to have this as soon as possible since it helps setup PixelKit
        prepareToConnect(using: tunnelProviderProtocol)

        let startupOptions = StartupOptions(options: options ?? [:])
        Logger.networkProtection.debug("Starting tunnel with options: \(startupOptions.description, privacy: .public)")

        // Reset snooze if the VPN is restarting.
        self.snoozeTimingStore.reset()

        do {
            try load(options: startupOptions)
            try loadVendorOptions(from: tunnelProviderProtocol)

            if (try? tokenStore.fetchToken()) == nil {
                throw TunnelError.startingTunnelWithoutAuthToken
            }
        } catch {
            if startupOptions.startupMethod == .automaticOnDemand {
                // If the VPN was started by on-demand without the basic prerequisites for
                // it to work we skip firing pixels.  This should only be possible if the
                // manual start attempt that preceded failed, or if the subscription has
                // expired.  In either case it should be enough to record the manual failures
                // for these prerequisited to avoid flooding our metrics.
                providerEvents.fire(.tunnelStartOnDemandWithoutAccessToken)
                try await Task.sleep(interval: .seconds(15))
            } else {
                // If the VPN was started manually without the basic prerequisites we always
                // want to know as this should not be possible.
                providerEvents.fire(.tunnelStartAttempt(.begin))
                providerEvents.fire(.tunnelStartAttempt(.failure(error)))
            }

            Logger.networkProtection.debug("🔴 Stopping VPN due to no auth token")
            await attemptShutdownDueToRevokedAccess()

            throw error
        }

        do {
            providerEvents.fire(.tunnelStartAttempt(.begin))
            connectionStatus = .connecting
            resetIssueStateOnTunnelStart(startupOptions)

            try runDebugSimulations(options: startupOptions)
            try await startTunnel(onDemand: startupOptions.startupMethod == .automaticOnDemand)

            providerEvents.fire(.tunnelStartAttempt(.success))
        } catch {
            if startupOptions.startupMethod == .automaticOnDemand {
                // We add a delay when the VPN is started by
                // on-demand and there's an error, to avoid frenetic ON/OFF
                // cycling.
                try await Task.sleep(interval: .seconds(15))
            }

            let errorDescription = (error as? LocalizedError)?.localizedDescription ?? String(describing: error)

            self.controllerErrorStore.lastErrorMessage = errorDescription
            self.connectionStatus = .disconnected
            self.knownFailureStore.lastKnownFailure = KnownFailure(error)

            providerEvents.fire(.tunnelStartAttempt(.failure(error)))
            throw error
        }
    }

    var currentServerSelectionMethod: NetworkProtectionServerSelectionMethod {
        var serverSelectionMethod: NetworkProtectionServerSelectionMethod

        switch settings.selectedLocation {
        case .nearest:
            serverSelectionMethod = .automatic
        case .location(let networkProtectionSelectedLocation):
            serverSelectionMethod = .preferredLocation(networkProtectionSelectedLocation)
        }

        switch settings.selectedServer {
        case .automatic:
            break
        case .endpoint(let string):
            // Selecting a specific server will override locations setting
            // Only available in debug
            serverSelectionMethod = .preferredServer(serverName: string)
        }

        return serverSelectionMethod
    }

    private func startTunnel(onDemand: Bool) async throws {
        do {
<<<<<<< HEAD
            os_log("Generating tunnel config", log: .networkProtection)
            os_log("Excluded ranges are: %{public}@", log: .networkProtection, String(describing: settings.excludedRanges))
            os_log("Server selection method: %{public}@", log: .networkProtection, currentServerSelectionMethod.debugDescription)
            os_log("DNS server: %{public}@", log: .networkProtection, String(describing: settings.dnsSettings))
=======
            Logger.networkProtection.debug("Generating tunnel config")
            Logger.networkProtection.debug("Excluded ranges are: \(String(describing: self.settings.excludedRanges), privacy: .public)")
            Logger.networkProtection.debug("Server selection method: \(self.currentServerSelectionMethod.debugDescription, privacy: .public)")
            Logger.networkProtection.debug("DNS server: \(String(describing: self.settings.dnsSettings), privacy: .public)")
>>>>>>> ce1b7228
            let tunnelConfiguration = try await generateTunnelConfiguration(serverSelectionMethod: currentServerSelectionMethod,
                                                                            includedRoutes: includedRoutes ?? [],
                                                                            excludedRoutes: settings.excludedRanges,
                                                                            dnsSettings: settings.dnsSettings,
                                                                            regenerateKey: true)
            try await startTunnel(with: tunnelConfiguration, onDemand: onDemand)
            Logger.networkProtection.debug("Done generating tunnel config")
        } catch {
            controllerErrorStore.lastErrorMessage = error.localizedDescription
            throw error
        }
    }

    private func startTunnel(with tunnelConfiguration: TunnelConfiguration, onDemand: Bool) async throws {

        try await withCheckedThrowingContinuation { (continuation: CheckedContinuation<Void, Error>) in
            adapter.start(tunnelConfiguration: tunnelConfiguration) { [weak self] error in
                if let error {
                    self?.debugEvents.fire(error.networkProtectionError)
                    continuation.resume(throwing: error)
                    return
                }

                Task { @MainActor [weak self] in
                    // It's important to call this completion handler before running the tester
                    // as if we don't, the tester will just fail.  It seems like the connection
                    // won't fully work until the completion handler is called.
                    continuation.resume()

                    guard let self else { return }

                    do {
                        let startReason: AdapterStartReason = onDemand ? .onDemand : .manual
                        try await self.handleAdapterStarted(startReason: startReason)

                        // Enable Connect on Demand when manually enabling the tunnel on iOS 17.0+.
#if os(iOS)
                        if #available(iOS 17.0, *), startReason == .manual {
                            try? await updateConnectOnDemand(enabled: true)
                            Logger.networkProtection.debug("Enabled Connect on Demand due to user-initiated startup")
                        }
#endif
                    } catch {
                        self.cancelTunnelWithError(error)
                        return
                    }
                }
            }
        }
    }

    // MARK: - Tunnel Stop

    @MainActor
    open override func stopTunnel(with reason: NEProviderStopReason) async {
        providerEvents.fire(.tunnelStopAttempt(.begin))

        Logger.networkProtection.debug("Stopping tunnel with reason \(String(describing: reason), privacy: .public)")

        do {
            try await stopTunnel()
            providerEvents.fire(.tunnelStopAttempt(.success))

            // Disable Connect on Demand when disabling the tunnel from iOS settings on iOS 17.0+.
            if #available(iOS 17.0, *), case .userInitiated = reason {
                try? await updateConnectOnDemand(enabled: false)
                Logger.networkProtection.debug("Disabled Connect on Demand due to user-initiated shutdown")
            }
        } catch {
            providerEvents.fire(.tunnelStopAttempt(.failure(error)))
        }

        if case .userInitiated = reason {
            // If the user shut down the VPN deliberately, end snooze mode early.
            self.snoozeTimingStore.reset()
        }

        if case .superceded = reason {
            self.notificationsPresenter.showSupersededNotification()
        }
    }

    /// Do not cancel, directly... call this method so that the adapter and tester are stopped too.
    @MainActor
    private func cancelTunnel(with stopError: Error) async {
        providerEvents.fire(.tunnelStopAttempt(.begin))

        Logger.networkProtection.error("Stopping tunnel with error \(stopError.localizedDescription, privacy: .public)")

        do {
            try await stopTunnel()
            providerEvents.fire(.tunnelStopAttempt(.success))
        } catch {
            providerEvents.fire(.tunnelStopAttempt(.failure(error)))
        }

        cancelTunnelWithError(stopError)
    }

    // MARK: - Tunnel Stop: Support Methods

    /// Do not call this directly.  Call `stopTunnel(with:)` or `cancelTunnel(with:)` instead.
    ///
    @MainActor
    private func stopTunnel() async throws {
        connectionStatus = .disconnecting
        await stopMonitors()
        try await stopAdapter()
    }

    @MainActor
    private func stopAdapter() async throws {
        try await withCheckedThrowingContinuation { (continuation: CheckedContinuation<Void, Error>) in
            adapter.stop { [weak self] error in
                if let self {
                    self.handleAdapterStopped()
                }

                if let error {
                    self?.debugEvents.fire(error.networkProtectionError)

                    continuation.resume(throwing: error)
                    return
                }

                continuation.resume()
            }
        }
    }

    // MARK: - Fix Issues Management

    /// Resets the issue state when startup up the tunnel manually.
    ///
    /// When the tunnel is started by on-demand the issue state should not be cleared until the tester
    /// reports a working connection.
    ///
    private func resetIssueStateOnTunnelStart(_ startupOptions: StartupOptions) {
        guard startupOptions.startupMethod != .automaticOnDemand else {
            return
        }

        tunnelHealth.isHavingConnectivityIssues = false
        controllerErrorStore.lastErrorMessage = nil
    }

    // MARK: - Tunnel Configuration

    enum TunnelUpdateMethod {
        case selectServer(_ method: NetworkProtectionServerSelectionMethod)
        case useConfiguration(_ configuration: TunnelConfiguration)
    }

    @MainActor
    func updateTunnelConfiguration(updateMethod: TunnelUpdateMethod,
                                   reassert: Bool,
                                   regenerateKey: Bool = false) async throws {

        providerEvents.fire(.tunnelUpdateAttempt(.begin))

        if reassert {
            await stopMonitors()
        }

        do {
            let tunnelConfiguration: TunnelConfiguration

            switch updateMethod {
            case .selectServer(let serverSelectionMethod):
                tunnelConfiguration = try await generateTunnelConfiguration(serverSelectionMethod: serverSelectionMethod,
                                                                            includedRoutes: includedRoutes ?? [],
                                                                            excludedRoutes: settings.excludedRanges,
                                                                            dnsSettings: settings.dnsSettings,
                                                                            regenerateKey: regenerateKey)

            case .useConfiguration(let newTunnelConfiguration):
                tunnelConfiguration = newTunnelConfiguration
            }

            try await updateAdapterConfiguration(tunnelConfiguration: tunnelConfiguration, reassert: reassert)

            if reassert {
                try await handleAdapterStarted(startReason: .reconnected)
            }

            providerEvents.fire(.tunnelUpdateAttempt(.success))
        } catch {
            providerEvents.fire(.tunnelUpdateAttempt(.failure(error)))

            switch error {
            case WireGuardAdapterError.setWireguardConfig:
                await cancelTunnel(with: error)
            default:
                break
            }

            throw error
        }
    }

    @MainActor
    private func updateAdapterConfiguration(tunnelConfiguration: TunnelConfiguration, reassert: Bool) async throws {

        try await withCheckedThrowingContinuation { [weak self] (continuation: CheckedContinuation<Void, Error>) in
            guard let self = self else {
                continuation.resume()
                return
            }

            self.adapter.update(tunnelConfiguration: tunnelConfiguration, reassert: reassert) { [weak self] error in

                if let error = error {
                    self?.debugEvents.fire(error.networkProtectionError)

                    continuation.resume(throwing: error)
                    return
                }

                continuation.resume()
            }
        }
    }

    @MainActor
    private func generateTunnelConfiguration(serverSelectionMethod: NetworkProtectionServerSelectionMethod,
                                             includedRoutes: [IPAddressRange],
                                             excludedRoutes: [IPAddressRange],
                                             dnsSettings: NetworkProtectionDNSSettings,
                                             regenerateKey: Bool) async throws -> TunnelConfiguration {

        let configurationResult: NetworkProtectionDeviceManager.GenerateTunnelConfigurationResult
        let resolvedServerSelectionMethod = await serverSelectionResolver.resolvedServerSelectionMethod()

        do {
            configurationResult = try await deviceManager.generateTunnelConfiguration(
                resolvedSelectionMethod: resolvedServerSelectionMethod,
                includedRoutes: includedRoutes,
                excludedRoutes: excludedRoutes,
                dnsSettings: dnsSettings,
                isKillSwitchEnabled: isKillSwitchEnabled,
                regenerateKey: regenerateKey
            )
        } catch {
            if isSubscriptionEnabled, let error = error as? NetworkProtectionError, case .vpnAccessRevoked = error {
                throw TunnelError.vpnAccessRevoked
            }

            throw TunnelError.couldNotGenerateTunnelConfiguration(internalError: error)
        }

        let newSelectedServer = configurationResult.server
        self.lastSelectedServer = newSelectedServer

        Logger.networkProtection.debug("⚪️ Generated tunnel configuration for server at location: \(newSelectedServer.serverInfo.serverLocation, privacy: .public) (preferred server is \(newSelectedServer.serverInfo.name, privacy: .public))")
        Logger.networkProtection.debug("Excluded routes: \(String(describing: excludedRoutes), privacy: .public)")

        return configurationResult.tunnelConfiguration
    }

    @available(iOS 17.0, *)
    private func updateConnectOnDemand(enabled: Bool) async throws {
        let managers = try await NETunnelProviderManager.loadAllFromPreferences()
        if let manager = managers.first {
            manager.isOnDemandEnabled = enabled
            try await manager.saveToPreferences()
        }
    }

    // MARK: - App Messages

    @MainActor public override func handleAppMessage(_ messageData: Data, completionHandler: ((Data?) -> Void)? = nil) {

        guard let message = ExtensionMessage(rawValue: messageData) else {
            Logger.networkProtectionIPC.error("🔴 Received unknown app message")
            completionHandler?(nil)
            return
        }

        /// We're skipping messages that are very frequent and not likely to affect anything in terms of functionality.
        /// We can opt to aggregate them somehow if we ever need them - for now I'm disabling.
        if message != .getDataVolume {
            Logger.networkProtectionIPC.debug("⚪️ Received app message: \(String(describing: message), privacy: .public)")
        }

        switch message {
        case .request(let request):
            handleRequest(request, completionHandler: completionHandler)
        case .expireRegistrationKey:
            handleExpireRegistrationKey(completionHandler: completionHandler)
        case .getLastErrorMessage:
            handleGetLastErrorMessage(completionHandler: completionHandler)
        case .getRuntimeConfiguration:
            handleGetRuntimeConfiguration(completionHandler: completionHandler)
        case .isHavingConnectivityIssues:
            handleIsHavingConnectivityIssues(completionHandler: completionHandler)
        case .setSelectedServer(let serverName):
            handleSetSelectedServer(serverName, completionHandler: completionHandler)
        case .getServerLocation:
            handleGetServerLocation(completionHandler: completionHandler)
        case .getServerAddress:
            handleGetServerAddress(completionHandler: completionHandler)
        case .setKeyValidity(let keyValidity):
            handleSetKeyValidity(keyValidity, completionHandler: completionHandler)
        case .resetAllState:
            handleResetAllState(completionHandler: completionHandler)
        case .triggerTestNotification:
            handleSendTestNotification(completionHandler: completionHandler)
        case .setExcludedRoutes:
            // No longer supported, will remove, but keeping the enum to prevent ABI issues
            completionHandler?(nil)
        case .setIncludedRoutes(let includedRoutes):
            setIncludedRoutes(includedRoutes, completionHandler: completionHandler)
        case .simulateTunnelFailure:
            simulateTunnelFailure(completionHandler: completionHandler)
        case .simulateTunnelFatalError:
            simulateTunnelFatalError(completionHandler: completionHandler)
        case .simulateTunnelMemoryOveruse:
            simulateTunnelMemoryOveruse(completionHandler: completionHandler)
        case .simulateConnectionInterruption:
            simulateConnectionInterruption(completionHandler: completionHandler)
        case .getDataVolume:
            getDataVolume(completionHandler: completionHandler)
        case .startSnooze(let duration):
            startSnooze(duration, completionHandler: completionHandler)
        case .cancelSnooze:
            cancelSnooze(completionHandler: completionHandler)
        }
    }

    // MARK: - App Requests: Handling

    private func handleRequest(_ request: ExtensionRequest, completionHandler: ((Data?) -> Void)? = nil) {
        switch request {
        case .changeTunnelSetting(let change):
            handleSettingChangeAppRequest(change, completionHandler: completionHandler)
            completionHandler?(nil)
        case .command(let command):
            handle(command, completionHandler: completionHandler)
        }
    }

    private func handleSettingChangeAppRequest(_ change: VPNSettings.Change, completionHandler: ((Data?) -> Void)? = nil) {
        settings.apply(change: change)
    }

    @MainActor
    private func handleSettingsChange(_ change: VPNSettings.Change) async throws {
        switch change {
        case .setExcludeLocalNetworks:
            if case .connected = connectionStatus {
                try await updateTunnelConfiguration(
                    updateMethod: .selectServer(currentServerSelectionMethod),
                    reassert: false)
            }
        case .setSelectedServer(let selectedServer):
            let serverSelectionMethod: NetworkProtectionServerSelectionMethod

            switch selectedServer {
            case .automatic:
                serverSelectionMethod = .automatic
            case .endpoint(let serverName):
                serverSelectionMethod = .preferredServer(serverName: serverName)
            }

            if case .connected = connectionStatus {
                try? await updateTunnelConfiguration(
                    updateMethod: .selectServer(serverSelectionMethod),
                    reassert: true)
            }
        case .setSelectedLocation(let selectedLocation):
            let serverSelectionMethod: NetworkProtectionServerSelectionMethod

            switch selectedLocation {
            case .nearest:
                serverSelectionMethod = .automatic
            case .location(let location):
                serverSelectionMethod = .preferredLocation(location)
            }

            if case .connected = connectionStatus {
                try? await updateTunnelConfiguration(
                    updateMethod: .selectServer(serverSelectionMethod),
                    reassert: true)
            }
        case .setDNSSettings:
            if case .connected = connectionStatus {
                try? await updateTunnelConfiguration(
                    updateMethod: .selectServer(currentServerSelectionMethod),
                    reassert: true)
            }
        case .setConnectOnLogin,
                .setIncludeAllNetworks,
                .setEnforceRoutes,
                .setNotifyStatusChanges,
                .setRegistrationKeyValidity,
                .setSelectedEnvironment,
                .setShowInMenuBar,
                .setDisableRekeying:
            // Intentional no-op, as some setting changes don't require any further operation
            break
        }
    }

    private func handle(_ command: VPNCommand, completionHandler: ((Data?) -> Void)? = nil) {
        switch command {
        case .removeSystemExtension:
            // Since the system extension is being removed we may as well reset all state
            handleResetAllState(completionHandler: completionHandler)
        case .expireRegistrationKey:
            handleExpireRegistrationKey(completionHandler: completionHandler)
        case .sendTestNotification:
            handleSendTestNotification(completionHandler: completionHandler)
        case .disableConnectOnDemandAndShutDown:
            Task { [weak self] in
                await self?.attemptShutdownDueToRevokedAccess()
                completionHandler?(nil)
            }
        case .removeVPNConfiguration:
            // Since the VPN configuration is being removed we may as well reset all state
            handleResetAllState(completionHandler: completionHandler)
        case .restartAdapter:
            handleRestartAdapter(completionHandler: completionHandler)
        case .uninstallVPN:
            // Since the VPN configuration is being removed we may as well reset all state
            handleResetAllState(completionHandler: completionHandler)
        case .quitAgent:
            // No-op since this is intended for the agent app
            break
        }
    }

    // MARK: - App Messages: Handling

    private func handleExpireRegistrationKey(completionHandler: ((Data?) -> Void)? = nil) {
        Task {
            try? await rekey()
            completionHandler?(nil)
        }
    }

    private func handleResetAllState(completionHandler: ((Data?) -> Void)? = nil) {
        resetRegistrationKey()

#if os(macOS)
        try? tokenStore.deleteToken()
#endif

        Task {
            completionHandler?(nil)
            await cancelTunnel(with: TunnelError.appRequestedCancellation)
        }
    }

    private func handleRestartAdapter(completionHandler: ((Data?) -> Void)? = nil) {
        Task {
            do {
                let tunnelConfiguration = try await generateTunnelConfiguration(serverSelectionMethod: currentServerSelectionMethod,
                                                                                includedRoutes: includedRoutes ?? [],
                                                                                excludedRoutes: settings.excludedRanges,
                                                                                dnsSettings: settings.dnsSettings,
                                                                                regenerateKey: false)

                try await updateTunnelConfiguration(updateMethod: .useConfiguration(tunnelConfiguration),
                                                    reassert: false,
                                                    regenerateKey: false)

                completionHandler?(nil)
            } catch {
                completionHandler?(nil)
            }
        }
    }

    private func handleGetLastErrorMessage(completionHandler: ((Data?) -> Void)? = nil) {
        let response = controllerErrorStore.lastErrorMessage.map(ExtensionMessageString.init)
        completionHandler?(response?.rawValue)
    }

    private func handleGetRuntimeConfiguration(completionHandler: ((Data?) -> Void)? = nil) {
        adapter.getRuntimeConfiguration { settings in
            let response = settings.map(ExtensionMessageString.init)
            completionHandler?(response?.rawValue)
        }
    }

    private func handleIsHavingConnectivityIssues(completionHandler: ((Data?) -> Void)? = nil) {
        let response = ExtensionMessageBool(tunnelHealth.isHavingConnectivityIssues)
        completionHandler?(response.rawValue)
    }

    private func handleSetSelectedServer(_ serverName: String?, completionHandler: ((Data?) -> Void)? = nil) {
        Task { @MainActor in
            guard let serverName else {
                if case .endpoint = settings.selectedServer {
                    settings.selectedServer = .automatic

                    if case .connected = connectionStatus {
                        try? await updateTunnelConfiguration(
                            updateMethod: .selectServer(currentServerSelectionMethod),
                            reassert: true)
                    }
                }
                completionHandler?(nil)
                return
            }

            guard settings.selectedServer.stringValue != serverName else {
                completionHandler?(nil)
                return
            }

            settings.selectedServer = .endpoint(serverName)
            if case .connected = connectionStatus {
                try? await updateTunnelConfiguration(
                    updateMethod: .selectServer(.preferredServer(serverName: serverName)),
                    reassert: true)
            }
            completionHandler?(nil)
        }
    }

    @MainActor
    private func handleGetServerLocation(completionHandler: ((Data?) -> Void)? = nil) {
        guard let attributes = lastSelectedServerInfo?.attributes else {
            completionHandler?(nil)
            return
        }

        let encoder = JSONEncoder()
        guard let encoded = try? encoder.encode(attributes), let encodedJSONString = String(data: encoded, encoding: .utf8) else {
            assertionFailure("Failed to encode server attributes")
            completionHandler?(nil)
            return
        }

        completionHandler?(ExtensionMessageString(encodedJSONString).rawValue)
    }

    @MainActor
    private func handleGetServerAddress(completionHandler: ((Data?) -> Void)? = nil) {
        let response = lastSelectedServerInfo?.endpoint.map { ExtensionMessageString($0.host.hostWithoutPort) }
        completionHandler?(response?.rawValue)
    }

    private func handleSetKeyValidity(_ keyValidity: TimeInterval?, completionHandler: ((Data?) -> Void)? = nil) {
        Task {
            setKeyValidity(keyValidity)
            completionHandler?(nil)
        }
    }

    private func handleSendTestNotification(completionHandler: ((Data?) -> Void)? = nil) {
        notificationsPresenter.showTestNotification()
        completionHandler?(nil)
    }

    @available(iOS 17, *)
    @MainActor
    public func handleShutDown() async throws {
        Logger.networkProtection.debug("🔴 Disabling Connect On Demand and shutting down the tunnel")
        let managers = try await NETunnelProviderManager.loadAllFromPreferences()

        guard let manager = managers.first else {
            Logger.networkProtection.debug("Could not find a viable manager, bailing out of shutdown")
            // Doesn't matter a lot what error we throw here, since we'll try cancelling the
            // tunnel.
            throw TunnelError.vpnAccessRevoked
        }

        manager.isOnDemandEnabled = false
        try await manager.saveToPreferences()
        try await manager.loadFromPreferences()

        await cancelTunnel(with: TunnelError.vpnAccessRevoked)
    }

    private func setIncludedRoutes(_ includedRoutes: [IPAddressRange], completionHandler: ((Data?) -> Void)? = nil) {
        Task { @MainActor in
            self.includedRoutes = includedRoutes

            if case .connected = connectionStatus {
                try? await updateTunnelConfiguration(
                    updateMethod: .selectServer(currentServerSelectionMethod),
                    reassert: false)
            }
            completionHandler?(nil)
        }
    }

    private func simulateTunnelFailure(completionHandler: ((Data?) -> Void)? = nil) {
        Task {
            Logger.networkProtection.debug("Simulating tunnel failure")

            adapter.stop { [weak self] error in
                if let error {
<<<<<<< HEAD
                    self?.debugEvents.fire(error.networkProtectionError)
                    os_log("🔴 Failed to stop WireGuard adapter: %{public}@", log: .networkProtection, error.localizedDescription)
=======
                    self?.debugEvents?.fire(error.networkProtectionError)
                    Logger.networkProtection.error("🔴 Failed to stop WireGuard adapter: \(error.localizedDescription, privacy: .public)")
>>>>>>> ce1b7228
                }

                completionHandler?(error.map { ExtensionMessageString($0.localizedDescription).rawValue })
            }
        }
    }

    private func simulateTunnelFatalError(completionHandler: ((Data?) -> Void)? = nil) {
        completionHandler?(nil)
        fatalError("Simulated PacketTunnelProvider crash")
    }

    private func simulateTunnelMemoryOveruse(completionHandler: ((Data?) -> Void)? = nil) {
        completionHandler?(nil)
        var array = [String]()
        while true {
            array.append("Crash")
        }
    }

    private func simulateConnectionInterruption(completionHandler: ((Data?) -> Void)? = nil) {
        Task { @MainActor in
            connectionTester.failNextTest()
            completionHandler?(nil)
        }
    }

    private func getDataVolume(completionHandler: ((Data?) -> Void)? = nil) {
        Task { @MainActor in
            guard let (received, sent) = try? await adapter.getBytesTransmitted() else {
                completionHandler?(nil)
                return
            }

            let string = "\(received),\(sent)"
            completionHandler?(ExtensionMessageString(string).rawValue)
        }
    }

    // MARK: - Adapter start completion handling

    private enum AdapterStartReason {
        case manual
        case onDemand
        case reconnected
        case wake
        case snoozeEnded
    }

    /// Called when the adapter reports that the tunnel was successfully started.
    ///
    @MainActor
    private func handleAdapterStarted(startReason: AdapterStartReason) async throws {
        if startReason != .reconnected && startReason != .wake {
            connectionStatus = .connected(connectedDate: Date())
        }

        Logger.networkProtection.debug("⚪️ Tunnel interface is \(self.adapter.interfaceName ?? "unknown", privacy: .public)")

        // These cases only make sense in the context of a connection that had trouble
        // and is being fixed, so we want to test the connection immediately.
        let testImmediately = startReason == .reconnected || startReason == .onDemand
        try await startMonitors(testImmediately: testImmediately)
    }

    @MainActor
    public func handleAdapterStopped() {
        connectionStatus = .disconnected
    }

    // MARK: - Monitors

    private func startTunnelFailureMonitor() async {
        if await tunnelFailureMonitor.isStarted {
            await tunnelFailureMonitor.stop()
        }

        await tunnelFailureMonitor.start { [weak self] result in
            guard let self else {
                return
            }

            providerEvents.fire(.reportTunnelFailure(result: result))

            switch result {
            case .failureDetected:
                startServerFailureRecovery()
            case .failureRecovered:
                Task {
                    await self.failureRecoveryHandler.stop()
                }
            case .networkPathChanged: break
            }
        }
    }

    private lazy var failureRecoveryHandler: FailureRecoveryHandling = FailureRecoveryHandler(
        deviceManager: deviceManager,
        reassertingControl: self,
        eventHandler: { [weak self] step in
            self?.providerEvents.fire(.failureRecoveryAttempt(step))
        }
    )

    private func startServerFailureRecovery() {
        Task {
            guard let server = await self.lastSelectedServer else {
                return
            }
            await self.failureRecoveryHandler.attemptRecovery(
                to: server,
                includedRoutes: self.includedRoutes ?? [],
                excludedRoutes: self.settings.excludedRanges,
                dnsSettings: self.settings.dnsSettings,
                isKillSwitchEnabled: self.isKillSwitchEnabled
            ) { [weak self] generateConfigResult in
                try await self?.handleFailureRecoveryConfigUpdate(result: generateConfigResult)
                self?.providerEvents.fire(.failureRecoveryAttempt(.completed(.unhealthy)))
            }
        }
    }

    @MainActor
    private func handleFailureRecoveryConfigUpdate(result: NetworkProtectionDeviceManagement.GenerateTunnelConfigurationResult) async throws {
        self.lastSelectedServer = result.server
        try await updateTunnelConfiguration(updateMethod: .useConfiguration(result.tunnelConfiguration), reassert: true)
    }

    @MainActor
    private func startLatencyMonitor() async {
        guard let ip = lastSelectedServerInfo?.ipv4 else {
            await latencyMonitor.stop()
            return
        }
        if await latencyMonitor.isStarted {
            await latencyMonitor.stop()
        }

        if isSubscriptionEnabled, await isEntitlementInvalid() {
            return
        }

        await latencyMonitor.start(serverIP: ip) { [weak self] result in
            switch result {
            case .error:
                self?.providerEvents.fire(.reportLatency(result: .error))
            case .quality(let quality):
                self?.providerEvents.fire(.reportLatency(result: .quality(quality)))
            }
        }
    }

    private func startEntitlementMonitor() async {
        if await entitlementMonitor.isStarted {
            await entitlementMonitor.stop()
        }

        guard isSubscriptionEnabled, let entitlementCheck else { return }

        await entitlementMonitor.start(entitlementCheck: entitlementCheck) { [weak self] result in
            /// Attempt tunnel shutdown & show messaging iff the entitlement is verified to be invalid
            /// Ignore otherwise
            switch result {
            case .invalidEntitlement:
                await self?.handleAccessRevoked(attemptsShutdown: true)
            case .validEntitlement, .error:
                break
            }
        }
    }

    private func startServerStatusMonitor() async {
        guard let serverName = await lastSelectedServerInfo?.name else {
            await serverStatusMonitor.stop()
            return
        }

        if await serverStatusMonitor.isStarted {
            await serverStatusMonitor.stop()
        }

        await serverStatusMonitor.start(serverName: serverName) { status in
            if status.shouldMigrate {
                Task { [ weak self] in
                    guard let self else { return }

                    providerEvents.fire(.serverMigrationAttempt(.begin))

                    do {
                        try await self.updateTunnelConfiguration(
                            updateMethod: .selectServer(currentServerSelectionMethod),
                            reassert: true,
                            regenerateKey: true)
                        providerEvents.fire(.serverMigrationAttempt(.success))
                    } catch {
                        providerEvents.fire(.serverMigrationAttempt(.failure(error)))
                    }
                }
            }
        }
    }

    @MainActor
    private func handleAccessRevoked(attemptsShutdown: Bool) async {
        defaults.enableEntitlementMessaging()
        notificationsPresenter.showEntitlementNotification()

        await stopMonitors()

        // We add a delay here so the notification has a chance to show up
        try? await Task.sleep(interval: .seconds(5))

        if attemptsShutdown {
            await attemptShutdownDueToRevokedAccess()
        }
    }

    /// Tries to shut down the tunnel after access has been revoked.
    ///
    /// iOS 17+ supports disabling on-demand, but macOS does not... so we resort to removing the subscription token
    /// which should prevent the VPN from even trying to start.
    ///
    @MainActor
    private func attemptShutdownDueToRevokedAccess() async {
        let cancelTunnel = {
#if os(macOS)
            try? self.tokenStore.deleteToken()
#endif
            self.cancelTunnelWithError(TunnelError.vpnAccessRevoked)
        }

        if #available(iOS 17, *) {
            do {
                try await handleShutDown()
            } catch {
                cancelTunnel()
            }
        } else {
            cancelTunnel()
        }
    }

    @MainActor
    public func startMonitors(testImmediately: Bool) async throws {
        await startTunnelFailureMonitor()
        await startLatencyMonitor()
        await startEntitlementMonitor()
        await startServerStatusMonitor()

        do {
            try await startConnectionTester(testImmediately: testImmediately)
        } catch {
            Logger.networkProtection.error("🔴 Connection Tester error: \(error.localizedDescription, privacy: .public)")
            throw error
        }
    }

    @MainActor
    public func stopMonitors() async {
        self.connectionTester.stop()
        await self.tunnelFailureMonitor.stop()
        await self.latencyMonitor.stop()
        await self.entitlementMonitor.stop()
        await self.serverStatusMonitor.stop()
    }

    // MARK: - Entitlement handling

    private func isEntitlementInvalid() async -> Bool {
        guard let entitlementCheck, case .success(false) = await entitlementCheck() else { return false }
        return true
    }

    // MARK: - Connection Tester

    private enum ConnectionTesterError: CustomNSError {
        case couldNotRetrieveInterfaceNameFromAdapter
        case testerFailedToStart(internalError: Error)

        var errorCode: Int {
            switch self {
            case .couldNotRetrieveInterfaceNameFromAdapter: return 0
            case .testerFailedToStart: return 1
            }
        }

        var errorUserInfo: [String: Any] {
            switch self {
            case .couldNotRetrieveInterfaceNameFromAdapter:
                return [:]
            case .testerFailedToStart(let internalError):
                return [NSUnderlyingErrorKey: internalError as NSError]
            }
        }
    }

    private func startConnectionTester(testImmediately: Bool) async throws {
        guard isConnectionTesterEnabled else {
            Logger.networkProtectionConnectionTester.debug("The connection tester is disabled")
            return
        }

        guard let interfaceName = adapter.interfaceName else {
            throw ConnectionTesterError.couldNotRetrieveInterfaceNameFromAdapter
        }

        do {
            try await connectionTester.start(tunnelIfName: interfaceName, testImmediately: testImmediately)
        } catch {
            switch error {
            case NetworkProtectionConnectionTester.TesterError.couldNotFindInterface:
                Logger.networkProtectionConnectionTester.debug("Printing current proposed utun: \(String(reflecting: self.adapter.interfaceName), privacy: .public)")
            default:
                break
            }

            throw ConnectionTesterError.testerFailedToStart(internalError: error)
        }
    }

    // MARK: - Computer sleeping

    @MainActor
    public override func sleep() async {
        Logger.networkProtectionSleep.debug("Sleep")
        await stopMonitors()
    }

    @MainActor
    public override func wake() {
        Logger.networkProtectionSleep.debug("Wake up")

        // macOS can launch the extension due to calls to `sendProviderMessage`, so there's
        // a chance this is being called when the VPN isn't really meant to be connected or
        // running.  We want to avoid firing pixels or handling adapter changes when this is
        // the case.
        guard connectionStatus != .disconnected else {
            return
        }

        Task {
            providerEvents.fire(.tunnelWakeAttempt(.begin))

            do {
                try await handleAdapterStarted(startReason: .wake)
                Logger.networkProtectionConnectionTester.debug("🟢 Wake success")
                providerEvents.fire(.tunnelWakeAttempt(.success))
            } catch {
                Logger.networkProtection.error("🔴 Wake error: \(error.localizedDescription, privacy: .public)")
                providerEvents.fire(.tunnelWakeAttempt(.failure(error)))
            }
        }
    }

    // MARK: - Snooze

    private func startSnooze(_ duration: TimeInterval, completionHandler: ((Data?) -> Void)? = nil) {
        Task {
            await startSnooze(duration: duration)
            completionHandler?(nil)
        }
    }

    private func cancelSnooze(completionHandler: ((Data?) -> Void)? = nil) {
        Task {
            await cancelSnooze()
            completionHandler?(nil)
        }
    }

    private var snoozeTimerTask: Task<Never, Error>? {
        willSet {
            snoozeTimerTask?.cancel()
        }
    }

    private var snoozeRequestProcessing: Bool = false
    private var snoozeJustEnded: Bool = false

    @MainActor
    private func startSnooze(duration: TimeInterval) async {
        if snoozeRequestProcessing {
            Logger.networkProtection.debug("Rejecting start snooze request due to existing request processing")
            return
        }

        snoozeRequestProcessing = true
        Logger.networkProtection.debug("Starting snooze mode with duration: \(duration, privacy: .public)")

        await stopMonitors()

        self.adapter.snooze { [weak self] error in
            guard let self else {
                assertionFailure("Failed to get strong self")
                return
            }

            if error == nil {
                self.connectionStatus = .snoozing
                self.snoozeTimingStore.activeTiming = .init(startDate: Date(), duration: duration)
                self.notificationsPresenter.showSnoozingNotification(duration: duration)

                snoozeTimerTask = Task.periodic(interval: .seconds(1)) { [weak self] in
                    guard let self else { return }

                    if self.snoozeTimingStore.hasExpired {
                        Task.detached {
                            Logger.networkProtection.debug("Snooze mode timer expired, canceling snooze now...")
                            await self.cancelSnooze()
                        }
                    }
                }
            } else {
                self.snoozeTimingStore.reset()
            }

            self.snoozeRequestProcessing = false
        }
    }

    private func cancelSnooze() async {
        if snoozeRequestProcessing {
            Logger.networkProtection.debug("Rejecting cancel snooze request due to existing request processing")
            return
        }

        snoozeRequestProcessing = true
        defer {
            snoozeRequestProcessing = false
        }

        snoozeTimerTask?.cancel()
        snoozeTimerTask = nil

        guard await connectionStatus == .snoozing, snoozeTimingStore.activeTiming != nil else {
            Logger.networkProtection.error("Failed to cancel snooze mode as it was not active")
            return
        }

        Logger.networkProtection.debug("Canceling snooze mode")

        snoozeJustEnded = true
        try? await startTunnel(onDemand: false)
        snoozeTimingStore.reset()
    }

}

extension WireGuardAdapterError: LocalizedError, CustomDebugStringConvertible {

    public var errorDescription: String? {
        switch self {
        case .cannotLocateTunnelFileDescriptor:
            return "Starting tunnel failed: could not determine file descriptor"

        case .dnsResolution(let dnsErrors):
            let hostnamesWithDnsResolutionFailure = dnsErrors.map { $0.address }
                .joined(separator: ", ")
            return "DNS resolution failed for the following hostnames: \(hostnamesWithDnsResolutionFailure)"

        case .setNetworkSettings(let error):
            return "Starting tunnel failed with setTunnelNetworkSettings returning: \(error.localizedDescription)"

        case .startWireGuardBackend(let errorCode):
            return "Starting tunnel failed with wgTurnOn returning: \(errorCode)"

        case .setWireguardConfig(let errorCode):
            return "Update tunnel failed with wgSetConfig returning: \(errorCode)"

        case .invalidState:
            return "Starting tunnel failed with invalid error"
        }
    }

    public var debugDescription: String {
        errorDescription!
    }
}<|MERGE_RESOLUTION|>--- conflicted
+++ resolved
@@ -774,17 +774,10 @@
 
     private func startTunnel(onDemand: Bool) async throws {
         do {
-<<<<<<< HEAD
-            os_log("Generating tunnel config", log: .networkProtection)
-            os_log("Excluded ranges are: %{public}@", log: .networkProtection, String(describing: settings.excludedRanges))
-            os_log("Server selection method: %{public}@", log: .networkProtection, currentServerSelectionMethod.debugDescription)
-            os_log("DNS server: %{public}@", log: .networkProtection, String(describing: settings.dnsSettings))
-=======
             Logger.networkProtection.debug("Generating tunnel config")
             Logger.networkProtection.debug("Excluded ranges are: \(String(describing: self.settings.excludedRanges), privacy: .public)")
             Logger.networkProtection.debug("Server selection method: \(self.currentServerSelectionMethod.debugDescription, privacy: .public)")
             Logger.networkProtection.debug("DNS server: \(String(describing: self.settings.dnsSettings), privacy: .public)")
->>>>>>> ce1b7228
             let tunnelConfiguration = try await generateTunnelConfiguration(serverSelectionMethod: currentServerSelectionMethod,
                                                                             includedRoutes: includedRoutes ?? [],
                                                                             excludedRoutes: settings.excludedRanges,
@@ -1380,13 +1373,8 @@
 
             adapter.stop { [weak self] error in
                 if let error {
-<<<<<<< HEAD
                     self?.debugEvents.fire(error.networkProtectionError)
-                    os_log("🔴 Failed to stop WireGuard adapter: %{public}@", log: .networkProtection, error.localizedDescription)
-=======
-                    self?.debugEvents?.fire(error.networkProtectionError)
                     Logger.networkProtection.error("🔴 Failed to stop WireGuard adapter: \(error.localizedDescription, privacy: .public)")
->>>>>>> ce1b7228
                 }
 
                 completionHandler?(error.map { ExtensionMessageString($0.localizedDescription).rawValue })
