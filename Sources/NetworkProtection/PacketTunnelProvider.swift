//
//  PacketTunnelProvider.swift
//
//  Copyright © 2023 DuckDuckGo. All rights reserved.
//
//  Licensed under the Apache License, Version 2.0 (the "License");
//  you may not use this file except in compliance with the License.
//  You may obtain a copy of the License at
//
//  http://www.apache.org/licenses/LICENSE-2.0
//
//  Unless required by applicable law or agreed to in writing, software
//  distributed under the License is distributed on an "AS IS" BASIS,
//  WITHOUT WARRANTIES OR CONDITIONS OF ANY KIND, either express or implied.
//  See the License for the specific language governing permissions and
//  limitations under the License.
//

// SPDX-License-Identifier: MIT
// Copyright © 2018-2021 WireGuard LLC. All Rights Reserved.

import Combine
import Common
import Foundation
import NetworkExtension
import UserNotifications

// swiftlint:disable file_length type_body_length line_length
open class PacketTunnelProvider: NEPacketTunnelProvider {

    public enum Event {
        case userBecameActive
        case reportLatency(ms: Int, server: String, networkType: NetworkConnectionType)
        case rekeyCompleted
    }

    // MARK: - Error Handling

    enum TunnelError: LocalizedError {
        case startingTunnelWithoutAuthToken
        case couldNotGenerateTunnelConfiguration(internalError: Error)
        case couldNotFixConnection
        case simulateTunnelFailureError

        var errorDescription: String? {
            switch self {
            case .startingTunnelWithoutAuthToken:
                return "Missing auth token at startup"
            case .couldNotGenerateTunnelConfiguration(let internalError):
                return "Failed to generate a tunnel configuration: \(internalError.localizedDescription)"
            case .simulateTunnelFailureError:
                return "Simulated a tunnel error as requested"
            default:
                // This is probably not the most elegant error to show to a user but
                // it's a great way to get detailed reports for those cases we haven't
                // provided good descriptions for yet.
                return "Tunnel error: \(String(describing: self))"
            }
        }
    }

    // MARK: - WireGuard

    private lazy var adapter: WireGuardAdapter = {
        WireGuardAdapter(with: self) { logLevel, message in
            if logLevel == .error {
                os_log("🔵 Received error from adapter: %{public}@", log: .networkProtection, type: .error, message)
            } else {
                os_log("🔵 Received message from adapter: %{public}@", log: .networkProtection, message)
            }
        }
    }()

    // MARK: - Timers Support

    private let timerQueue = DispatchQueue(label: "com.duckduckgo.network-protection.PacketTunnelProvider.timerQueue")

    // MARK: - Status

    public override var reasserting: Bool {
        get {
            super.reasserting
        }
        set {
            if newValue {
                connectionStatus = .reasserting
            } else {
                connectionStatus = .connected(connectedDate: Date())
            }

            super.reasserting = newValue
        }
    }

    public var connectionStatus: ConnectionStatus = .disconnected {
        didSet {
            guard connectionStatus != oldValue else {
                return
            }
            if case .connected = connectionStatus {
                self.notificationsPresenter.showConnectedNotification(serverLocation: lastSelectedServerInfo?.serverLocation)
            }
            connectionStatusPublisher.send(connectionStatus)
        }
    }

    public let connectionStatusPublisher = CurrentValueSubject<ConnectionStatus, Never>(.disconnected)

    public var isKillSwitchEnabled: Bool {
        guard #available(macOS 11.0, iOS 14.2, *) else { return false }
        return self.protocolConfiguration.enforceRoutes || self.protocolConfiguration.includeAllNetworks
    }

    // MARK: - Tunnel Settings

    private let settings: TunnelSettings

    // MARK: - Server Selection

    public var lastSelectedServerInfo: NetworkProtectionServerInfo? {
        didSet {
            lastSelectedServerInfoPublisher.send(lastSelectedServerInfo)
        }
    }

    public let lastSelectedServerInfoPublisher = CurrentValueSubject<NetworkProtectionServerInfo?, Never>.init(nil)

    private var includedRoutes: [IPAddressRange]?
    private var excludedRoutes: [IPAddressRange]?

    // MARK: - User Notifications

    private let notificationsPresenter: NetworkProtectionNotificationsPresenter

    // MARK: - Registration Key

    private lazy var keyStore = NetworkProtectionKeychainKeyStore(keychainType: keychainType,
                                                                  errorEvents: debugEvents)

    private let tokenStore: NetworkProtectionTokenStore

    private func resetRegistrationKey() {
        os_log("Resetting the current registration key", log: .networkProtectionKeyManagement)
        keyStore.resetCurrentKeyPair()
    }

    private var isKeyExpired: Bool {
        keyStore.currentKeyPair().expirationDate <= Date()
    }

    private func rekeyIfExpired() async {
        guard isKeyExpired else {
            return
        }

        await rekey()
    }

    private func rekey() async {
        os_log("Rekeying...", log: .networkProtectionKeyManagement)

        providerEvents.fire(.userBecameActive)
        providerEvents.fire(.rekeyCompleted)

        self.resetRegistrationKey()

        do {
            try await updateTunnelConfiguration(reassert: false)
        } catch {
            os_log("Rekey attempt failed.  This is not an error if you're using debug Key Management options: %{public}@", log: .networkProtectionKeyManagement, type: .error, String(describing: error))
        }
    }

    private func setKeyValidity(_ interval: TimeInterval?) {
        if let interval {
            let firstExpirationDate = Date().addingTimeInterval(interval)

            os_log("Setting key validity interval to %{public}@ seconds (next expiration date %{public}@)",
                   log: .networkProtectionKeyManagement,
                   String(describing: interval),
                   String(describing: firstExpirationDate))

            settings.registrationKeyValidity = .custom(interval)
        } else {
            os_log("Resetting key validity interval",
                   log: .networkProtectionKeyManagement)

            settings.registrationKeyValidity = .automatic
        }

        keyStore.setValidityInterval(interval)
    }

    // MARK: - Bandwidth Analyzer

    private func updateBandwidthAnalyzerAndRekeyIfExpired() {
        Task {
            await updateBandwidthAnalyzer()

            guard self.bandwidthAnalyzer.isConnectionIdle() else {
                return
            }

            // This provides a more frequent active user pixel check
            providerEvents.fire(.userBecameActive)

            await rekeyIfExpired()
        }
    }

    /// Updates the bandwidth analyzer with the latest data from the WireGuard Adapter
    ///
    public func updateBandwidthAnalyzer() async {
        guard let (rx, tx) = try? await adapter.getBytesTransmitted() else {
            self.bandwidthAnalyzer.preventIdle()
            return
        }

        bandwidthAnalyzer.record(rxBytes: rx, txBytes: tx)
    }

    // MARK: - Connection tester

    private var isConnectionTesterEnabled: Bool = true

    private lazy var connectionTester: NetworkProtectionConnectionTester = {
        NetworkProtectionConnectionTester(timerQueue: timerQueue, log: .networkProtectionConnectionTesterLog) { @MainActor [weak self] (result, isStartupTest) in
            guard let self else { return }

            switch result {
            case .connected:
                self.tunnelHealth.isHavingConnectivityIssues = false
                self.updateBandwidthAnalyzerAndRekeyIfExpired()
                self.startLatencyReporter()

            case .reconnected:
                self.tunnelHealth.isHavingConnectivityIssues = false
                self.updateBandwidthAnalyzerAndRekeyIfExpired()
                self.startLatencyReporter()

            case .disconnected(let failureCount):
                self.tunnelHealth.isHavingConnectivityIssues = true
                self.bandwidthAnalyzer.reset()
                self.latencyReporter.stop()

                if failureCount == 1 {
                    self.notificationsPresenter.showReconnectingNotification()

                    // Only do these things if this is not a connection startup test.
                    if !isStartupTest {
                        self.fixTunnel()
                    }
                } else if failureCount == 2 {
                    self.stopTunnel(with: TunnelError.couldNotFixConnection)
                }
            }
        }
    }()

    @MainActor
    private func startLatencyReporter() {
        guard let lastSelectedServerInfo,
              let ip = lastSelectedServerInfo.ipv4 else {
            assertionFailure("could not get server IPv4 address")
            self.latencyReporter.stop()
            return
        }
        if self.latencyReporter.isStarted {
            if self.latencyReporter.currentIP == ip {
                return
            }
            self.latencyReporter.stop()
        }

        self.latencyReporter.start(ip: ip) { [serverName=lastSelectedServerInfo.name, providerEvents] latency, networkType in
            providerEvents.fire(.reportLatency(ms: Int(latency * 1000), server: serverName, networkType: networkType))
        }
    }

    private var lastTestFailed = false
    private let bandwidthAnalyzer = NetworkProtectionConnectionBandwidthAnalyzer()
    private let tunnelHealth: NetworkProtectionTunnelHealthStore
    private let controllerErrorStore: NetworkProtectionTunnelErrorStore
    private let latencyReporter = NetworkProtectionLatencyReporter(log: .networkProtection)

    // MARK: - Cancellables

    private var cancellables = Set<AnyCancellable>()

    // MARK: - Initializers

    private let keychainType: KeychainType
    private let debugEvents: EventMapping<NetworkProtectionError>?
    private let providerEvents: EventMapping<Event>

    public init(notificationsPresenter: NetworkProtectionNotificationsPresenter,
                tunnelHealthStore: NetworkProtectionTunnelHealthStore,
                controllerErrorStore: NetworkProtectionTunnelErrorStore,
                keychainType: KeychainType,
                tokenStore: NetworkProtectionTokenStore,
                debugEvents: EventMapping<NetworkProtectionError>?,
                providerEvents: EventMapping<Event>,
                tunnelSettings: TunnelSettings = TunnelSettings(defaults: .standard)) {
        os_log("[+] PacketTunnelProvider", log: .networkProtectionMemoryLog, type: .debug)

        self.notificationsPresenter = notificationsPresenter
        self.keychainType = keychainType
        self.tokenStore = tokenStore
        self.debugEvents = debugEvents
        self.providerEvents = providerEvents
        self.tunnelHealth = tunnelHealthStore
        self.controllerErrorStore = controllerErrorStore
        self.settings = tunnelSettings

        super.init()

        tunnelSettings.changePublisher
            .sink { [weak self] change in
                self?.handleSettingsChange(change)
            }.store(in: &cancellables)
    }

    deinit {
        os_log("[-] PacketTunnelProvider", log: .networkProtectionMemoryLog, type: .debug)
    }

    private var tunnelProviderProtocol: NETunnelProviderProtocol? {
        protocolConfiguration as? NETunnelProviderProtocol
    }

    private func runDebugSimulations(options: StartupOptions) throws {
        if options.simulateError {
            throw TunnelError.simulateTunnelFailureError
        }

        if options.simulateCrash {
            DispatchQueue.main.asyncAfter(deadline: .now() + TimeInterval.seconds(2)) {
                fatalError("Simulated PacketTunnelProvider crash")
            }

            return
        }

        if options.simulateMemoryCrash {
            Task {
                var array = [String]()
                while true {
                    array.append("Crash")
                }
            }

            return
        }
    }

    private func load(options: StartupOptions) throws {
        loadKeyValidity(from: options)
        loadSelectedEnvironment(from: options)
        loadSelectedServer(from: options)
        loadTesterEnabled(from: options)
        try loadAuthToken(from: options)
    }

    open func loadVendorOptions(from provider: NETunnelProviderProtocol?) throws {
        let vendorOptions = provider?.providerConfiguration

        loadRoutes(from: vendorOptions)
    }

    private func loadKeyValidity(from options: StartupOptions) {
        switch options.keyValidity {
        case .set(let validity):
            setKeyValidity(validity)
        case .useExisting:
            break
        case .reset:
            setKeyValidity(nil)
        }
    }

    private func loadSelectedEnvironment(from options: StartupOptions) {
        switch options.selectedEnvironment {
        case .set(let selectedEnvironment):
            settings.selectedEnvironment = selectedEnvironment
        case .useExisting:
            break
        case .reset:
            settings.selectedEnvironment = .default
        }
    }

    private func loadSelectedServer(from options: StartupOptions) {
        switch options.selectedServer {
        case .set(let selectedServer):
            settings.selectedServer = selectedServer
        case .useExisting:
            break
        case .reset:
            settings.selectedServer = .automatic
        }
    }

    private func loadTesterEnabled(from options: StartupOptions) {
        switch options.enableTester {
        case .set(let value):
            isConnectionTesterEnabled = value
        case .useExisting:
            break
        case .reset:
            isConnectionTesterEnabled = true
        }
    }

    private func loadAuthToken(from options: StartupOptions) throws {
        switch options.authToken {
        case .set(let authToken):
            try tokenStore.store(authToken)
        case .useExisting:
            break
        case .reset:
            // This case should in theory not be possible, but it's ideal to have this in place
            // in case an error in the controller on the client side allows it.
            try tokenStore.deleteToken()
            throw TunnelError.startingTunnelWithoutAuthToken
        }
    }

    private func loadRoutes(from options: [String: Any]?) {
        self.includedRoutes = (options?[NetworkProtectionOptionKey.includedRoutes] as? [String])?.compactMap(IPAddressRange.init(from:)) ?? []

        self.excludedRoutes = (options?[NetworkProtectionOptionKey.excludedRoutes] as? [String])?.compactMap(IPAddressRange.init(from:))
        ?? [ // fallback to default local network exclusions
            "10.0.0.0/8",     // 255.0.0.0
            "172.16.0.0/12",  // 255.240.0.0
            "192.168.0.0/16", // 255.255.0.0
            "169.254.0.0/16", // 255.255.0.0 : Link-local
            "127.0.0.0/8",    // 255.0.0.0 : Loopback
            "224.0.0.0/4",    // 240.0.0.0 : Multicast
            "100.64.0.0/16",  // 255.255.0.0 : Shared Address Space
        ]
    }

    // MARK: - Tunnel Start

    open override func startTunnel(options: [String: NSObject]?, completionHandler: @escaping (Error?) -> Void) {
        connectionStatus = .connecting

        os_log("Will load options\n%{public}@", log: .networkProtection, String(describing: options))
        let startupOptions = StartupOptions(options: options ?? [:], log: .networkProtection)

        resetIssueStateOnTunnelStart(startupOptions)

        let startTime = DispatchTime.now()

        let internalCompletionHandler = { [weak self] (error: Error?) in
            guard let self else {
                completionHandler(error)
                return
            }

            guard let error else {
                completionHandler(nil)
                return
            }

            let handler = {
                let errorDescription = (error as? LocalizedError)?.localizedDescription ?? String(describing: error)

                os_log("Tunnel startup error: %{public}@", type: .error, errorDescription)
                self.controllerErrorStore.lastErrorMessage = errorDescription
                self.connectionStatus = .disconnected

                completionHandler(error)
            }

            if startupOptions.startupMethod == .automaticOnDemand {
                DispatchQueue.main.asyncAfter(deadline: startTime + DispatchTimeInterval.seconds(10), execute: handler)
            } else {
                handler()
            }
        }

        startTunnel(options: startupOptions, completionHandler: internalCompletionHandler)
    }

    private func startTunnel(options: StartupOptions, completionHandler: @escaping (Error?) -> Void) {
        do {
            try runDebugSimulations(options: options)
            try load(options: options)
            try loadVendorOptions(from: tunnelProviderProtocol)
        } catch {
            completionHandler(error)
            return
        }

        let onDemand = options.startupMethod == .automaticOnDemand

        os_log("Starting tunnel %{public}@", log: .networkProtection, options.startupMethod.debugDescription)
        startTunnel(environment: settings.selectedEnvironment,
                    onDemand: onDemand,
                    completionHandler: completionHandler)
    }

    var currentServerSelectionMethod: NetworkProtectionServerSelectionMethod {
        var serverSelectionMethod: NetworkProtectionServerSelectionMethod

        switch settings.selectedLocation {
        case .nearest:
            serverSelectionMethod = .automatic
        case .location(let networkProtectionSelectedLocation):
            serverSelectionMethod = .preferredLocation(networkProtectionSelectedLocation)
        }

        switch settings.selectedServer {
        case .automatic:
            break
        case .endpoint(let string):
            // Selecting a specific server will override locations setting
            // Only available in debug
            serverSelectionMethod = .preferredServer(serverName: string)
        }

        return serverSelectionMethod
    }

    private func startTunnel(environment: TunnelSettings.SelectedEnvironment, onDemand: Bool, completionHandler: @escaping (Error?) -> Void) {
        Task {
            do {
                os_log("🔵 Generating tunnel config", log: .networkProtection, type: .info)
                let tunnelConfiguration = try await generateTunnelConfiguration(environment: environment,
                                                                                serverSelectionMethod: currentServerSelectionMethod,
                                                                                includedRoutes: includedRoutes ?? [],
                                                                                excludedRoutes: excludedRoutes ?? [])
                startTunnel(with: tunnelConfiguration, onDemand: onDemand, completionHandler: completionHandler)
                os_log("🔵 Done generating tunnel config", log: .networkProtection, type: .info)
            } catch {
                os_log("🔵 Error starting tunnel: %{public}@", log: .networkProtection, type: .info, error.localizedDescription)

                controllerErrorStore.lastErrorMessage = error.localizedDescription

                completionHandler(error)
            }
        }
    }

    private func startTunnel(with tunnelConfiguration: TunnelConfiguration, onDemand: Bool, completionHandler: @escaping (Error?) -> Void) {
        
        adapter.start(tunnelConfiguration: tunnelConfiguration) { [weak self] error in
            if let error {
                os_log("🔵 Starting tunnel failed with %{public}@", log: .networkProtection, type: .error, error.localizedDescription)
                self?.debugEvents?.fire(error.networkProtectionError)
                completionHandler(error)
                return
            }

            Task { [weak self] in
                // It's important to call this completion handler before running the tester
                // as if we don't, the tester will just fail.  It seems like the connection
                // won't fully work until the completion handler is called.
                completionHandler(nil)

                do {
                    let startReason: AdapterStartReason = onDemand ? .onDemand : .manual
                    try await self?.handleAdapterStarted(startReason: startReason)
                } catch {
                    self?.cancelTunnelWithError(error)
                    return
                }
            }
        }
    }

    // MARK: - Tunnel Stop

    open override func stopTunnel(with reason: NEProviderStopReason, completionHandler: @escaping () -> Void) {
        connectionStatus = .disconnecting
        os_log("Stopping tunnel with reason %{public}@", log: .networkProtection, type: .info, String(describing: reason))

        adapter.stop { [weak self] error in
            if let error {
                os_log("🔵 Failed to stop WireGuard adapter: %{public}@", log: .networkProtection, type: .info, error.localizedDescription)
                self?.debugEvents?.fire(error.networkProtectionError)
            }

            Task { [weak self] in
                await self?.handleAdapterStopped()
                if case .superceded = reason {
                    self?.notificationsPresenter.showSupersededNotification()
                }

                completionHandler()
            }
        }
    }

    /// Do not cancel, directly... call this method so that the adapter and tester are stopped too.
    private func stopTunnel(with stopError: Error) {
        connectionStatus = .disconnecting

        os_log("Stopping tunnel with error %{public}@", log: .networkProtection, type: .info, stopError.localizedDescription)

        Task {
            await handleAdapterStopped()
        }

        self.adapter.stop { [weak self] error in
            if let error = error {
                os_log("Error while stopping adapter: %{public}@", log: .networkProtection, type: .info, error.localizedDescription)
                self?.debugEvents?.fire(error.networkProtectionError)
            }

            self?.cancelTunnelWithError(stopError)
        }
    }

    // MARK: - Fix Issues Management

    /// Resets the issue state when startup up the tunnel manually.
    ///
    /// When the tunnel is started by on-demand the issue state should not be cleared until the tester
    /// reports a working connection.
    ///
    private func resetIssueStateOnTunnelStart(_ startupOptions: StartupOptions) {
        guard startupOptions.startupMethod != .automaticOnDemand else {
            return
        }

        tunnelHealth.isHavingConnectivityIssues = false
        controllerErrorStore.lastErrorMessage = nil
    }

    /// Intentionally not async, so that we won't lock whoever called this method.  This method will race against the tester
    /// to see if it can fix the connection before the next failure.
    ///
    private func fixTunnel() {
        Task {
            let serverSelectionMethod: NetworkProtectionServerSelectionMethod

            if let lastServerName = lastSelectedServerInfo?.name {
                serverSelectionMethod = .avoidServer(serverName: lastServerName)
            } else {
                assertionFailure("We should not have a situation where the VPN is trying to fix the tunnel and there's no previous server info")
                serverSelectionMethod = .automatic
            }

            do {
                try await updateTunnelConfiguration(serverSelectionMethod: serverSelectionMethod)
            } catch {
                return
            }
        }
    }

    // MARK: - Tunnel Configuration

    public func updateTunnelConfiguration(environment: TunnelSettings.SelectedEnvironment = .default, reassert: Bool = true) async throws {
        let serverSelectionMethod: NetworkProtectionServerSelectionMethod

        switch settings.selectedServer {
        case .automatic:
            serverSelectionMethod = .automatic
        case .endpoint(let serverName):
            serverSelectionMethod = .preferredServer(serverName: serverName)
        }

        try await updateTunnelConfiguration(environment: environment, serverSelectionMethod: serverSelectionMethod, reassert: reassert)
    }

    public func updateTunnelConfiguration(environment: TunnelSettings.SelectedEnvironment = .default, serverSelectionMethod: NetworkProtectionServerSelectionMethod, reassert: Bool = true) async throws {

        let tunnelConfiguration = try await generateTunnelConfiguration(environment: environment,
                                                                        serverSelectionMethod: serverSelectionMethod,
                                                                        includedRoutes: includedRoutes ?? [],
                                                                        excludedRoutes: excludedRoutes ?? [])

        try await withCheckedThrowingContinuation { [weak self] (continuation: CheckedContinuation<Void, Error>) in
            guard let self = self else {
                continuation.resume()
                return
            }

            self.adapter.update(tunnelConfiguration: tunnelConfiguration, reassert: reassert) { [weak self] error in
                if let error = error {
                    os_log("🔵 Failed to update the configuration: %{public}@", type: .error, error.localizedDescription)
                    self?.debugEvents?.fire(error.networkProtectionError)
                    continuation.resume(throwing: error)
                    return
                }

                Task { [weak self] in
                    do {
                        try await self?.handleAdapterStarted(startReason: .reconnected)
                    } catch {
                        continuation.resume(throwing: error)
                        return
                    }

                    continuation.resume()
                }
            }
        }
    }

    private func generateTunnelConfiguration(environment: TunnelSettings.SelectedEnvironment = .default, serverSelectionMethod: NetworkProtectionServerSelectionMethod, includedRoutes: [IPAddressRange], excludedRoutes: [IPAddressRange]) async throws -> TunnelConfiguration {

        let configurationResult: (TunnelConfiguration, NetworkProtectionServerInfo)

        do {
            let networkClient = NetworkProtectionBackendClient(environment: environment)
            let deviceManager = NetworkProtectionDeviceManager(networkClient: networkClient,
                                                               tokenStore: tokenStore,
                                                               keyStore: keyStore,
                                                               errorEvents: debugEvents)

            configurationResult = try await deviceManager.generateTunnelConfiguration(selectionMethod: serverSelectionMethod, includedRoutes: includedRoutes, excludedRoutes: excludedRoutes, isKillSwitchEnabled: isKillSwitchEnabled)
        } catch {
            throw TunnelError.couldNotGenerateTunnelConfiguration(internalError: error)
        }

        let selectedServerInfo = configurationResult.1
        self.lastSelectedServerInfo = selectedServerInfo

        os_log("🔵 Generated tunnel configuration for server at location: %{public}s (preferred server is %{public}s)",
               log: .networkProtection,
               selectedServerInfo.serverLocation,
               selectedServerInfo.name)

        let tunnelConfiguration = configurationResult.0

        return tunnelConfiguration
    }

    // MARK: - App Messages

    // swiftlint:disable:next cyclomatic_complexity
    public override func handleAppMessage(_ messageData: Data, completionHandler: ((Data?) -> Void)? = nil) {
        guard let message = ExtensionMessage(rawValue: messageData) else {
            completionHandler?(nil)
            return
        }

        switch message {
        case .request(let request):
            handleRequest(request)
        case .expireRegistrationKey:
            handleExpireRegistrationKey(completionHandler: completionHandler)
        case .getLastErrorMessage:
            handleGetLastErrorMessage(completionHandler: completionHandler)
        case .getRuntimeConfiguration:
            handleGetRuntimeConfiguration(completionHandler: completionHandler)
        case .isHavingConnectivityIssues:
            handleIsHavingConnectivityIssues(completionHandler: completionHandler)
        case .setSelectedServer(let serverName):
            handleSetSelectedServer(serverName, completionHandler: completionHandler)
        case .getServerLocation:
            handleGetServerLocation(completionHandler: completionHandler)
        case .getServerAddress:
            handleGetServerAddress(completionHandler: completionHandler)
        case .setKeyValidity(let keyValidity):
            handleSetKeyValidity(keyValidity, completionHandler: completionHandler)
        case .resetAllState:
            handleResetAllState(completionHandler: completionHandler)
        case .triggerTestNotification:
            handleSendTestNotification(completionHandler: completionHandler)
        case .setExcludedRoutes(let excludedRoutes):
            setExcludedRoutes(excludedRoutes, completionHandler: completionHandler)
        case .setIncludedRoutes(let includedRoutes):
            setIncludedRoutes(includedRoutes, completionHandler: completionHandler)
        case .simulateTunnelFailure:
            simulateTunnelFailure(completionHandler: completionHandler)
        case .simulateTunnelFatalError:
            simulateTunnelFatalError(completionHandler: completionHandler)
        case .simulateTunnelMemoryOveruse:
            simulateTunnelMemoryOveruse(completionHandler: completionHandler)
        case .simulateConnectionInterruption:
            simulateConnectionInterruption(completionHandler: completionHandler)
        }
    }

    // MARK: - App Requests: Handling

    private func handleRequest(_ request: ExtensionRequest, completionHandler: ((Data?) -> Void)? = nil) {
        switch request {
        case .changeTunnelSetting(let change):
            handleSettingChangeAppRequest(change, completionHandler: completionHandler)
        case .debugCommand(let command):
            handleDebugCommand(command, completionHandler: completionHandler)
        }
    }

    private func handleSettingChangeAppRequest(_ change: TunnelSettings.Change, completionHandler: ((Data?) -> Void)? = nil) {
        settings.apply(change: change)
        handleSettingsChange(change, completionHandler: completionHandler)
    }

    private func handleSettingsChange(_ change: TunnelSettings.Change, completionHandler: ((Data?) -> Void)? = nil) {
        switch change {
        case .setSelectedServer(let selectedServer):
            let serverSelectionMethod: NetworkProtectionServerSelectionMethod

            switch selectedServer {
            case .automatic:
                serverSelectionMethod = .automatic
            case .endpoint(let serverName):
                serverSelectionMethod = .preferredServer(serverName: serverName)
            }

            Task {
                try? await updateTunnelConfiguration(environment: settings.selectedEnvironment, serverSelectionMethod: serverSelectionMethod)
                completionHandler?(nil)
            }
<<<<<<< HEAD
        case .setConnectOnLogin,
                .setIncludeAllNetworks,
=======
        case .setSelectedLocation(let selectedLocation):
            let serverSelectionMethod: NetworkProtectionServerSelectionMethod

            switch selectedLocation {
            case .nearest:
                serverSelectionMethod = .automatic
            case .location(let location):
                serverSelectionMethod = .preferredLocation(location)
            }

            Task {
                try? await updateTunnelConfiguration(serverSelectionMethod: serverSelectionMethod)
                completionHandler?(nil)
            }
        case .setIncludeAllNetworks,
>>>>>>> f22eb409
                .setEnforceRoutes,
                .setExcludeLocalNetworks,
                .setRegistrationKeyValidity,
                .setSelectedEnvironment,
                .setShowInMenuBar:
            // Intentional no-op, as some setting changes don't require any further operation
            break
        }
    }

    private func handleDebugCommand(_ command: DebugCommand, completionHandler: ((Data?) -> Void)? = nil) {
        switch command {
        case .removeSystemExtension:
            // Since the system extension is being removed we may as well reset all state
            handleResetAllState(completionHandler: completionHandler)
        case .expireRegistrationKey:
            handleExpireRegistrationKey(completionHandler: completionHandler)
        case .sendTestNotification:
            handleSendTestNotification(completionHandler: completionHandler)
        case .removeVPNConfiguration:
            // Since the VPN configuration is being removed we may as well reset all state
            handleResetAllState(completionHandler: completionHandler)
        }
    }

    // MARK: - App Messages: Handling

    private func handleExpireRegistrationKey(completionHandler: ((Data?) -> Void)? = nil) {
        Task {
            await rekey()
            completionHandler?(nil)
        }
    }

    private func handleResetAllState(completionHandler: ((Data?) -> Void)? = nil) {
        resetRegistrationKey()

        let serverCache = NetworkProtectionServerListFileSystemStore(errorEvents: nil)
        try? serverCache.removeServerList()

        try? tokenStore.deleteToken()

        // This is not really an error, we received a command to reset the connection
        cancelTunnelWithError(nil)
        completionHandler?(nil)
    }

    private func handleGetLastErrorMessage(completionHandler: ((Data?) -> Void)? = nil) {
        let response = controllerErrorStore.lastErrorMessage.map(ExtensionMessageString.init)
        completionHandler?(response?.rawValue)
    }

    private func handleGetRuntimeConfiguration(completionHandler: ((Data?) -> Void)? = nil) {
        adapter.getRuntimeConfiguration { settings in
            let response = settings.map(ExtensionMessageString.init)
            completionHandler?(response?.rawValue)
        }
    }

    private func handleIsHavingConnectivityIssues(completionHandler: ((Data?) -> Void)? = nil) {
        let response = ExtensionMessageBool(tunnelHealth.isHavingConnectivityIssues)
        completionHandler?(response.rawValue)
    }

    private func handleSetSelectedServer(_ serverName: String?, completionHandler: ((Data?) -> Void)? = nil) {
        Task {
            guard let serverName else {
                if case .endpoint = settings.selectedServer {
                    settings.selectedServer = .automatic
                    try? await updateTunnelConfiguration(serverSelectionMethod: .automatic)
                }
                completionHandler?(nil)
                return
            }

            guard settings.selectedServer.stringValue != serverName else {
                completionHandler?(nil)
                return
            }

            settings.selectedServer = .endpoint(serverName)
            try? await updateTunnelConfiguration(serverSelectionMethod: .preferredServer(serverName: serverName))
            completionHandler?(nil)
        }
    }

    private func handleGetServerLocation(completionHandler: ((Data?) -> Void)? = nil) {
        let response = lastSelectedServerInfo.map { ExtensionMessageString($0.serverLocation) }
        completionHandler?(response?.rawValue)
    }

    private func handleGetServerAddress(completionHandler: ((Data?) -> Void)? = nil) {
        let response = lastSelectedServerInfo?.endpoint.map { ExtensionMessageString($0.description) }
        completionHandler?(response?.rawValue)
    }

    private func handleSetKeyValidity(_ keyValidity: TimeInterval?, completionHandler: ((Data?) -> Void)? = nil) {
        Task {
            setKeyValidity(keyValidity)
            completionHandler?(nil)
        }
    }

    private func handleSendTestNotification(completionHandler: ((Data?) -> Void)? = nil) {
        notificationsPresenter.showTestNotification()
        completionHandler?(nil)
    }

    private func setExcludedRoutes(_ excludedRoutes: [IPAddressRange], completionHandler: ((Data?) -> Void)? = nil) {
        Task {
            self.excludedRoutes = excludedRoutes
            try? await updateTunnelConfiguration(reassert: false)
            completionHandler?(nil)
        }
    }

    private func setIncludedRoutes(_ includedRoutes: [IPAddressRange], completionHandler: ((Data?) -> Void)? = nil) {
        Task {
            self.includedRoutes = includedRoutes
            try? await updateTunnelConfiguration(reassert: false)
            completionHandler?(nil)
        }
    }

    private func simulateTunnelFailure(completionHandler: ((Data?) -> Void)? = nil) {
        Task {
            os_log("Simulating tunnel failure", log: .networkProtection, type: .info)

            adapter.stop { [weak self] error in
                if let error {
                    self?.debugEvents?.fire(error.networkProtectionError)
                    os_log("🔵 Failed to stop WireGuard adapter: %{public}@", log: .networkProtection, type: .info, error.localizedDescription)
                }

                completionHandler?(error.map { ExtensionMessageString($0.localizedDescription).rawValue })
            }
        }
    }

    private func simulateTunnelFatalError(completionHandler: ((Data?) -> Void)? = nil) {
        completionHandler?(nil)
        fatalError("Simulated PacketTunnelProvider crash")
    }

    private func simulateTunnelMemoryOveruse(completionHandler: ((Data?) -> Void)? = nil) {
        completionHandler?(nil)
        var array = [String]()
        while true {
            array.append("Crash")
        }
    }

    private func simulateConnectionInterruption(completionHandler: ((Data?) -> Void)? = nil) {
        connectionTester.failNextTest()
        completionHandler?(nil)
    }

    // MARK: - Adapter start completion handling

    private enum AdapterStartReason {
        case manual
        case onDemand
        case reconnected
        case wake
    }

    /// Called when the adapter reports that the tunnel was successfully started.
    ///
    private func handleAdapterStarted(startReason: AdapterStartReason) async throws {
        if startReason != .reconnected && startReason != .wake {
            connectionStatus = .connected(connectedDate: Date())
        }

        guard !isKeyExpired else {
            await rekey()
            return
        }

        os_log("🔵 Tunnel interface is %{public}@", log: .networkProtection, type: .info, adapter.interfaceName ?? "unknown")

        do {
            // These cases only make sense in the context of a connection that had trouble
            // and is being fixed, so we want to test the connection immediately.
            let testImmediately = startReason == .reconnected || startReason == .onDemand

            try await startConnectionTester(testImmediately: testImmediately)
        } catch {
            os_log("🔵 Connection Tester error: %{public}@", log: .networkProtectionConnectionTesterLog, type: .error, String(reflecting: error))
            throw error
        }
    }

    public func handleAdapterStopped() async {
        connectionStatus = .disconnected
        await self.connectionTester.stop()
    }

    // MARK: - Connection Tester

    private enum ConnectionTesterError: Error {
        case couldNotRetrieveInterfaceNameFromAdapter
        case testerFailedToStart(internalError: Error)
    }

    private func startConnectionTester(testImmediately: Bool) async throws {
        guard isConnectionTesterEnabled else {
            os_log("The connection tester is disabled", log: .networkProtectionConnectionTesterLog)
            return
        }

        guard let interfaceName = adapter.interfaceName else {
            throw ConnectionTesterError.couldNotRetrieveInterfaceNameFromAdapter
        }

        do {
            try await connectionTester.start(tunnelIfName: interfaceName, testImmediately: testImmediately)
        } catch {
            switch error {
            case NetworkProtectionConnectionTester.TesterError.couldNotFindInterface:
                os_log("Printing current proposed utun: %{public}@", log: .networkProtectionConnectionTesterLog, String(reflecting: adapter.interfaceName))
            default:
                break
            }

            throw ConnectionTesterError.testerFailedToStart(internalError: error)
        }
    }

    // MARK: - Computer sleeping

    public override func sleep() async {
        os_log("Sleep", log: .networkProtectionSleepLog, type: .info)

        await connectionTester.stop()
    }

    public override func wake() {
        os_log("Wake up", log: .networkProtectionSleepLog, type: .info)

        Task {
            try? await handleAdapterStarted(startReason: .wake)
        }
    }
}

extension WireGuardAdapterError: LocalizedError, CustomDebugStringConvertible {

    public var errorDescription: String? {
        switch self {
        case .cannotLocateTunnelFileDescriptor:
            return "Starting tunnel failed: could not determine file descriptor"

        case .dnsResolution(let dnsErrors):
            let hostnamesWithDnsResolutionFailure = dnsErrors.map { $0.address }
                .joined(separator: ", ")
            return "DNS resolution failed for the following hostnames: \(hostnamesWithDnsResolutionFailure)"

        case .setNetworkSettings(let error):
            return "Starting tunnel failed with setTunnelNetworkSettings returning: \(error.localizedDescription)"

        case .startWireGuardBackend(let errorCode):
            return "Starting tunnel failed with wgTurnOn returning: \(errorCode)"

        case .invalidState:
            return "Starting tunnel failed with invalid error"
        }
    }

    public var debugDescription: String {
        errorDescription!
    }

}
// swiftlint:enable file_length type_body_length line_length<|MERGE_RESOLUTION|>--- conflicted
+++ resolved
@@ -809,10 +809,6 @@
                 try? await updateTunnelConfiguration(environment: settings.selectedEnvironment, serverSelectionMethod: serverSelectionMethod)
                 completionHandler?(nil)
             }
-<<<<<<< HEAD
-        case .setConnectOnLogin,
-                .setIncludeAllNetworks,
-=======
         case .setSelectedLocation(let selectedLocation):
             let serverSelectionMethod: NetworkProtectionServerSelectionMethod
 
@@ -827,8 +823,8 @@
                 try? await updateTunnelConfiguration(serverSelectionMethod: serverSelectionMethod)
                 completionHandler?(nil)
             }
-        case .setIncludeAllNetworks,
->>>>>>> f22eb409
+        case .setConnectOnLogin,
+                .setIncludeAllNetworks,
                 .setEnforceRoutes,
                 .setExcludeLocalNetworks,
                 .setRegistrationKeyValidity,
