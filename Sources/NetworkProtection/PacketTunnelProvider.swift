//
//  PacketTunnelProvider.swift
//
//  Copyright © 2023 DuckDuckGo. All rights reserved.
//
//  Licensed under the Apache License, Version 2.0 (the "License");
//  you may not use this file except in compliance with the License.
//  You may obtain a copy of the License at
//
//  http://www.apache.org/licenses/LICENSE-2.0
//
//  Unless required by applicable law or agreed to in writing, software
//  distributed under the License is distributed on an "AS IS" BASIS,
//  WITHOUT WARRANTIES OR CONDITIONS OF ANY KIND, either express or implied.
//  See the License for the specific language governing permissions and
//  limitations under the License.
//

// SPDX-License-Identifier: MIT
// Copyright © 2018-2021 WireGuard LLC. All Rights Reserved.

// swiftlint:disable file_length

import Combine
import Common
import Foundation
import NetworkExtension
import UserNotifications

// swiftlint:disable:next type_body_length
open class PacketTunnelProvider: NEPacketTunnelProvider {

    public enum Event {
        case userBecameActive
        case reportConnectionAttempt(attempt: ConnectionAttempt)
        case reportTunnelFailure(result: NetworkProtectionTunnelFailureMonitor.Result)
        case reportLatency(result: NetworkProtectionLatencyMonitor.Result)
        case rekeyCompleted
    }

    public enum ConnectionAttempt {
        case connecting
        case success
        case failure
    }

    // MARK: - Error Handling

    enum TunnelError: LocalizedError {
        case startingTunnelWithoutAuthToken
        case couldNotGenerateTunnelConfiguration(internalError: Error)
        case simulateTunnelFailureError

        var errorDescription: String? {
            switch self {
            case .startingTunnelWithoutAuthToken:
                return "Missing auth token at startup"
            case .couldNotGenerateTunnelConfiguration(let internalError):
                return "Failed to generate a tunnel configuration: \(internalError.localizedDescription)"
            case .simulateTunnelFailureError:
                return "Simulated a tunnel error as requested"
            }
        }
    }

    // MARK: - WireGuard

    private lazy var adapter: WireGuardAdapter = {
        WireGuardAdapter(with: self) { logLevel, message in
            if logLevel == .error {
                os_log("🔵 Received error from adapter: %{public}@", log: .networkProtection, type: .error, message)
            } else {
                os_log("🔵 Received message from adapter: %{public}@", log: .networkProtection, message)
            }
        }
    }()

    // MARK: - Timers Support

    private let timerQueue = DispatchQueue(label: "com.duckduckgo.network-protection.PacketTunnelProvider.timerQueue")

    // MARK: - Status

    public override var reasserting: Bool {
        get {
            super.reasserting
        }
        set {
            if newValue {
                connectionStatus = .reasserting
            } else {
                connectionStatus = .connected(connectedDate: Date())
            }

            super.reasserting = newValue
        }
    }

    public var connectionStatus: ConnectionStatus = .default {
        didSet {
            guard connectionStatus != oldValue else {
                return
            }
            if case .connected = connectionStatus {
                self.notificationsPresenter.showConnectedNotification(serverLocation: lastSelectedServerInfo?.serverLocation)
            }
            connectionStatusPublisher.send(connectionStatus)
        }
    }

    public let connectionStatusPublisher = CurrentValueSubject<ConnectionStatus, Never>(.default)

    public var isKillSwitchEnabled: Bool {
        guard #available(macOS 11.0, iOS 14.2, *) else { return false }
        return self.protocolConfiguration.enforceRoutes || self.protocolConfiguration.includeAllNetworks
    }

    // MARK: - Tunnel Settings

    private let settings: VPNSettings

    // MARK: - Server Selection

    public var lastSelectedServerInfo: NetworkProtectionServerInfo? {
        didSet {
            lastSelectedServerInfoPublisher.send(lastSelectedServerInfo)
        }
    }

    public let lastSelectedServerInfoPublisher = CurrentValueSubject<NetworkProtectionServerInfo?, Never>(nil)

    private var includedRoutes: [IPAddressRange]?

    // MARK: - User Notifications

    private let notificationsPresenter: NetworkProtectionNotificationsPresenter

    // MARK: - Registration Key

    private lazy var keyStore = NetworkProtectionKeychainKeyStore(keychainType: keychainType,
                                                                  errorEvents: debugEvents)

    private let tokenStore: NetworkProtectionTokenStore

    private func resetRegistrationKey() {
        os_log("Resetting the current registration key", log: .networkProtectionKeyManagement)
        keyStore.resetCurrentKeyPair()
    }

    private var isKeyExpired: Bool {
        guard let currentExpirationDate = keyStore.currentExpirationDate else {
            return true
        }

        return currentExpirationDate <= Date()
    }

    private func rekeyIfExpired() async {
        os_log("Checking if rekey is necessary...", log: .networkProtectionKeyManagement)

        guard isKeyExpired else {
            os_log("The key is not expired", log: .networkProtectionKeyManagement)
            return
        }

        await rekey()
    }

    private func rekey() async {
        providerEvents.fire(.userBecameActive)

        // Experimental option to disable rekeying.
        guard !settings.disableRekeying else {
            os_log("Rekeying disabled", log: .networkProtectionKeyManagement)
            return
        }

        os_log("Rekeying...", log: .networkProtectionKeyManagement)

        do {
            try await updateTunnelConfiguration(reassert: false, regenerateKey: true)
            providerEvents.fire(.rekeyCompleted)
        } catch {
            os_log("Rekey attempt failed.  This is not an error if you're using debug Key Management options: %{public}@", log: .networkProtectionKeyManagement, type: .error, String(describing: error))
        }
    }

    private func setKeyValidity(_ interval: TimeInterval?) {
        if let interval {
            let firstExpirationDate = Date().addingTimeInterval(interval)

            os_log("Setting key validity interval to %{public}@ seconds (next expiration date %{public}@)",
                   log: .networkProtectionKeyManagement,
                   String(describing: interval),
                   String(describing: firstExpirationDate))

            settings.registrationKeyValidity = .custom(interval)
        } else {
            os_log("Resetting key validity interval",
                   log: .networkProtectionKeyManagement)

            settings.registrationKeyValidity = .automatic
        }

        keyStore.setValidityInterval(interval)
    }

    // MARK: - Bandwidth Analyzer

    private func updateBandwidthAnalyzerAndRekeyIfExpired() {
        Task {
            await updateBandwidthAnalyzer()

            // This provides a more frequent active user pixel check
            providerEvents.fire(.userBecameActive)

            guard self.bandwidthAnalyzer.isConnectionIdle() else {
                return
            }

            await rekeyIfExpired()
        }
    }

    /// Updates the bandwidth analyzer with the latest data from the WireGuard Adapter
    ///
    public func updateBandwidthAnalyzer() async {
        guard let (rx, tx) = try? await adapter.getBytesTransmitted() else {
            self.bandwidthAnalyzer.preventIdle()
            return
        }

        bandwidthAnalyzer.record(rxBytes: rx, txBytes: tx)
    }

    // MARK: - Most recent handshake

    public func mostRecentHandshake() async -> TimeInterval? {
        try? await adapter.getMostRecentHandshake()
    }

    // MARK: - Connection tester

    private var isConnectionTesterEnabled: Bool = true

    @MainActor
    private lazy var connectionTester: NetworkProtectionConnectionTester = {
        NetworkProtectionConnectionTester(timerQueue: timerQueue, log: .networkProtectionConnectionTesterLog) { @MainActor [weak self] result in
            guard let self else { return }

            switch result {
            case .connected:
                self.tunnelHealth.isHavingConnectivityIssues = false
                self.updateBandwidthAnalyzerAndRekeyIfExpired()

            case .reconnected:
                self.tunnelHealth.isHavingConnectivityIssues = false
                self.updateBandwidthAnalyzerAndRekeyIfExpired()

            case .disconnected(let failureCount):
                self.tunnelHealth.isHavingConnectivityIssues = true
                self.bandwidthAnalyzer.reset()
            }
        }
    }()

    public lazy var tunnelFailureMonitor = NetworkProtectionTunnelFailureMonitor(tunnelProvider: self)
    public lazy var latencyMonitor = NetworkProtectionLatencyMonitor()

    private var lastTestFailed = false
    private let bandwidthAnalyzer = NetworkProtectionConnectionBandwidthAnalyzer()
    private let tunnelHealth: NetworkProtectionTunnelHealthStore
    private let controllerErrorStore: NetworkProtectionTunnelErrorStore

    // MARK: - Cancellables

    private var cancellables = Set<AnyCancellable>()

    // MARK: - Initializers

    private let keychainType: KeychainType
    private let debugEvents: EventMapping<NetworkProtectionError>?
    private let providerEvents: EventMapping<Event>

    public init(notificationsPresenter: NetworkProtectionNotificationsPresenter,
                tunnelHealthStore: NetworkProtectionTunnelHealthStore,
                controllerErrorStore: NetworkProtectionTunnelErrorStore,
                keychainType: KeychainType,
                tokenStore: NetworkProtectionTokenStore,
                debugEvents: EventMapping<NetworkProtectionError>?,
                providerEvents: EventMapping<Event>,
                settings: VPNSettings) {
        os_log("[+] PacketTunnelProvider", log: .networkProtectionMemoryLog, type: .debug)

        self.notificationsPresenter = notificationsPresenter
        self.keychainType = keychainType
        self.tokenStore = tokenStore
        self.debugEvents = debugEvents
        self.providerEvents = providerEvents
        self.tunnelHealth = tunnelHealthStore
        self.controllerErrorStore = controllerErrorStore
        self.settings = settings

        super.init()

        observeSettingChanges()
        observeConnectionStatusChanges()
    }

    deinit {
        os_log("[-] PacketTunnelProvider", log: .networkProtectionMemoryLog, type: .debug)
    }

    private var tunnelProviderProtocol: NETunnelProviderProtocol? {
        protocolConfiguration as? NETunnelProviderProtocol
    }

    private func runDebugSimulations(options: StartupOptions) throws {
        if options.simulateError {
            throw TunnelError.simulateTunnelFailureError
        }

        if options.simulateCrash {
            DispatchQueue.main.asyncAfter(deadline: .now() + TimeInterval.seconds(2)) {
                fatalError("Simulated PacketTunnelProvider crash")
            }

            return
        }

        if options.simulateMemoryCrash {
            Task {
                var array = [String]()
                while true {
                    array.append("Crash")
                }
            }

            return
        }
    }

    private func load(options: StartupOptions) throws {
        loadKeyValidity(from: options)
        loadSelectedEnvironment(from: options)
        loadSelectedServer(from: options)
        loadSelectedLocation(from: options)
        loadTesterEnabled(from: options)
        try loadAuthToken(from: options)
    }

    open func loadVendorOptions(from provider: NETunnelProviderProtocol?) throws {
        let vendorOptions = provider?.providerConfiguration

        loadRoutes(from: vendorOptions)
    }

    private func loadKeyValidity(from options: StartupOptions) {
        switch options.keyValidity {
        case .set(let validity):
            setKeyValidity(validity)
        case .useExisting:
            break
        case .reset:
            setKeyValidity(nil)
        }
    }

    private func loadSelectedEnvironment(from options: StartupOptions) {
        switch options.selectedEnvironment {
        case .set(let selectedEnvironment):
            settings.selectedEnvironment = selectedEnvironment
        case .useExisting:
            break
        case .reset:
            settings.selectedEnvironment = .default
        }
    }

    private func loadSelectedServer(from options: StartupOptions) {
        switch options.selectedServer {
        case .set(let selectedServer):
            settings.selectedServer = selectedServer
        case .useExisting:
            break
        case .reset:
            settings.selectedServer = .automatic
        }
    }

    private func loadSelectedLocation(from options: StartupOptions) {
        switch options.selectedLocation {
        case .set(let selectedServer):
            settings.selectedLocation = selectedServer
        case .useExisting:
            break
        case .reset:
            settings.selectedServer = .automatic
        }
    }

    private func loadTesterEnabled(from options: StartupOptions) {
        switch options.enableTester {
        case .set(let value):
            isConnectionTesterEnabled = value
        case .useExisting:
            break
        case .reset:
            isConnectionTesterEnabled = true
        }
    }

    private func loadAuthToken(from options: StartupOptions) throws {
        switch options.authToken {
        case .set(let newAuthToken):
            if let currentAuthToken = try? tokenStore.fetchToken(), currentAuthToken == newAuthToken {
                return
            }

            try tokenStore.store(newAuthToken)
        case .useExisting:
            break
        case .reset:
            // This case should in theory not be possible, but it's ideal to have this in place
            // in case an error in the controller on the client side allows it.
            try tokenStore.deleteToken()
            throw TunnelError.startingTunnelWithoutAuthToken
        }
    }

    private func loadRoutes(from options: [String: Any]?) {
        self.includedRoutes = (options?[NetworkProtectionOptionKey.includedRoutes] as? [String])?.compactMap(IPAddressRange.init(from:)) ?? []
    }

    // MARK: - Observing Changes

    private func observeSettingChanges() {
        settings.changePublisher
            .receive(on: DispatchQueue.main)
            .sink { [weak self] change in
                self?.handleSettingsChange(change)
            }.store(in: &cancellables)
    }

    private func observeConnectionStatusChanges() {
        connectionStatusPublisher
            .removeDuplicates()
            .scan((old: ConnectionStatus.default, new: ConnectionStatus.default), { ($0.new, $1) })
            .sink { [weak self] changes in
                os_log("⚫️ Connection Status Change: %{public}s -> %{public}s", log: .networkProtectionPixel, type: .debug, changes.old.description, changes.new.description)

                switch changes {
                case (_, .connecting), (_, .reasserting):
                    self?.providerEvents.fire(.reportConnectionAttempt(attempt: .connecting))
                case (_, .connected):
                    self?.providerEvents.fire(.reportConnectionAttempt(attempt: .success))
                case (.connecting, _), (.reasserting, _):
                    self?.providerEvents.fire(.reportConnectionAttempt(attempt: .failure))
                default:
                    break
                }
            }
            .store(in: &cancellables)
    }

    // MARK: - Overrideable Connection Events

    open func prepareToConnect(using provider: NETunnelProviderProtocol?) {
        // no-op: abstract method to be overridden in subclass
    }

    // MARK: - Tunnel Start

    open override func startTunnel(options: [String: NSObject]?, completionHandler: @escaping (Error?) -> Void) {
        prepareToConnect(using: tunnelProviderProtocol)

        connectionStatus = .connecting

        os_log("Will load options\n%{public}@", log: .networkProtection, String(describing: options))
        let startupOptions = StartupOptions(options: options ?? [:], log: .networkProtection)

        resetIssueStateOnTunnelStart(startupOptions)

        let startTime = DispatchTime.now()

        let internalCompletionHandler = { [weak self] (error: Error?) in
            guard let self else {
                completionHandler(error)
                return
            }

            guard let error else {
                completionHandler(nil)
                return
            }

            let handler = {
                let errorDescription = (error as? LocalizedError)?.localizedDescription ?? String(describing: error)

                os_log("Tunnel startup error: %{public}@", type: .error, errorDescription)
                self.controllerErrorStore.lastErrorMessage = errorDescription
                self.connectionStatus = .disconnected

                completionHandler(error)
            }

            if startupOptions.startupMethod == .automaticOnDemand {
                DispatchQueue.main.asyncAfter(deadline: startTime + DispatchTimeInterval.seconds(10), execute: handler)
            } else {
                handler()
            }
        }

        startTunnel(options: startupOptions, completionHandler: internalCompletionHandler)
    }

    private func startTunnel(options: StartupOptions, completionHandler: @escaping (Error?) -> Void) {
        do {
            try runDebugSimulations(options: options)
            try load(options: options)
            try loadVendorOptions(from: tunnelProviderProtocol)
        } catch {
            completionHandler(error)
            return
        }

        let onDemand = options.startupMethod == .automaticOnDemand

        os_log("Starting tunnel %{public}@", log: .networkProtection, options.startupMethod.debugDescription)
        startTunnel(environment: settings.selectedEnvironment,
                    onDemand: onDemand,
                    completionHandler: completionHandler)
    }

    var currentServerSelectionMethod: NetworkProtectionServerSelectionMethod {
        var serverSelectionMethod: NetworkProtectionServerSelectionMethod

        switch settings.selectedLocation {
        case .nearest:
            serverSelectionMethod = .automatic
        case .location(let networkProtectionSelectedLocation):
            serverSelectionMethod = .preferredLocation(networkProtectionSelectedLocation)
        }

        switch settings.selectedServer {
        case .automatic:
            break
        case .endpoint(let string):
            // Selecting a specific server will override locations setting
            // Only available in debug
            serverSelectionMethod = .preferredServer(serverName: string)
        }

        return serverSelectionMethod
    }

    private func startTunnel(environment: VPNSettings.SelectedEnvironment, onDemand: Bool, completionHandler: @escaping (Error?) -> Void) {
        Task {
            do {
                os_log("🔵 Generating tunnel config", log: .networkProtection, type: .info)
                os_log("🔵 Excluded ranges are: %{public}@", log: .networkProtection, type: .info, String(describing: settings.excludedRanges))
                os_log("🔵 Server selection method: %{public}@", log: .networkProtection, type: .info, currentServerSelectionMethod.debugDescription)
                let tunnelConfiguration = try await generateTunnelConfiguration(environment: environment,
                                                                                serverSelectionMethod: currentServerSelectionMethod,
                                                                                includedRoutes: includedRoutes ?? [],
                                                                                excludedRoutes: settings.excludedRanges,
                                                                                regenerateKey: false)
                startTunnel(with: tunnelConfiguration, onDemand: onDemand, completionHandler: completionHandler)
                os_log("🔵 Done generating tunnel config", log: .networkProtection, type: .info)
            } catch {
                os_log("🔵 Error starting tunnel: %{public}@", log: .networkProtection, type: .info, error.localizedDescription)

                controllerErrorStore.lastErrorMessage = error.localizedDescription

                completionHandler(error)
            }
        }
    }

    private func startTunnel(with tunnelConfiguration: TunnelConfiguration, onDemand: Bool, completionHandler: @escaping (Error?) -> Void) {

        adapter.start(tunnelConfiguration: tunnelConfiguration) { [weak self] error in
            if let error {
                os_log("🔵 Starting tunnel failed with %{public}@", log: .networkProtection, type: .error, error.localizedDescription)
                self?.debugEvents?.fire(error.networkProtectionError)
                completionHandler(error)
                return
            }

            Task { @MainActor [weak self] in
                // It's important to call this completion handler before running the tester
                // as if we don't, the tester will just fail.  It seems like the connection
                // won't fully work until the completion handler is called.
                completionHandler(nil)

                guard let self else { return }

                do {
                    let startReason: AdapterStartReason = onDemand ? .onDemand : .manual
                    try await self.handleAdapterStarted(startReason: startReason)
                } catch {
                    self.cancelTunnelWithError(error)
                    return
                }
            }
        }
    }

    // MARK: - Tunnel Stop

    open override func stopTunnel(with reason: NEProviderStopReason, completionHandler: @escaping () -> Void) {
        connectionStatus = .disconnecting
        os_log("Stopping tunnel with reason %{public}@", log: .networkProtection, type: .info, String(describing: reason))

        adapter.stop { [weak self] error in
            if let error {
                os_log("🔵 Failed to stop WireGuard adapter: %{public}@", log: .networkProtection, type: .info, error.localizedDescription)
                self?.debugEvents?.fire(error.networkProtectionError)
            }

            Task { [weak self] in
                if let self {
                    await self.handleAdapterStopped()

                    if case .superceded = reason {
                        self.notificationsPresenter.showSupersededNotification()
                    }
                }

                completionHandler()
            }
        }
    }

    /// Do not cancel, directly... call this method so that the adapter and tester are stopped too.
    private func cancelTunnel(with stopError: Error) {
        connectionStatus = .disconnecting

        os_log("Stopping tunnel with error %{public}@", log: .networkProtection, type: .info, stopError.localizedDescription)

        Task {
            await handleAdapterStopped()
        }

        self.adapter.stop { [weak self] error in
            if let error = error {
                os_log("Error while stopping adapter: %{public}@", log: .networkProtection, type: .info, error.localizedDescription)
                self?.debugEvents?.fire(error.networkProtectionError)
            }

            self?.cancelTunnelWithError(stopError)
        }
    }

    // MARK: - Fix Issues Management

    /// Resets the issue state when startup up the tunnel manually.
    ///
    /// When the tunnel is started by on-demand the issue state should not be cleared until the tester
    /// reports a working connection.
    ///
    private func resetIssueStateOnTunnelStart(_ startupOptions: StartupOptions) {
        guard startupOptions.startupMethod != .automaticOnDemand else {
            return
        }

        tunnelHealth.isHavingConnectivityIssues = false
        controllerErrorStore.lastErrorMessage = nil
    }

    // MARK: - Tunnel Configuration

    @MainActor
    public func updateTunnelConfiguration(reassert: Bool = true, regenerateKey: Bool = false) async throws {
        try await updateTunnelConfiguration(
            environment: settings.selectedEnvironment,
            serverSelectionMethod: currentServerSelectionMethod,
            reassert: reassert,
            regenerateKey: regenerateKey
        )
    }

    @MainActor
    public func updateTunnelConfiguration(environment: VPNSettings.SelectedEnvironment = .default,
                                          serverSelectionMethod: NetworkProtectionServerSelectionMethod,
                                          reassert: Bool = true,
                                          regenerateKey: Bool = false) async throws {

        let tunnelConfiguration = try await generateTunnelConfiguration(environment: environment,
                                                                        serverSelectionMethod: serverSelectionMethod,
                                                                        includedRoutes: includedRoutes ?? [],
                                                                        excludedRoutes: settings.excludedRanges,
                                                                        regenerateKey: regenerateKey)

        try await withCheckedThrowingContinuation { [weak self] (continuation: CheckedContinuation<Void, Error>) in
            guard let self = self else {
                continuation.resume()
                return
            }

            self.adapter.update(tunnelConfiguration: tunnelConfiguration, reassert: reassert) { [weak self] error in
                if let error = error {
                    os_log("🔵 Failed to update the configuration: %{public}@", type: .error, error.localizedDescription)
                    self?.debugEvents?.fire(error.networkProtectionError)
                    continuation.resume(throwing: error)
                    return
                }

                Task { [weak self] in
                    do {
                        try await self?.handleAdapterStarted(startReason: .reconnected)
                    } catch {
                        continuation.resume(throwing: error)
                        return
                    }

                    continuation.resume()
                }
            }
        }
    }

    @MainActor
    private func generateTunnelConfiguration(environment: VPNSettings.SelectedEnvironment = .default,
                                             serverSelectionMethod: NetworkProtectionServerSelectionMethod,
                                             includedRoutes: [IPAddressRange],
                                             excludedRoutes: [IPAddressRange],
                                             regenerateKey: Bool) async throws -> TunnelConfiguration {

        let configurationResult: (TunnelConfiguration, NetworkProtectionServerInfo)

        do {
            let networkClient = NetworkProtectionBackendClient(environment: environment)
            let deviceManager = NetworkProtectionDeviceManager(networkClient: networkClient,
                                                               tokenStore: tokenStore,
                                                               keyStore: keyStore,
                                                               errorEvents: debugEvents)

            configurationResult = try await deviceManager.generateTunnelConfiguration(
                selectionMethod: serverSelectionMethod,
                includedRoutes: includedRoutes,
                excludedRoutes: excludedRoutes,
                isKillSwitchEnabled: isKillSwitchEnabled,
                regenerateKey: regenerateKey
            )
        } catch {
            throw TunnelError.couldNotGenerateTunnelConfiguration(internalError: error)
        }

        let selectedServerInfo = configurationResult.1
        self.lastSelectedServerInfo = selectedServerInfo

        os_log("🔵 Generated tunnel configuration for server at location: %{public}s (preferred server is %{public}s)",
               log: .networkProtection,
               selectedServerInfo.serverLocation,
               selectedServerInfo.name)
        os_log("🔵 Excluded routes: %{public}@", log: .networkProtection, type: .info, String(describing: excludedRoutes))

        return configurationResult.0
    }

    // MARK: - App Messages

    // swiftlint:disable:next cyclomatic_complexity
    public override func handleAppMessage(_ messageData: Data, completionHandler: ((Data?) -> Void)? = nil) {
        guard let message = ExtensionMessage(rawValue: messageData) else {
            completionHandler?(nil)
            return
        }

        switch message {
        case .request(let request):
            handleRequest(request, completionHandler: completionHandler)
        case .expireRegistrationKey:
            handleExpireRegistrationKey(completionHandler: completionHandler)
        case .getLastErrorMessage:
            handleGetLastErrorMessage(completionHandler: completionHandler)
        case .getRuntimeConfiguration:
            handleGetRuntimeConfiguration(completionHandler: completionHandler)
        case .isHavingConnectivityIssues:
            handleIsHavingConnectivityIssues(completionHandler: completionHandler)
        case .setSelectedServer(let serverName):
            handleSetSelectedServer(serverName, completionHandler: completionHandler)
        case .getServerLocation:
            handleGetServerLocation(completionHandler: completionHandler)
        case .getServerAddress:
            handleGetServerAddress(completionHandler: completionHandler)
        case .setKeyValidity(let keyValidity):
            handleSetKeyValidity(keyValidity, completionHandler: completionHandler)
        case .resetAllState:
            handleResetAllState(completionHandler: completionHandler)
        case .triggerTestNotification:
            handleSendTestNotification(completionHandler: completionHandler)
        case .setExcludedRoutes:
            // No longer supported, will remove, but keeping the enum to prevent ABI issues
            completionHandler?(nil)
        case .setIncludedRoutes(let includedRoutes):
            setIncludedRoutes(includedRoutes, completionHandler: completionHandler)
        case .simulateTunnelFailure:
            simulateTunnelFailure(completionHandler: completionHandler)
        case .simulateTunnelFatalError:
            simulateTunnelFatalError(completionHandler: completionHandler)
        case .simulateTunnelMemoryOveruse:
            simulateTunnelMemoryOveruse(completionHandler: completionHandler)
        case .simulateConnectionInterruption:
            simulateConnectionInterruption(completionHandler: completionHandler)
        }
    }

    // MARK: - App Requests: Handling

    private func handleRequest(_ request: ExtensionRequest, completionHandler: ((Data?) -> Void)? = nil) {
        switch request {
        case .changeTunnelSetting(let change):
            handleSettingChangeAppRequest(change, completionHandler: completionHandler)
        case .debugCommand(let command):
            handleDebugCommand(command, completionHandler: completionHandler)
        }
    }

    private func handleSettingChangeAppRequest(_ change: VPNSettings.Change, completionHandler: ((Data?) -> Void)? = nil) {
        settings.apply(change: change)
        handleSettingsChange(change, completionHandler: completionHandler)
    }

    // swiftlint:disable:next cyclomatic_complexity
    private func handleSettingsChange(_ change: VPNSettings.Change, completionHandler: ((Data?) -> Void)? = nil) {
        switch change {
        case .setExcludeLocalNetworks:
            Task {
                if case .connected = connectionStatus {
                    try? await updateTunnelConfiguration(reassert: false)
                }
                completionHandler?(nil)
            }
        case .setSelectedServer(let selectedServer):
            let serverSelectionMethod: NetworkProtectionServerSelectionMethod

            switch selectedServer {
            case .automatic:
                serverSelectionMethod = .automatic
            case .endpoint(let serverName):
                serverSelectionMethod = .preferredServer(serverName: serverName)
            }

            Task {
                if case .connected = connectionStatus {
                    try? await updateTunnelConfiguration(environment: settings.selectedEnvironment, serverSelectionMethod: serverSelectionMethod)
                }
                completionHandler?(nil)
            }
        case .setSelectedLocation(let selectedLocation):
            let serverSelectionMethod: NetworkProtectionServerSelectionMethod

            switch selectedLocation {
            case .nearest:
                serverSelectionMethod = .automatic
            case .location(let location):
                serverSelectionMethod = .preferredLocation(location)
            }

            Task {
                if case .connected = connectionStatus {
                    try? await updateTunnelConfiguration(environment: settings.selectedEnvironment, serverSelectionMethod: serverSelectionMethod)
                }
                completionHandler?(nil)
            }
        case .setConnectOnLogin,
                .setIncludeAllNetworks,
                .setEnforceRoutes,
                .setNotifyStatusChanges,
                .setRegistrationKeyValidity,
                .setSelectedEnvironment,
                .setShowInMenuBar,
                .setVPNFirstEnabled,
                .setNetworkPathChange,
                .setDisableRekeying:
            // Intentional no-op, as some setting changes don't require any further operation
            completionHandler?(nil)
        }
    }

    private func handleDebugCommand(_ command: DebugCommand, completionHandler: ((Data?) -> Void)? = nil) {
        switch command {
        case .removeSystemExtension:
            // Since the system extension is being removed we may as well reset all state
            handleResetAllState(completionHandler: completionHandler)
        case .expireRegistrationKey:
            handleExpireRegistrationKey(completionHandler: completionHandler)
        case .sendTestNotification:
            handleSendTestNotification(completionHandler: completionHandler)
        case .disableConnectOnDemandAndShutDown:
            handleShutDown(completionHandler: completionHandler)
        case .removeVPNConfiguration:
            // Since the VPN configuration is being removed we may as well reset all state
            handleResetAllState(completionHandler: completionHandler)
        }
    }

    // MARK: - App Messages: Handling

    private func handleExpireRegistrationKey(completionHandler: ((Data?) -> Void)? = nil) {
        Task {
            await rekey()
            completionHandler?(nil)
        }
    }

    private func handleResetAllState(completionHandler: ((Data?) -> Void)? = nil) {
        resetRegistrationKey()

        let serverCache = NetworkProtectionServerListFileSystemStore(errorEvents: nil)
        serverCache.removeServerList()

        try? tokenStore.deleteToken()

        // This is not really an error, we received a command to reset the connection
        cancelTunnelWithError(nil)
        completionHandler?(nil)
    }

    private func handleGetLastErrorMessage(completionHandler: ((Data?) -> Void)? = nil) {
        let response = controllerErrorStore.lastErrorMessage.map(ExtensionMessageString.init)
        completionHandler?(response?.rawValue)
    }

    private func handleGetRuntimeConfiguration(completionHandler: ((Data?) -> Void)? = nil) {
        adapter.getRuntimeConfiguration { settings in
            let response = settings.map(ExtensionMessageString.init)
            completionHandler?(response?.rawValue)
        }
    }

    private func handleIsHavingConnectivityIssues(completionHandler: ((Data?) -> Void)? = nil) {
        let response = ExtensionMessageBool(tunnelHealth.isHavingConnectivityIssues)
        completionHandler?(response.rawValue)
    }

    private func handleSetSelectedServer(_ serverName: String?, completionHandler: ((Data?) -> Void)? = nil) {
        Task {
            guard let serverName else {
                if case .endpoint = settings.selectedServer {
                    settings.selectedServer = .automatic

                    if case .connected = connectionStatus {
                        try? await updateTunnelConfiguration()
                    }
                }
                completionHandler?(nil)
                return
            }

            guard settings.selectedServer.stringValue != serverName else {
                completionHandler?(nil)
                return
            }

            settings.selectedServer = .endpoint(serverName)
            if case .connected = connectionStatus {
                try? await updateTunnelConfiguration(environment: settings.selectedEnvironment, serverSelectionMethod: .preferredServer(serverName: serverName))
            }
            completionHandler?(nil)
        }
    }

    private func handleGetServerLocation(completionHandler: ((Data?) -> Void)? = nil) {
        let response = lastSelectedServerInfo.map { ExtensionMessageString($0.serverLocation) }
        completionHandler?(response?.rawValue)
    }

    private func handleGetServerAddress(completionHandler: ((Data?) -> Void)? = nil) {
        let response = lastSelectedServerInfo?.endpoint.map { ExtensionMessageString($0.host.hostWithoutPort) }
        completionHandler?(response?.rawValue)
    }

    private func handleSetKeyValidity(_ keyValidity: TimeInterval?, completionHandler: ((Data?) -> Void)? = nil) {
        Task {
            setKeyValidity(keyValidity)
            completionHandler?(nil)
        }
    }

    private func handleSendTestNotification(completionHandler: ((Data?) -> Void)? = nil) {
        notificationsPresenter.showTestNotification()
        completionHandler?(nil)
    }

    public func handleShutDown(completionHandler: ((Data?) -> Void)? = nil) {
        Task {
            let managers = try await NETunnelProviderManager.loadAllFromPreferences()

            guard let manager = managers.first else {
                completionHandler?(nil)
                return
            }

            manager.isOnDemandEnabled = false
            try await manager.saveToPreferences()
            try await manager.loadFromPreferences()

            let error = NSError(domain: "com.duckduckgo.vpn", code: 0)
            cancelTunnel(with: error)

            completionHandler?(nil)
        }
    }

    private func setIncludedRoutes(_ includedRoutes: [IPAddressRange], completionHandler: ((Data?) -> Void)? = nil) {
        Task {
            self.includedRoutes = includedRoutes

            if case .connected = connectionStatus {
                try? await updateTunnelConfiguration(reassert: false)
            }
            completionHandler?(nil)
        }
    }

    private func simulateTunnelFailure(completionHandler: ((Data?) -> Void)? = nil) {
        Task {
            os_log("Simulating tunnel failure", log: .networkProtection, type: .info)

            adapter.stop { [weak self] error in
                if let error {
                    self?.debugEvents?.fire(error.networkProtectionError)
                    os_log("🔵 Failed to stop WireGuard adapter: %{public}@", log: .networkProtection, type: .info, error.localizedDescription)
                }

                completionHandler?(error.map { ExtensionMessageString($0.localizedDescription).rawValue })
            }
        }
    }

    private func simulateTunnelFatalError(completionHandler: ((Data?) -> Void)? = nil) {
        completionHandler?(nil)
        fatalError("Simulated PacketTunnelProvider crash")
    }

    private func simulateTunnelMemoryOveruse(completionHandler: ((Data?) -> Void)? = nil) {
        completionHandler?(nil)
        var array = [String]()
        while true {
            array.append("Crash")
        }
    }

    private func simulateConnectionInterruption(completionHandler: ((Data?) -> Void)? = nil) {
        Task { @MainActor in
            connectionTester.failNextTest()
            completionHandler?(nil)
        }
    }

    // MARK: - Adapter start completion handling

    private enum AdapterStartReason {
        case manual
        case onDemand
        case reconnected
        case wake
    }

    /// Called when the adapter reports that the tunnel was successfully started.
    ///
    @MainActor
    private func handleAdapterStarted(startReason: AdapterStartReason) async throws {
        if startReason != .reconnected && startReason != .wake {
            connectionStatus = .connected(connectedDate: Date())
        }

        if !settings.disableRekeying {
            guard !isKeyExpired else {
                await rekey()
                return
            }
        }

        os_log("🔵 Tunnel interface is %{public}@", log: .networkProtection, type: .info, adapter.interfaceName ?? "unknown")

        await startTunnelFailureMonitor()
        await startLatencyMonitor()

        do {
            // These cases only make sense in the context of a connection that had trouble
            // and is being fixed, so we want to test the connection immediately.
            let testImmediately = startReason == .reconnected || startReason == .onDemand

            try await startConnectionTester(testImmediately: testImmediately)
        } catch {
            os_log("🔵 Connection Tester error: %{public}@", log: .networkProtectionConnectionTesterLog, type: .error, String(reflecting: error))
            throw error
        }
    }

    public func handleAdapterStopped() async {
        connectionStatus = .disconnected
        await self.connectionTester.stop()
        await self.tunnelFailureMonitor.stop()
        await self.latencyMonitor.stop()
    }

    // MARK: - Monitors

    private func startTunnelFailureMonitor() async {
        if await tunnelFailureMonitor.isStarted {
            await tunnelFailureMonitor.stop()
        }

        await tunnelFailureMonitor.start { [weak self] result in
            self?.providerEvents.fire(.reportTunnelFailure(result: result))
        }
    }

    private func startLatencyMonitor() async {
        guard let ip = lastSelectedServerInfo?.ipv4 else {
            await latencyMonitor.stop()
            return
        }
        if await latencyMonitor.isStarted {
            await latencyMonitor.stop()
        }

        await latencyMonitor.start(serverIP: ip) { [weak self] result in
            switch result {
            case .error:
                self?.providerEvents.fire(.reportLatency(result: .error))
            case .quality(let quality):
                self?.providerEvents.fire(.reportLatency(result: .quality(quality)))
            }
        }
    }

    // MARK: - Connection Tester

    private enum ConnectionTesterError: Error {
        case couldNotRetrieveInterfaceNameFromAdapter
        case testerFailedToStart(internalError: Error)
    }

    private func startConnectionTester(testImmediately: Bool) async throws {
        guard isConnectionTesterEnabled else {
            os_log("The connection tester is disabled", log: .networkProtectionConnectionTesterLog)
            return
        }

        guard let interfaceName = adapter.interfaceName else {
            throw ConnectionTesterError.couldNotRetrieveInterfaceNameFromAdapter
        }

        do {
            try await connectionTester.start(tunnelIfName: interfaceName, testImmediately: testImmediately)
        } catch {
            switch error {
            case NetworkProtectionConnectionTester.TesterError.couldNotFindInterface:
                os_log("Printing current proposed utun: %{public}@", log: .networkProtectionConnectionTesterLog, String(reflecting: adapter.interfaceName))
            default:
                break
            }

            throw ConnectionTesterError.testerFailedToStart(internalError: error)
        }
    }

    // MARK: - Computer sleeping

    public override func sleep() async {
        os_log("Sleep", log: .networkProtectionSleepLog, type: .info)

        await connectionTester.stop()
        await tunnelFailureMonitor.stop()
        await latencyMonitor.stop()
    }

    public override func wake() {
        os_log("Wake up", log: .networkProtectionSleepLog, type: .info)

        Task {
            try? await handleAdapterStarted(startReason: .wake)
        }
    }
}

extension WireGuardAdapterError: LocalizedError, CustomDebugStringConvertible {

    public var errorDescription: String? {
        switch self {
        case .cannotLocateTunnelFileDescriptor:
            return "Starting tunnel failed: could not determine file descriptor"

        case .dnsResolution(let dnsErrors):
            let hostnamesWithDnsResolutionFailure = dnsErrors.map { $0.address }
                .joined(separator: ", ")
            return "DNS resolution failed for the following hostnames: \(hostnamesWithDnsResolutionFailure)"

        case .setNetworkSettings(let error):
            return "Starting tunnel failed with setTunnelNetworkSettings returning: \(error.localizedDescription)"

        case .startWireGuardBackend(let errorCode):
            return "Starting tunnel failed with wgTurnOn returning: \(errorCode)"

        case .invalidState:
            return "Starting tunnel failed with invalid error"
        }
    }

    public var debugDescription: String {
        errorDescription!
    }
<<<<<<< HEAD
}
=======

}

// swiftlint:enable file_length
>>>>>>> ab03bde3
<|MERGE_RESOLUTION|>--- conflicted
+++ resolved
@@ -1206,11 +1206,6 @@
     public var debugDescription: String {
         errorDescription!
     }
-<<<<<<< HEAD
 }
-=======
-
-}
-
-// swiftlint:enable file_length
->>>>>>> ab03bde3
+
+// swiftlint:enable file_length