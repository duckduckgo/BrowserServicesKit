--- conflicted
+++ resolved
@@ -1535,14 +1535,6 @@
     /// which should prevent the VPN from even trying to start.
     ///
     @MainActor
-<<<<<<< HEAD
-    private func attemptShutdown() async {
-        if false { //#available(iOS 17, *) {
-            //handleShutDown()
-        } else {
-            
-            try? await rekey()
-=======
     private func attemptShutdownDueToRevokedAccess() async {
         let cancelTunnel = {
 #if os(macOS)
@@ -1559,7 +1551,6 @@
             }
         } else {
             cancelTunnel()
->>>>>>> 8623ea82
         }
     }
 
