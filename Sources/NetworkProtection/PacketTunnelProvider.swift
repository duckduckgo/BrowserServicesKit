--- conflicted
+++ resolved
@@ -1304,18 +1304,7 @@
             connectionStatus = .connected(connectedDate: Date())
         }
 
-<<<<<<< HEAD
-        if !settings.disableRekeying {
-            guard !isKeyExpired else {
-                try await rekey()
-                return
-            }
-        }
-
         os_log("⚪️ Tunnel interface is %{public}@", log: .networkProtection, type: .info, adapter.interfaceName ?? "unknown")
-=======
-        os_log("🔵 Tunnel interface is %{public}@", log: .networkProtection, type: .info, adapter.interfaceName ?? "unknown")
->>>>>>> 8cf5639c
 
         // These cases only make sense in the context of a connection that had trouble
         // and is being fixed, so we want to test the connection immediately.
