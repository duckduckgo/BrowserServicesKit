//
//  ConnectionStatusObserverThroughSession.swift
//
//  Copyright © 2023 DuckDuckGo. All rights reserved.
//
//  Licensed under the Apache License, Version 2.0 (the "License");
//  you may not use this file except in compliance with the License.
//  You may obtain a copy of the License at
//
//  http://www.apache.org/licenses/LICENSE-2.0
//
//  Unless required by applicable law or agreed to in writing, software
//  distributed under the License is distributed on an "AS IS" BASIS,
//  WITHOUT WARRANTIES OR CONDITIONS OF ANY KIND, either express or implied.
//  See the License for the specific language governing permissions and
//  limitations under the License.
//

import Combine
import Foundation
import NetworkExtension
import NotificationCenter
import Common

/// This status observer can only be used from the App that owns the tunnel, as other Apps won't have access to the
/// NEVPNStatusDidChange notifications or tunnel session.
///
public class ConnectionStatusObserverThroughSession: ConnectionStatusObserver {
    public lazy var publisher: AnyPublisher<ConnectionStatus, Never> = subject.eraseToAnyPublisher()
    public var recentValue: ConnectionStatus {
        subject.value
    }

    private let subject = CurrentValueSubject<ConnectionStatus, Never>(.disconnected)

    private let tunnelSessionProvider: TunnelSessionProvider

    // MARK: - Notifications
    private let notificationCenter: NotificationCenter
    private let platformNotificationCenter: NotificationCenter
    private let platformDidWakeNotification: Notification.Name
    private var cancellables = Set<AnyCancellable>()

    // MARK: - Logging

    private let log: OSLog

    // MARK: - Initialization

    public init(tunnelSessionProvider: TunnelSessionProvider,
                notificationCenter: NotificationCenter = .default,
                platformNotificationCenter: NotificationCenter,
                platformDidWakeNotification: Notification.Name,
                log: OSLog = .networkProtection) {

        self.notificationCenter = notificationCenter
        self.platformNotificationCenter = platformNotificationCenter
        self.platformDidWakeNotification = platformDidWakeNotification
        self.tunnelSessionProvider = tunnelSessionProvider
        self.log = log

        start()
    }

    private func start() {
        startObservers()
        Task {
            await loadInitialStatus()
        }
    }

    private func startObservers() {
<<<<<<< HEAD
        notificationCenter.publisher(for: .NEVPNConfigurationChange).sink { notification in
            guard let session = ConnectionSessionUtilities.session(from: notification),
                  session.manager is NETunnelProviderManager else {
                return
            }

            Task {
                // As crazy as it seems, this calls fixes an issue with tunnel session
                // having a nil manager, when in theory it should never be `nil`.  I don't know
                // why this happens, but I believe it may be because we run multiple instances
                // of our App controlling the session, and if any modification is made to the
                // session, other instances should reload it from preferences.
                //
                // For better or worse, this line ensures the session's manager is not nil.
                //
                try? await NETunnelProviderManager.loadAllFromPreferences()
            }
        }.store(in: &cancellables)

=======
>>>>>>> 93a9a415
        notificationCenter.publisher(for: .NEVPNStatusDidChange).sink { [weak self] notification in
            self?.handleStatusChangeNotification(notification)
        }.store(in: &cancellables)

        platformNotificationCenter.publisher(for: platformDidWakeNotification).sink { [weak self] notification in
            self?.handleDidWake(notification)
        }.store(in: &cancellables)
    }

    private func loadInitialStatus() async {
        guard let session = await tunnelSessionProvider.activeSession() else {
            return
        }

        handleStatusChange(in: session)
    }

    // MARK: - Handling Notifications

    private func handleDidWake(_ notification: Notification) {
        Task {
            guard let session = await tunnelSessionProvider.activeSession() else {
                return
            }

            handleStatusChange(in: session)
        }
    }

    private func handleStatusChangeNotification(_ notification: Notification) {
        guard let session = ConnectionSessionUtilities.session(from: notification) else {
            return
        }

        handleStatusChange(in: session)
    }

    private func handleStatusChange(in session: NETunnelProviderSession) {
        let status = self.connectionStatus(from: session)
        logStatusChanged(status: status)
        subject.send(status)
    }

    // MARK: - Obtaining the NetP VPN status

    private func connectedDate(from session: NETunnelProviderSession) -> Date {
        // In theory when the connection has been established, the date should be set.  But in a worst-case
        // scenario where for some reason the date is missing, we're going to just use Date() as the connection
        // has just started and it's a decent aproximation.
        session.connectedDate ?? Date()
    }

    private func connectionStatus(from session: NETunnelProviderSession) -> ConnectionStatus {
        let internalStatus = session.status
        let status: ConnectionStatus

        switch internalStatus {
        case .connected:
            let connectedDate = connectedDate(from: session)
            status = .connected(connectedDate: connectedDate)
        case .connecting:
            status = .connecting
        case .reasserting:
            status = .reasserting
        case .disconnected, .invalid:
            status = .disconnected
        case .disconnecting:
            status = .disconnecting
        @unknown default:
            status = .disconnected
        }

        return status
    }

    // MARK: - Logging

    private func logStatusChanged(status: ConnectionStatus) {
        let unmanagedObject = Unmanaged.passUnretained(self)
        let address = unmanagedObject.toOpaque()
        os_log("%{public}@<%{public}@>: connection status is now %{public}@", log: log, type: .debug, String(describing: self), String(describing: address), String(describing: status))
    }
}<|MERGE_RESOLUTION|>--- conflicted
+++ resolved
@@ -70,28 +70,6 @@
     }
 
     private func startObservers() {
-<<<<<<< HEAD
-        notificationCenter.publisher(for: .NEVPNConfigurationChange).sink { notification in
-            guard let session = ConnectionSessionUtilities.session(from: notification),
-                  session.manager is NETunnelProviderManager else {
-                return
-            }
-
-            Task {
-                // As crazy as it seems, this calls fixes an issue with tunnel session
-                // having a nil manager, when in theory it should never be `nil`.  I don't know
-                // why this happens, but I believe it may be because we run multiple instances
-                // of our App controlling the session, and if any modification is made to the
-                // session, other instances should reload it from preferences.
-                //
-                // For better or worse, this line ensures the session's manager is not nil.
-                //
-                try? await NETunnelProviderManager.loadAllFromPreferences()
-            }
-        }.store(in: &cancellables)
-
-=======
->>>>>>> 93a9a415
         notificationCenter.publisher(for: .NEVPNStatusDidChange).sink { [weak self] notification in
             self?.handleStatusChangeNotification(notification)
         }.store(in: &cancellables)
