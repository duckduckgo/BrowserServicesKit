--- conflicted
+++ resolved
@@ -33,11 +33,8 @@
         case setExcludeLocalNetworks(_ excludeLocalNetworks: Bool)
         case setRegistrationKeyValidity(_ validity: RegistrationKeyValidity)
         case setSelectedServer(_ selectedServer: SelectedServer)
-<<<<<<< HEAD
         case setSelectedLocation(_ selectedLocation: SelectedLocation)
-=======
         case setSelectedEnvironment(_ selectedEnvironment: SelectedEnvironment)
->>>>>>> 94a48a6d
     }
 
     public enum RegistrationKeyValidity: Codable {
@@ -57,7 +54,6 @@
         }
     }
 
-<<<<<<< HEAD
     public enum SelectedLocation: Codable, Equatable {
         case nearest
         case location(NetworkProtectionSelectedLocation)
@@ -66,7 +62,10 @@
             switch self {
             case .nearest: return nil
             case .location(let location): return location
-=======
+            }
+        }
+    }
+
     public enum SelectedEnvironment: String, Codable {
         case production
         case staging
@@ -79,7 +78,6 @@
                 return URL(string: "https://controller.netp.duckduckgo.com")!
             case .staging:
                 return URL(string: "https://staging1.netp.duckduckgo.com")!
->>>>>>> 94a48a6d
             }
         }
     }
@@ -108,13 +106,12 @@
             Change.setSelectedServer(server)
         }.eraseToAnyPublisher()
 
-<<<<<<< HEAD
         let locationChangePublisher = selectedLocationPublisher.map { location in
             Change.setSelectedLocation(location)
-=======
+        }.eraseToAnyPublisher()
+
         let environmentChangePublisher = selectedEnvironmentPublisher.map { environment in
             Change.setSelectedEnvironment(environment)
->>>>>>> 94a48a6d
         }.eraseToAnyPublisher()
 
         return Publishers.MergeMany(
@@ -122,11 +119,8 @@
             enforceRoutesPublisher,
             excludeLocalNetworksPublisher,
             serverChangePublisher,
-<<<<<<< HEAD
-            locationChangePublisher).eraseToAnyPublisher()
-=======
+            locationChangePublisher,
             environmentChangePublisher).eraseToAnyPublisher()
->>>>>>> 94a48a6d
     }()
 
     public init(defaults: UserDefaults) {
@@ -158,13 +152,10 @@
             self.registrationKeyValidity = registrationKeyValidity
         case .setSelectedServer(let selectedServer):
             self.selectedServer = selectedServer
-<<<<<<< HEAD
         case .setSelectedLocation(let selectedLocation):
             self.selectedLocation = selectedLocation
-=======
         case .setSelectedEnvironment(let selectedEnvironment):
             self.selectedEnvironment = selectedEnvironment
->>>>>>> 94a48a6d
         }
     }
 
@@ -252,7 +243,6 @@
         }
     }
 
-<<<<<<< HEAD
     // MARK: - Location Selection
 
     public var selectedLocationPublisher: AnyPublisher<SelectedLocation, Never> {
@@ -266,7 +256,9 @@
 
         set {
             defaults.networkProtectionSettingSelectedLocation = newValue
-=======
+        }
+    }
+
     // MARK: - Environment
 
     public var selectedEnvironmentPublisher: AnyPublisher<SelectedEnvironment, Never> {
@@ -280,7 +272,6 @@
 
         set {
             defaults.networkProtectionSettingSelectedEnvironment = newValue
->>>>>>> 94a48a6d
         }
     }
 
