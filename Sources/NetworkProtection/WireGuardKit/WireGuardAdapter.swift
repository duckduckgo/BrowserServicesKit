--- conflicted
+++ resolved
@@ -4,12 +4,8 @@
 import Foundation
 import NetworkExtension
 @_implementationOnly import WireGuardC
-<<<<<<< HEAD
-import WireGuard
 import os.log
-=======
 import Common
->>>>>>> db0a7b47
 
 // MARK: - WireGuard Interface
 
@@ -217,13 +213,9 @@
     /// - Parameter packetTunnelProvider: an instance of `NEPacketTunnelProvider`. Internally stored
     ///   as a weak reference.
     /// - Parameter logHandler: a log handler closure.
-<<<<<<< HEAD
-    public init(with packetTunnelProvider: NEPacketTunnelProvider, logHandler: @escaping LogHandler) {
+
+    public init(with packetTunnelProvider: NEPacketTunnelProvider, wireGuardInterface: WireGuardInterface, logHandler: @escaping LogHandler) {
         Logger.networkProtectionMemory.debug("[+] WireGuardAdapter")
-=======
-    public init(with packetTunnelProvider: NEPacketTunnelProvider, wireGuardInterface: WireGuardInterface, logHandler: @escaping LogHandler) {
-        os_log("[+] WireGuardAdapter", log: .networkProtectionMemoryLog, type: .debug)
->>>>>>> db0a7b47
 
         self.packetTunnelProvider = packetTunnelProvider
         self.wireGuardInterface = wireGuardInterface
