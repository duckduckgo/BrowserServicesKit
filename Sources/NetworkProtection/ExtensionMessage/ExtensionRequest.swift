--- conflicted
+++ resolved
@@ -23,11 +23,8 @@
     case removeSystemExtension
     case removeVPNConfiguration
     case sendTestNotification
-<<<<<<< HEAD
     case simulateKnownFailure
-=======
     case uninstallVPN
->>>>>>> 782a4c40
     case disableConnectOnDemandAndShutDown
 }
 
