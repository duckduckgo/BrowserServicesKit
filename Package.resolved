--- conflicted
+++ resolved
@@ -6,13 +6,8 @@
         "repositoryURL": "https://github.com/duckduckgo/content-scope-scripts",
         "state": {
           "branch": null,
-<<<<<<< HEAD
-          "revision": "430ad3879cc49fbdb3f62bd73e13f2dea58ed1df",
-          "version": "2.4.1"
-=======
           "revision": "a3c693cbc84a7221c56c11af5d2ed27613dc62c0",
           "version": "3.2.0"
->>>>>>> c56d1201
         }
       },
       {
