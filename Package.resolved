--- conflicted
+++ resolved
@@ -14,13 +14,8 @@
       "kind" : "remoteSourceControl",
       "location" : "https://github.com/duckduckgo/content-scope-scripts",
       "state" : {
-<<<<<<< HEAD
         "revision" : "1ed569676555d493c9c5575eaed22aa02569aac9",
         "version" : "6.19.0"
-=======
-        "revision" : "2bed9e2963b2a9232452911d0773fac8b56416a1",
-        "version" : "6.17.0"
->>>>>>> 4db50292
       }
     },
     {
