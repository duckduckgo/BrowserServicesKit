{
  "pins" : [
    {
      "identity" : "bloom_cpp",
      "kind" : "remoteSourceControl",
      "location" : "https://github.com/duckduckgo/bloom_cpp.git",
      "state" : {
        "revision" : "8076199456290b61b4544bf2f4caf296759906a0",
        "version" : "3.0.0"
      }
    },
    {
      "identity" : "content-scope-scripts",
      "kind" : "remoteSourceControl",
      "location" : "https://github.com/duckduckgo/content-scope-scripts",
      "state" : {
        "revision" : "1bb3bc5eb565735051f342a87b5405d4374876c7",
        "version" : "5.12.0"
      }
    },
    {
      "identity" : "duckduckgo-autofill",
      "kind" : "remoteSourceControl",
      "location" : "https://github.com/duckduckgo/duckduckgo-autofill.git",
      "state" : {
        "revision" : "6053999d6af384a716ab0ce7205dbab5d70ed1b3",
        "version" : "11.0.1"
      }
    },
    {
      "identity" : "grdb.swift",
      "kind" : "remoteSourceControl",
      "location" : "https://github.com/duckduckgo/GRDB.swift.git",
      "state" : {
        "revision" : "9f049d7b97b1e68ffd86744b500660d34a9e79b8",
        "version" : "2.3.0"
      }
    },
    {
      "identity" : "privacy-dashboard",
      "kind" : "remoteSourceControl",
      "location" : "https://github.com/duckduckgo/privacy-dashboard",
      "state" : {
        "revision" : "14b13d0c3db38f471ce4ba1ecb502ee1986c84d7",
        "version" : "3.5.0"
      }
    },
    {
      "identity" : "punycodeswift",
      "kind" : "remoteSourceControl",
      "location" : "https://github.com/gumob/PunycodeSwift.git",
      "state" : {
        "revision" : "4356ec54e073741449640d3d50a1fd24fd1e1b8b",
        "version" : "2.1.0"
      }
    },
    {
<<<<<<< HEAD
      "identity" : "swift-argument-parser",
      "kind" : "remoteSourceControl",
      "location" : "https://github.com/apple/swift-argument-parser",
      "state" : {
        "revision" : "c8ed701b513cf5177118a175d85fbbbcd707ab41",
        "version" : "1.3.0"
=======
      "identity" : "swift-syntax",
      "kind" : "remoteSourceControl",
      "location" : "https://github.com/apple/swift-syntax.git",
      "state" : {
        "revision" : "64889f0c732f210a935a0ad7cda38f77f876262d",
        "version" : "509.1.1"
>>>>>>> 5821f709
      }
    },
    {
      "identity" : "swifter",
      "kind" : "remoteSourceControl",
      "location" : "https://github.com/httpswift/swifter.git",
      "state" : {
        "revision" : "9483a5d459b45c3ffd059f7b55f9638e268632fd",
        "version" : "1.5.0"
      }
    },
    {
      "identity" : "sync_crypto",
      "kind" : "remoteSourceControl",
      "location" : "https://github.com/duckduckgo/sync_crypto",
      "state" : {
        "revision" : "2ab6ab6f0f96b259c14c2de3fc948935fc16ac78",
        "version" : "0.2.0"
      }
    },
    {
      "identity" : "trackerradarkit",
      "kind" : "remoteSourceControl",
      "location" : "https://github.com/duckduckgo/TrackerRadarKit",
      "state" : {
        "revision" : "6c84fd19139414fc0edbf9673ade06e532a564f0",
        "version" : "2.0.0"
      }
    },
    {
      "identity" : "wireguard-apple",
      "kind" : "remoteSourceControl",
      "location" : "https://github.com/duckduckgo/wireguard-apple",
      "state" : {
        "revision" : "13fd026384b1af11048451061cc1b21434990668",
        "version" : "1.1.3"
      }
    }
  ],
  "version" : 2
}<|MERGE_RESOLUTION|>--- conflicted
+++ resolved
@@ -55,24 +55,6 @@
       }
     },
     {
-<<<<<<< HEAD
-      "identity" : "swift-argument-parser",
-      "kind" : "remoteSourceControl",
-      "location" : "https://github.com/apple/swift-argument-parser",
-      "state" : {
-        "revision" : "c8ed701b513cf5177118a175d85fbbbcd707ab41",
-        "version" : "1.3.0"
-=======
-      "identity" : "swift-syntax",
-      "kind" : "remoteSourceControl",
-      "location" : "https://github.com/apple/swift-syntax.git",
-      "state" : {
-        "revision" : "64889f0c732f210a935a0ad7cda38f77f876262d",
-        "version" : "509.1.1"
->>>>>>> 5821f709
-      }
-    },
-    {
       "identity" : "swifter",
       "kind" : "remoteSourceControl",
       "location" : "https://github.com/httpswift/swifter.git",
