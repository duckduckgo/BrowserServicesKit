--- conflicted
+++ resolved
@@ -86,13 +86,8 @@
       "kind" : "remoteSourceControl",
       "location" : "https://github.com/duckduckgo/TrackerRadarKit",
       "state" : {
-<<<<<<< HEAD
-        "revision" : "2a79006fccde6483f47f9d508b11f153f24da30d",
-        "version" : "2.1.0"
-=======
         "revision" : "c01e6a59d000356b58ec77053e0a99d538be56a5",
         "version" : "2.1.1"
->>>>>>> a49bbac8
       }
     },
     {
