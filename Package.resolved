{
  "pins" : [
    {
<<<<<<< HEAD
      "identity" : "collectionconcurrencykit",
      "kind" : "remoteSourceControl",
      "location" : "https://github.com/JohnSundell/CollectionConcurrencyKit.git",
      "state" : {
        "revision" : "b4f23e24b5a1bff301efc5e70871083ca029ff95",
        "version" : "0.2.0"
      }
    },
    {
=======
>>>>>>> 0f0e2097
      "identity" : "content-scope-scripts",
      "kind" : "remoteSourceControl",
      "location" : "https://github.com/duckduckgo/content-scope-scripts",
      "state" : {
        "revision" : "801b7f23476f797c6eaa72b070e6c80abb82801a",
        "version" : "4.4.4"
      }
    },
    {
      "identity" : "duckduckgo-autofill",
      "kind" : "remoteSourceControl",
      "location" : "https://github.com/duckduckgo/duckduckgo-autofill.git",
      "state" : {
<<<<<<< HEAD
        "revision" : "9f0c2eab4223f1f28cced4eac73e4381a8daa35e",
        "version" : "6.3.0"
=======
        "revision" : "4aee97d550112ba6551e61ea8019fb1f1a2d3af7",
        "version" : "6.4.3"
>>>>>>> 0f0e2097
      }
    },
    {
      "identity" : "grdb.swift",
      "kind" : "remoteSourceControl",
      "location" : "https://github.com/duckduckgo/GRDB.swift.git",
      "state" : {
        "revision" : "8eac7de76dff73dc467d5c43f9beabc61a6d6e02",
        "version" : "2.0.0"
      }
    },
    {
      "identity" : "privacy-dashboard",
      "kind" : "remoteSourceControl",
      "location" : "https://github.com/duckduckgo/privacy-dashboard",
      "state" : {
        "revision" : "51e2b46f413bf3ef18afefad631ca70f2c25ef70",
        "version" : "1.4.0"
      }
    },
    {
      "identity" : "punycodeswift",
      "kind" : "remoteSourceControl",
      "location" : "https://github.com/gumob/PunycodeSwift.git",
      "state" : {
        "revision" : "4356ec54e073741449640d3d50a1fd24fd1e1b8b",
        "version" : "2.1.0"
      }
    },
    {
<<<<<<< HEAD
      "identity" : "sourcekitten",
      "kind" : "remoteSourceControl",
      "location" : "https://github.com/jpsim/SourceKitten.git",
      "state" : {
        "revision" : "b6dc09ee51dfb0c66e042d2328c017483a1a5d56",
        "version" : "0.34.1"
      }
    },
    {
=======
>>>>>>> 0f0e2097
      "identity" : "swift-argument-parser",
      "kind" : "remoteSourceControl",
      "location" : "https://github.com/apple/swift-argument-parser",
      "state" : {
<<<<<<< HEAD
        "revision" : "fee6933f37fde9a5e12a1e4aeaa93fe60116ff2a",
        "version" : "1.2.2"
      }
    },
    {
      "identity" : "swift-syntax",
      "kind" : "remoteSourceControl",
      "location" : "https://github.com/apple/swift-syntax.git",
      "state" : {
        "revision" : "013a48e2312e57b7b355db25bd3ea75282ebf274",
        "version" : "0.50900.0-swift-DEVELOPMENT-SNAPSHOT-2023-02-06-a"
=======
        "revision" : "6b2aa2748a7881eebb9f84fb10c01293e15b52ca",
        "version" : "0.5.0"
>>>>>>> 0f0e2097
      }
    },
    {
      "identity" : "swifter",
      "kind" : "remoteSourceControl",
      "location" : "https://github.com/httpswift/swifter.git",
      "state" : {
        "revision" : "9483a5d459b45c3ffd059f7b55f9638e268632fd",
        "version" : "1.5.0"
      }
    },
    {
<<<<<<< HEAD
      "identity" : "swiftlint",
      "kind" : "remoteSourceControl",
      "location" : "https://github.com/realm/SwiftLint.git",
      "state" : {
        "revision" : "eb85125a5f293de3d3248af259980c98bc2b1faa",
        "version" : "0.51.0"
      }
    },
    {
      "identity" : "swiftytexttable",
      "kind" : "remoteSourceControl",
      "location" : "https://github.com/scottrhoyt/SwiftyTextTable.git",
      "state" : {
        "revision" : "c6df6cf533d120716bff38f8ff9885e1ce2a4ac3",
        "version" : "0.9.0"
      }
    },
    {
      "identity" : "swxmlhash",
      "kind" : "remoteSourceControl",
      "location" : "https://github.com/drmohundro/SWXMLHash.git",
      "state" : {
        "revision" : "4d0f62f561458cbe1f732171e625f03195151b60",
        "version" : "7.0.1"
      }
    },
    {
=======
>>>>>>> 0f0e2097
      "identity" : "sync_crypto",
      "kind" : "remoteSourceControl",
      "location" : "https://github.com/duckduckgo/sync_crypto",
      "state" : {
<<<<<<< HEAD
        "revision" : "df751674ee842d129c50a183668b033d02c2980d",
        "version" : "0.0.1"
=======
        "revision" : "2ab6ab6f0f96b259c14c2de3fc948935fc16ac78",
        "version" : "0.2.0"
>>>>>>> 0f0e2097
      }
    },
    {
      "identity" : "trackerradarkit",
      "kind" : "remoteSourceControl",
      "location" : "https://github.com/duckduckgo/TrackerRadarKit",
      "state" : {
<<<<<<< HEAD
        "branch" : "sam/update-argument-parser-version",
        "revision" : "6ff8089b3028892c49399373504e3d9db8fdc5fd"
      }
    },
    {
      "identity" : "yams",
      "kind" : "remoteSourceControl",
      "location" : "https://github.com/jpsim/Yams.git",
      "state" : {
        "revision" : "f47ba4838c30dbd59998a4e4c87ab620ff959e8a",
        "version" : "5.0.5"
=======
        "revision" : "4684440d03304e7638a2c8086895367e90987463",
        "version" : "1.2.1"
>>>>>>> 0f0e2097
      }
    }
  ],
  "version" : 2
}<|MERGE_RESOLUTION|>--- conflicted
+++ resolved
@@ -1,18 +1,6 @@
 {
   "pins" : [
     {
-<<<<<<< HEAD
-      "identity" : "collectionconcurrencykit",
-      "kind" : "remoteSourceControl",
-      "location" : "https://github.com/JohnSundell/CollectionConcurrencyKit.git",
-      "state" : {
-        "revision" : "b4f23e24b5a1bff301efc5e70871083ca029ff95",
-        "version" : "0.2.0"
-      }
-    },
-    {
-=======
->>>>>>> 0f0e2097
       "identity" : "content-scope-scripts",
       "kind" : "remoteSourceControl",
       "location" : "https://github.com/duckduckgo/content-scope-scripts",
@@ -26,13 +14,8 @@
       "kind" : "remoteSourceControl",
       "location" : "https://github.com/duckduckgo/duckduckgo-autofill.git",
       "state" : {
-<<<<<<< HEAD
-        "revision" : "9f0c2eab4223f1f28cced4eac73e4381a8daa35e",
-        "version" : "6.3.0"
-=======
         "revision" : "4aee97d550112ba6551e61ea8019fb1f1a2d3af7",
         "version" : "6.4.3"
->>>>>>> 0f0e2097
       }
     },
     {
@@ -63,38 +46,12 @@
       }
     },
     {
-<<<<<<< HEAD
-      "identity" : "sourcekitten",
-      "kind" : "remoteSourceControl",
-      "location" : "https://github.com/jpsim/SourceKitten.git",
-      "state" : {
-        "revision" : "b6dc09ee51dfb0c66e042d2328c017483a1a5d56",
-        "version" : "0.34.1"
-      }
-    },
-    {
-=======
->>>>>>> 0f0e2097
       "identity" : "swift-argument-parser",
       "kind" : "remoteSourceControl",
       "location" : "https://github.com/apple/swift-argument-parser",
       "state" : {
-<<<<<<< HEAD
-        "revision" : "fee6933f37fde9a5e12a1e4aeaa93fe60116ff2a",
-        "version" : "1.2.2"
-      }
-    },
-    {
-      "identity" : "swift-syntax",
-      "kind" : "remoteSourceControl",
-      "location" : "https://github.com/apple/swift-syntax.git",
-      "state" : {
-        "revision" : "013a48e2312e57b7b355db25bd3ea75282ebf274",
-        "version" : "0.50900.0-swift-DEVELOPMENT-SNAPSHOT-2023-02-06-a"
-=======
         "revision" : "6b2aa2748a7881eebb9f84fb10c01293e15b52ca",
         "version" : "0.5.0"
->>>>>>> 0f0e2097
       }
     },
     {
@@ -107,47 +64,12 @@
       }
     },
     {
-<<<<<<< HEAD
-      "identity" : "swiftlint",
-      "kind" : "remoteSourceControl",
-      "location" : "https://github.com/realm/SwiftLint.git",
-      "state" : {
-        "revision" : "eb85125a5f293de3d3248af259980c98bc2b1faa",
-        "version" : "0.51.0"
-      }
-    },
-    {
-      "identity" : "swiftytexttable",
-      "kind" : "remoteSourceControl",
-      "location" : "https://github.com/scottrhoyt/SwiftyTextTable.git",
-      "state" : {
-        "revision" : "c6df6cf533d120716bff38f8ff9885e1ce2a4ac3",
-        "version" : "0.9.0"
-      }
-    },
-    {
-      "identity" : "swxmlhash",
-      "kind" : "remoteSourceControl",
-      "location" : "https://github.com/drmohundro/SWXMLHash.git",
-      "state" : {
-        "revision" : "4d0f62f561458cbe1f732171e625f03195151b60",
-        "version" : "7.0.1"
-      }
-    },
-    {
-=======
->>>>>>> 0f0e2097
       "identity" : "sync_crypto",
       "kind" : "remoteSourceControl",
       "location" : "https://github.com/duckduckgo/sync_crypto",
       "state" : {
-<<<<<<< HEAD
-        "revision" : "df751674ee842d129c50a183668b033d02c2980d",
-        "version" : "0.0.1"
-=======
         "revision" : "2ab6ab6f0f96b259c14c2de3fc948935fc16ac78",
         "version" : "0.2.0"
->>>>>>> 0f0e2097
       }
     },
     {
@@ -155,22 +77,8 @@
       "kind" : "remoteSourceControl",
       "location" : "https://github.com/duckduckgo/TrackerRadarKit",
       "state" : {
-<<<<<<< HEAD
-        "branch" : "sam/update-argument-parser-version",
-        "revision" : "6ff8089b3028892c49399373504e3d9db8fdc5fd"
-      }
-    },
-    {
-      "identity" : "yams",
-      "kind" : "remoteSourceControl",
-      "location" : "https://github.com/jpsim/Yams.git",
-      "state" : {
-        "revision" : "f47ba4838c30dbd59998a4e4c87ab620ff959e8a",
-        "version" : "5.0.5"
-=======
         "revision" : "4684440d03304e7638a2c8086895367e90987463",
         "version" : "1.2.1"
->>>>>>> 0f0e2097
       }
     }
   ],
