--- conflicted
+++ resolved
@@ -1,5 +1,4 @@
 {
-<<<<<<< HEAD
   "pins" : [
     {
       "identity" : "collectionconcurrencykit",
@@ -8,90 +7,6 @@
       "state" : {
         "revision" : "b4f23e24b5a1bff301efc5e70871083ca029ff95",
         "version" : "0.2.0"
-=======
-  "object": {
-    "pins": [
-      {
-        "package": "ContentScopeScripts",
-        "repositoryURL": "https://github.com/duckduckgo/content-scope-scripts",
-        "state": {
-          "branch": null,
-          "revision": "801b7f23476f797c6eaa72b070e6c80abb82801a",
-          "version": "4.4.4"
-        }
-      },
-      {
-        "package": "Autofill",
-        "repositoryURL": "https://github.com/duckduckgo/duckduckgo-autofill.git",
-        "state": {
-          "branch": null,
-          "revision": "9f0c2eab4223f1f28cced4eac73e4381a8daa35e",
-          "version": "6.3.0"
-        }
-      },
-      {
-        "package": "GRDB",
-        "repositoryURL": "https://github.com/duckduckgo/GRDB.swift.git",
-        "state": {
-          "branch": null,
-          "revision": "8eac7de76dff73dc467d5c43f9beabc61a6d6e02",
-          "version": "2.0.0"
-        }
-      },
-      {
-        "package": "PrivacyDashboardResources",
-        "repositoryURL": "https://github.com/duckduckgo/privacy-dashboard",
-        "state": {
-          "branch": null,
-          "revision": "51e2b46f413bf3ef18afefad631ca70f2c25ef70",
-          "version": "1.4.0"
-        }
-      },
-      {
-        "package": "Punycode",
-        "repositoryURL": "https://github.com/gumob/PunycodeSwift.git",
-        "state": {
-          "branch": null,
-          "revision": "4356ec54e073741449640d3d50a1fd24fd1e1b8b",
-          "version": "2.1.0"
-        }
-      },
-      {
-        "package": "swift-argument-parser",
-        "repositoryURL": "https://github.com/apple/swift-argument-parser",
-        "state": {
-          "branch": null,
-          "revision": "6b2aa2748a7881eebb9f84fb10c01293e15b52ca",
-          "version": "0.5.0"
-        }
-      },
-      {
-        "package": "Swifter",
-        "repositoryURL": "https://github.com/httpswift/swifter.git",
-        "state": {
-          "branch": null,
-          "revision": "9483a5d459b45c3ffd059f7b55f9638e268632fd",
-          "version": "1.5.0"
-        }
-      },
-      {
-        "package": "DDGSyncCrypto",
-        "repositoryURL": "https://github.com/duckduckgo/sync_crypto",
-        "state": {
-          "branch": null,
-          "revision": "df751674ee842d129c50a183668b033d02c2980d",
-          "version": "0.0.1"
-        }
-      },
-      {
-        "package": "TrackerRadarKit",
-        "repositoryURL": "https://github.com/duckduckgo/TrackerRadarKit",
-        "state": {
-          "branch": null,
-          "revision": "4684440d03304e7638a2c8086895367e90987463",
-          "version": "1.2.1"
-        }
->>>>>>> 61f4ff68
       }
     },
     {
@@ -99,8 +14,8 @@
       "kind" : "remoteSourceControl",
       "location" : "https://github.com/duckduckgo/content-scope-scripts",
       "state" : {
-        "revision" : "ed10de3485f454ca59259266a0b3942bd21b43db",
-        "version" : "3.4.1"
+        "revision" : "801b7f23476f797c6eaa72b070e6c80abb82801a",
+        "version" : "4.4.4"
       }
     },
     {
@@ -203,6 +118,15 @@
       }
     },
     {
+      "identity" : "sync_crypto",
+      "kind" : "remoteSourceControl",
+      "location" : "https://github.com/duckduckgo/sync_crypto",
+      "state" : {
+        "revision" : "df751674ee842d129c50a183668b033d02c2980d",
+        "version" : "0.0.1"
+      }
+    },
+    {
       "identity" : "trackerradarkit",
       "kind" : "remoteSourceControl",
       "location" : "https://github.com/duckduckgo/TrackerRadarKit",
