--- conflicted
+++ resolved
@@ -23,12 +23,7 @@
       "kind" : "remoteSourceControl",
       "location" : "https://github.com/duckduckgo/content-scope-scripts",
       "state" : {
-<<<<<<< HEAD
         "revision" : "7a1c398766bfbbf0ab1b6e34a3ea877926ab0b3f"
-=======
-        "revision" : "f6241631fc14cc2d0f47950bfdc4d6c30bf90130",
-        "version" : "5.4.0"
->>>>>>> 4042a8e0
       }
     },
     {
