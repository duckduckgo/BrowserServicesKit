{
  "object": {
    "pins": [
      {
        "package": "Autofill",
        "repositoryURL": "https://github.com/duckduckgo/duckduckgo-autofill.git",
        "state": {
          "branch": null,
<<<<<<< HEAD
          "revision": "bc91503bc5e94251e9f3186523862c2bf2e76345",
          "version": "4.4.0"
=======
          "revision": "a4bff09eb0f3b14005c3960c590ec4efb9c5a23c",
          "version": "4.5.0"
>>>>>>> 06a82eea
        }
      },
      {
        "package": "GRDB",
        "repositoryURL": "https://github.com/duckduckgo/GRDB.swift.git",
        "state": {
          "branch": null,
          "revision": "9efe5a515acff8b73f69a31a65fc2bce2a823219",
          "version": "1.1.0"
        }
      },
      {
        "package": "Punycode",
        "repositoryURL": "https://github.com/gumob/PunycodeSwift.git",
        "state": {
          "branch": null,
          "revision": "4356ec54e073741449640d3d50a1fd24fd1e1b8b",
          "version": "2.1.0"
        }
      },
      {
        "package": "swift-argument-parser",
        "repositoryURL": "https://github.com/apple/swift-argument-parser",
        "state": {
          "branch": null,
          "revision": "6b2aa2748a7881eebb9f84fb10c01293e15b52ca",
          "version": "0.5.0"
        }
      },
      {
        "package": "TrackerRadarKit",
        "repositoryURL": "https://github.com/duckduckgo/TrackerRadarKit",
        "state": {
          "branch": null,
          "revision": "5f4caf35b8418700a48c64c7c61eb43308c8dacc",
          "version": "1.0.3"
        }
      }
    ]
  },
  "version": 1
}<|MERGE_RESOLUTION|>--- conflicted
+++ resolved
@@ -6,13 +6,8 @@
         "repositoryURL": "https://github.com/duckduckgo/duckduckgo-autofill.git",
         "state": {
           "branch": null,
-<<<<<<< HEAD
-          "revision": "bc91503bc5e94251e9f3186523862c2bf2e76345",
-          "version": "4.4.0"
-=======
           "revision": "a4bff09eb0f3b14005c3960c590ec4efb9c5a23c",
           "version": "4.5.0"
->>>>>>> 06a82eea
         }
       },
       {
