--- conflicted
+++ resolved
@@ -1,5 +1,4 @@
 disabled_rules:
-<<<<<<< HEAD
   - no_space_in_method_call
   - multiple_closures_with_trailing_closure
   - block_based_kvo
@@ -9,11 +8,9 @@
   - type_name
   - implicit_getter
   - function_parameter_count
-=======
   - trailing_whitespace
   - trailing_comma
   - nesting
->>>>>>> 7221163e
 
 opt_in_rules:
   - file_header
