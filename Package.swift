// swift-tools-version:5.3
// The swift-tools-version declares the minimum version of Swift required to build this package.

import PackageDescription
import Foundation

let package = Package(
    name: "BrowserServicesKit",
    platforms: [
        .iOS("14.0"),
        .macOS("10.15")
    ],
    products: [
        .library(name: "BrowserServicesKit", targets: ["BrowserServicesKit"]),
        .library(name: "Common", targets: ["Common"]),
        .library(name: "UserScript", targets: ["UserScript"]),
        .library(name: "Crashes", targets: ["Crashes"]),
        .library(name: "ContentBlocking", targets: ["ContentBlocking"]),
        .library(name: "PrivacyDashboard", targets: ["PrivacyDashboard"])
    ],
    dependencies: [
<<<<<<< HEAD
        .package(name: "Autofill", url: "https://github.com/duckduckgo/duckduckgo-autofill.git", .revision("d830d6e047d7f43504319635d4ca90cc935244d8")),
=======
        .package(name: "Autofill", url: "https://github.com/duckduckgo/duckduckgo-autofill.git", .exact("6.0.0")),
>>>>>>> f9ab051c
        .package(name: "GRDB", url: "https://github.com/duckduckgo/GRDB.swift.git", .exact("1.2.1")),
        .package(url: "https://github.com/duckduckgo/TrackerRadarKit", .exact("1.1.1")),
        .package(name: "Punycode", url: "https://github.com/gumob/PunycodeSwift.git", .exact("2.1.0")),
        .package(url: "https://github.com/duckduckgo/content-scope-scripts", .exact("3.2.0")),
        .package(url: "https://github.com/duckduckgo/privacy-dashboard", .exact("1.0.1"))
    ],
    targets: [
        .target(
            name: "BrowserServicesKit",
            dependencies: [
                "Autofill",
                .product(name: "ContentScopeScripts", package: "content-scope-scripts"),
                "GRDB",
                "TrackerRadarKit",
                "BloomFilterWrapper",
                "Common",
                "UserScript",
                "ContentBlocking"
            ],
            resources: [
                .process("ContentBlocking/UserScripts/contentblockerrules.js"),
                .process("ContentBlocking/UserScripts/surrogates.js")
            ],
            swiftSettings: [
                .define("DEBUG", .when(configuration: .debug))
            ]),
        .target(
            name: "BloomFilterWrapper",
            dependencies: [
                "BloomFilter"
            ]),
        .target(
            name: "BloomFilter",
            resources: [
                .process("CMakeLists.txt")
            ]),    
        .target(
            name: "Crashes"
        ),
        .target(
            name: "Common",
            dependencies: [
                .product(name: "Punnycode", package: "Punycode")
            ],
            resources: [
                .process("TLD/tlds.json")
            ],
            swiftSettings: [
                .define("DEBUG", .when(configuration: .debug))
            ]),
        .target(
            name: "ContentBlocking",
            dependencies: [
                "TrackerRadarKit"
            ]),
        .target(
            name: "UserScript"
            ),
        .target(
            name: "PrivacyDashboard",
            dependencies: [
                "Common",
                "TrackerRadarKit",
                "UserScript",
                "ContentBlocking",
                .product(name: "PrivacyDashboardResources", package: "privacy-dashboard")
            ],
            path: "Sources/PrivacyDashboard"
            ),
        
        // MARK: - Test targets
        
        .testTarget(
            name: "BrowserServicesKitTests",
            dependencies: [
                "BrowserServicesKit"
            ],
            resources: [
                .copy("Resources")
            ]),
        
        .testTarget(
            name: "CommonTests",
            dependencies: [
                "Common"
            ]),
        .testTarget(
            name: "UserScriptTests",
            dependencies: [
                "UserScript"
            ],
            resources: [
                .process("testUserScript.js")
            ]
        )
    ],
    cxxLanguageStandard: .cxx11
)<|MERGE_RESOLUTION|>--- conflicted
+++ resolved
@@ -19,11 +19,7 @@
         .library(name: "PrivacyDashboard", targets: ["PrivacyDashboard"])
     ],
     dependencies: [
-<<<<<<< HEAD
-        .package(name: "Autofill", url: "https://github.com/duckduckgo/duckduckgo-autofill.git", .revision("d830d6e047d7f43504319635d4ca90cc935244d8")),
-=======
         .package(name: "Autofill", url: "https://github.com/duckduckgo/duckduckgo-autofill.git", .exact("6.0.0")),
->>>>>>> f9ab051c
         .package(name: "GRDB", url: "https://github.com/duckduckgo/GRDB.swift.git", .exact("1.2.1")),
         .package(url: "https://github.com/duckduckgo/TrackerRadarKit", .exact("1.1.1")),
         .package(name: "Punycode", url: "https://github.com/gumob/PunycodeSwift.git", .exact("2.1.0")),
