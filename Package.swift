--- conflicted
+++ resolved
@@ -12,11 +12,8 @@
     ],
     products: [
         .library(name: "BrowserServicesKit", targets: ["BrowserServicesKit"]),
-<<<<<<< HEAD
+        .library(name: "Common", targets: ["Common"]),
         .library(name: "BookmarkModels", targets: ["BookmarkModels"])
-=======
-        .library(name: "Common", targets: ["Common"])
->>>>>>> 84255fed
     ],
     dependencies: [
         .package(name: "Autofill", url: "https://github.com/duckduckgo/duckduckgo-autofill.git", .exact("5.2.0")),
