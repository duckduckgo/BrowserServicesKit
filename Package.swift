// swift-tools-version: 5.9
// The swift-tools-version declares the minimum version of Swift required to build this package.

import Foundation
import PackageDescription

let package = Package(
    name: "BrowserServicesKit",
    platforms: [
        .iOS("15.0"),
        .macOS("11.4")
    ],
    products: [
        // Exported libraries
        .library(name: "BrowserServicesKit", targets: ["BrowserServicesKit"]),
        .library(name: "Common", targets: ["Common"]),
        .library(name: "DDGSync", targets: ["DDGSync"]),
        .library(name: "BrowserServicesKitTestsUtils", targets: ["BrowserServicesKitTestsUtils"]),
        .library(name: "Persistence", targets: ["Persistence"]),
        .library(name: "PersistenceTestingUtils", targets: ["PersistenceTestingUtils"]),
        .library(name: "Bookmarks", targets: ["Bookmarks"]),
        .library(name: "BloomFilterWrapper", targets: ["BloomFilterWrapper"]),
        .library(name: "UserScript", targets: ["UserScript"]),
        .library(name: "Crashes", targets: ["Crashes"]),
        .library(name: "CxxCrashHandler", targets: ["CxxCrashHandler"]),
        .library(name: "ContentBlocking", targets: ["ContentBlocking"]),
        .library(name: "PrivacyDashboard", targets: ["PrivacyDashboard"]),
        .library(name: "Configuration", targets: ["Configuration"]),
        .library(name: "Networking", targets: ["Networking"]),
        .library(name: "NetworkingTestingUtils", targets: ["NetworkingTestingUtils"]),
        .library(name: "RemoteMessaging", targets: ["RemoteMessaging"]),
        .library(name: "RemoteMessagingTestsUtils", targets: ["RemoteMessagingTestsUtils"]),
        .library(name: "Navigation", targets: ["Navigation"]),
        .library(name: "SyncDataProviders", targets: ["SyncDataProviders"]),
        .library(name: "NetworkProtection", targets: ["NetworkProtection"]),
        .library(name: "NetworkProtectionTestUtils", targets: ["NetworkProtectionTestUtils"]),
        .library(name: "SecureStorage", targets: ["SecureStorage"]),
        .library(name: "Subscription", targets: ["Subscription"]),
        .library(name: "SubscriptionTestingUtilities", targets: ["SubscriptionTestingUtilities"]),
        .library(name: "History", targets: ["History"]),
        .library(name: "Suggestions", targets: ["Suggestions"]),
        .library(name: "PixelKit", targets: ["PixelKit"]),
        .library(name: "PixelKitTestingUtilities", targets: ["PixelKitTestingUtilities"]),
        .library(name: "SpecialErrorPages", targets: ["SpecialErrorPages"]),
        .library(name: "DuckPlayer", targets: ["DuckPlayer"]),
        .library(name: "MaliciousSiteProtection", targets: ["MaliciousSiteProtection"]),
        .library(name: "Onboarding", targets: ["Onboarding"]),
        .library(name: "PixelExperimentKit", targets: ["PixelExperimentKit"]),
        .library(name: "BrokenSitePrompt", targets: ["BrokenSitePrompt"]),
        .library(name: "PageRefreshMonitor", targets: ["PageRefreshMonitor"]),
        .library(name: "PrivacyStats", targets: ["PrivacyStats"])
    ],
    dependencies: [
        .package(url: "https://github.com/duckduckgo/duckduckgo-autofill.git", exact: "16.1.0"),
        .package(url: "https://github.com/duckduckgo/GRDB.swift.git", exact: "2.4.2"),
        .package(url: "https://github.com/duckduckgo/TrackerRadarKit", exact: "3.0.0"),
        .package(url: "https://github.com/duckduckgo/sync_crypto", exact: "0.3.0"),
        .package(url: "https://github.com/gumob/PunycodeSwift.git", exact: "3.0.0"),
        .package(url: "https://github.com/duckduckgo/content-scope-scripts", exact: "7.5.0"),
        .package(url: "https://github.com/duckduckgo/privacy-dashboard", exact: "7.6.0"),
        .package(url: "https://github.com/httpswift/swifter.git", exact: "1.5.0"),
        .package(url: "https://github.com/duckduckgo/bloom_cpp.git", exact: "3.0.0"),
        .package(url: "https://github.com/1024jp/GzipSwift.git", exact: "6.0.1"),
<<<<<<< HEAD
        .package(url: "https://github.com/vapor/jwt-kit.git", exact: "4.13.4"),
        .package(url: "https://github.com/pointfreeco/swift-clocks.git", exact: "1.0.5")
=======
        .package(url: "https://github.com/pointfreeco/swift-clocks.git", exact: "1.0.6"),
>>>>>>> a2a5a32d
    ],
    targets: [
        .target(
            name: "BrowserServicesKit",
            dependencies: [
                .product(name: "Autofill", package: "duckduckgo-autofill"),
                .product(name: "ContentScopeScripts", package: "content-scope-scripts"),
                "Persistence",
                "TrackerRadarKit",
                "BloomFilterWrapper",
                "Common",
                "UserScript",
                "ContentBlocking",
                "SecureStorage",
                "Subscription",
                "Networking"
            ],
            resources: [
                .process("ContentBlocking/UserScripts/contentblockerrules.js"),
                .process("ContentBlocking/UserScripts/surrogates.js"),
                .process("SmarterEncryption/Store/HTTPSUpgrade.xcdatamodeld"),
                .copy("../../PrivacyInfo.xcprivacy")
            ],
            swiftSettings: [
                .define("DEBUG", .when(configuration: .debug))
            ]
        ),
        .target(
            name: "BrowserServicesKitTestsUtils",
            dependencies: [
                "BrowserServicesKit",
            ]
        ),
        .target(
            name: "Persistence",
            dependencies: [
                "Common",
            ],
            swiftSettings: [
                .define("DEBUG", .when(configuration: .debug))
            ]
        ),
        .target(
            name: "PersistenceTestingUtils",
            dependencies: [
                "Persistence"
            ]
        ),
        .target(
            name: "Bookmarks",
            dependencies: [
                "Persistence",
                "Common",
            ],
            resources: [
                .process("BookmarksModel.xcdatamodeld")
            ],
            swiftSettings: [
                .define("DEBUG", .when(configuration: .debug))
            ]
        ),
        .target(
            name: "History",
            dependencies: [
                "Persistence",
                "Common"
            ],
            resources: [
                .process("CoreData/BrowsingHistory.xcdatamodeld")
            ],
            swiftSettings: [
                .define("DEBUG", .when(configuration: .debug))
            ]
        ),
        .target(
            name: "Suggestions",
            dependencies: [
                "Common"
            ],
            swiftSettings: [
                .define("DEBUG", .when(configuration: .debug))
            ]
        ),
        .executableTarget(
            name: "BookmarksTestDBBuilder",
            dependencies: [
                "Bookmarks",
                "Persistence",
            ],
            path: "Sources/BookmarksTestDBBuilder"
        ),
        .target(
            name: "BookmarksTestsUtils",
            dependencies: [
                "Bookmarks",
            ]
        ),
        .target(
            name: "BloomFilterObjC",
            dependencies: [
                .product(name: "BloomFilter", package: "bloom_cpp")
            ]),
        .target(
            name: "BloomFilterWrapper",
            dependencies: [
                "BloomFilterObjC",
            ]),
        .target(
            name: "Crashes",
            dependencies: [
                "Common",
                "CxxCrashHandler",
<<<<<<< HEAD
                "Persistence",
=======
                "Persistence"
>>>>>>> a2a5a32d
            ]),
        .target(
            name: "CxxCrashHandler",
            dependencies: ["Common"]
        ),
        .target(
            name: "DDGSync",
            dependencies: [
                "BrowserServicesKit",
                "Common",
                .product(name: "DDGSyncCrypto", package: "sync_crypto"),
                .product(name: "Gzip", package: "GzipSwift"),
                "Networking",
            ],
            resources: [
                .process("SyncMetadata.xcdatamodeld"),
                .process("SyncPDFTemplate.png")
            ],
            swiftSettings: [
                .define("DEBUG", .when(configuration: .debug))
            ]
        ),
        .executableTarget(
            name: "SyncMetadataTestDBBuilder",
            dependencies: [
                "DDGSync",
                "Persistence",
            ],
            path: "Sources/SyncMetadataTestDBBuilder"
        ),
        .target(
            name: "Common",
            dependencies: [
                .product(name: "Punycode", package: "PunycodeSwift"),
            ],
            resources: [
                .process("TLD/tlds.json")
            ],
            swiftSettings: [
                .define("DEBUG", .when(configuration: .debug))
            ]
        ),
        .target(
            name: "ContentBlocking",
            dependencies: [
                "TrackerRadarKit",
            ],
            swiftSettings: [
                .define("DEBUG", .when(configuration: .debug))
            ]
        ),
        .target(
            name: "Navigation",
            dependencies: [
                "Common",
            ],
            swiftSettings: [
                .define("DEBUG", .when(configuration: .debug)),
                .define("_IS_USER_INITIATED_ENABLED", .when(platforms: [.macOS])),
                .define("WILLPERFORMCLIENTREDIRECT_ENABLED", .when(platforms: [.macOS])),
                .define("_IS_REDIRECT_ENABLED", .when(platforms: [.macOS])),
                .define("_MAIN_FRAME_NAVIGATION_ENABLED", .when(platforms: [.macOS])),
                .define("_FRAME_HANDLE_ENABLED", .when(platforms: [.macOS])),
                .define("PRIVATE_NAVIGATION_DID_FINISH_CALLBACKS_ENABLED", .when(platforms: [.macOS])),
                .define("TERMINATE_WITH_REASON_ENABLED", .when(platforms: [.macOS])),
                .define("_WEBPAGE_PREFS_CUSTOM_HEADERS_ENABLED", .when(platforms: [.macOS])),
            ]
        ),
        .target(
            name: "UserScript",
            dependencies: [
                "Common",
            ],
            swiftSettings: [
                .define("DEBUG", .when(configuration: .debug))
            ]
        ),
        .target(
            name: "PrivacyDashboard",
            dependencies: [
                "Common",
                "TrackerRadarKit",
                "UserScript",
                "ContentBlocking",
                "Persistence",
                "BrowserServicesKit",
                "MaliciousSiteProtection",
                .product(name: "PrivacyDashboardResources", package: "privacy-dashboard")
            ],
            path: "Sources/PrivacyDashboard",
            swiftSettings: [
                .define("DEBUG", .when(configuration: .debug))
            ]
        ),
        .target(
            name: "Configuration",
            dependencies: [
                "Networking",
                "BrowserServicesKit",
                "Common",
            ],
            swiftSettings: [
                .define("DEBUG", .when(configuration: .debug))
            ]
        ),
        .target(
            name: "Networking",
            dependencies: [
                .product(name: "JWTKit", package: "jwt-kit"),
                "Common"
            ],
            swiftSettings: [
                .define("DEBUG", .when(configuration: .debug))
            ]
        ),
        .target(
            name: "NetworkingTestingUtils",
            dependencies: [
                "Networking",
            ]
        ),
        .target(
            name: "RemoteMessaging",
            dependencies: [
                "Common",
                "Configuration",
                "BrowserServicesKit",
                "Networking",
                "Persistence",
                "Subscription"
            ],
            resources: [
                .process("CoreData/RemoteMessaging.xcdatamodeld")
            ],
            swiftSettings: [
                .define("DEBUG", .when(configuration: .debug))
            ]
        ),
        .target(
            name: "RemoteMessagingTestsUtils",
            dependencies: [
                "RemoteMessaging",
            ]
        ),
        .target(
            name: "SyncDataProviders",
            dependencies: [
                "Bookmarks",
                "BrowserServicesKit",
                "Common",
                "DDGSync",
                .product(name: "GRDB", package: "GRDB.swift"),
                "Persistence",
                "SecureStorage",
            ],
            swiftSettings: [
                .define("DEBUG", .when(configuration: .debug))
            ]
        ),
        .target(
            name: "NetworkProtection",
            dependencies: [
                .target(name: "WireGuardC"),
                "Common",
                "Networking",
                "Subscription"
            ],
            swiftSettings: [
                .define("DEBUG", .when(configuration: .debug))
            ]
        ),
        .target(
            name: "SecureStorage",
            dependencies: [
                "Common",
                .product(name: "GRDB", package: "GRDB.swift"),
            ],
            swiftSettings: [
                .define("DEBUG", .when(configuration: .debug))
            ]
        ),
        .target(
            name: "SecureStorageTestsUtils",
            dependencies: [
                "SecureStorage",
            ]
        ),
        .target(name: "WireGuardC"),
        .target(
            name: "NetworkProtectionTestUtils",
            dependencies: [
                "NetworkProtection",
            ]
        ),
        .target(
            name: "Subscription",
            dependencies: [
                "Common",
                "Networking"
            ],
            swiftSettings: [
                .define("DEBUG", .when(configuration: .debug))
            ]
        ),
        .target(
            name: "SubscriptionTestingUtilities",
            dependencies: [
                "Subscription",
                "Common",
                "NetworkingTestingUtils",
            ]
        ),
        .target(
            name: "PixelKit",
            exclude: [
                "README.md"
            ],
            swiftSettings: [
                .define("DEBUG", .when(configuration: .debug))
            ]
        ),
        .target(
            name: "PixelKitTestingUtilities",
            dependencies: [
                "PixelKit"
            ]
        ),
        .target(
            name: "SpecialErrorPages",
            dependencies: [
                "Common",
                "UserScript",
                "BrowserServicesKit",
                "MaliciousSiteProtection",
            ],
            swiftSettings: [
                .define("DEBUG", .when(configuration: .debug))
            ]
        ),
        .target(
            name: "DuckPlayer",
            dependencies: [
                "Common",
                "BrowserServicesKit"
            ],
            swiftSettings: [
                .define("DEBUG", .when(configuration: .debug))
            ]
        ),
        .target(
            name: "MaliciousSiteProtection",
            dependencies: [
                "Common",
                "Networking",
                "PixelKit",
            ],
            swiftSettings: [
                .define("DEBUG", .when(configuration: .debug))
            ]
        ),
        .target(
            name: "Onboarding",
            dependencies: [
                "BrowserServicesKit"
            ],
            resources: [
                .process("Resources")
            ],
            swiftSettings: [
                .define("DEBUG", .when(configuration: .debug))
            ]
        ),
        .target(
            name: "PixelExperimentKit",
            dependencies: [
                "PixelKit",
                "BrowserServicesKit"
            ],
            resources: [
                .process("Resources")
            ],
            swiftSettings: [
                .define("DEBUG", .when(configuration: .debug))
            ]
        ),
        .target(
            name: "BrokenSitePrompt",
            dependencies: [
                "BrowserServicesKit"
            ],
            swiftSettings: [
                .define("DEBUG", .when(configuration: .debug))
            ]
        ),
        .target(
            name: "PageRefreshMonitor",
            dependencies: [
                "BrowserServicesKit"
            ],
            swiftSettings: [
                .define("DEBUG", .when(configuration: .debug))
            ]
        ),
        .target(
            name: "PrivacyStats",
            dependencies: [
                "Common",
                "Persistence",
                "TrackerRadarKit"
            ],
            resources: [
                .process("PrivacyStats.xcdatamodeld")
            ],
            swiftSettings: [
                .define("DEBUG", .when(configuration: .debug))
            ]
        ),

        // MARK: - Test Targets
        .testTarget(
            name: "HistoryTests",
            dependencies: [
                "History",
            ]
        ),
        .testTarget(
            name: "SuggestionsTests",
            dependencies: [
                "Suggestions",
            ]
        ),
        .testTarget(
            name: "BookmarksTests",
            dependencies: [
                "Bookmarks",
                "BookmarksTestsUtils",
            ],
            resources: [
                .copy("Resources/Bookmarks_V1.sqlite"),
                .copy("Resources/Bookmarks_V1.sqlite-shm"),
                .copy("Resources/Bookmarks_V1.sqlite-wal"),
                .copy("Resources/Bookmarks_V2.sqlite"),
                .copy("Resources/Bookmarks_V2.sqlite-shm"),
                .copy("Resources/Bookmarks_V2.sqlite-wal"),
                .copy("Resources/Bookmarks_V3.sqlite"),
                .copy("Resources/Bookmarks_V3.sqlite-shm"),
                .copy("Resources/Bookmarks_V3.sqlite-wal"),
                .copy("Resources/Bookmarks_V4.sqlite"),
                .copy("Resources/Bookmarks_V4.sqlite-shm"),
                .copy("Resources/Bookmarks_V4.sqlite-wal"),
                .copy("Resources/Bookmarks_V5.sqlite"),
                .copy("Resources/Bookmarks_V5.sqlite-shm"),
                .copy("Resources/Bookmarks_V5.sqlite-wal"),
            ]
        ),
        .testTarget(
            name: "BrowserServicesKitTests",
            dependencies: [
                "BrowserServicesKit",
                "BrowserServicesKitTestsUtils",
                "SecureStorageTestsUtils",
                "Subscription",
                "PersistenceTestingUtils",
            ],
            resources: [
                .copy("Resources")
            ]
        ),
        .testTarget(
            name: "CrashesTests",
            dependencies: [
                "Crashes",
                "PersistenceTestingUtils"
            ]
        ),
        .testTarget(
            name: "DDGSyncTests",
            dependencies: [
                "BookmarksTestsUtils",
                "DDGSync",
                "PersistenceTestingUtils",
            ],
            resources: [
                .copy("Resources/SyncMetadata_V3.sqlite"),
                .copy("Resources/SyncMetadata_V3.sqlite-shm"),
                .copy("Resources/SyncMetadata_V3.sqlite-wal"),
            ]
        ),
        .testTarget(
            name: "DDGSyncCryptoTests",
            dependencies: [
                .product(name: "DDGSyncCrypto", package: "sync_crypto"),
            ]
        ),
        .testTarget(
            name: "CommonTests",
            dependencies: [
                "Common",
            ]
        ),
        .testTarget(
            name: "NetworkingTests",
            dependencies: [
                "NetworkingTestingUtils"
            ]
        ),
        .testTarget(
            name: "NavigationTests",
            dependencies: [
                "Navigation",
                .product(name: "Swifter", package: "swifter"),
            ],
            resources: [
                .copy("Resources")
            ],
            swiftSettings: [
                .define("_IS_USER_INITIATED_ENABLED", .when(platforms: [.macOS])),
                .define("_FRAME_HANDLE_ENABLED", .when(platforms: [.macOS])),
                .define("_NAVIGATION_REQUEST_ENABLED", .when(platforms: [.macOS])),
                .define("PRIVATE_NAVIGATION_DID_FINISH_CALLBACKS_ENABLED", .when(platforms: [.macOS])),
                .define("_WEBPAGE_PREFS_CUSTOM_HEADERS_ENABLED", .when(platforms: [.macOS])),
            ]
        ),
        .testTarget(
            name: "UserScriptTests",
            dependencies: [
                "UserScript",
            ],
            resources: [
                .process("testUserScript.js")
            ]
        ),
        .testTarget(
            name: "PersistenceTests",
            dependencies: [
                "PersistenceTestingUtils",
                "TrackerRadarKit",
            ]
        ),
        .testTarget(
            name: "RemoteMessagingTests",
            dependencies: [
                "BrowserServicesKitTestsUtils",
                "RemoteMessaging",
                "RemoteMessagingTestsUtils",
                "PersistenceTestingUtils",
            ],
            resources: [
                .copy("Resources/remote-messaging-config-example.json"),
                .copy("Resources/remote-messaging-config-malformed.json"),
                .copy("Resources/remote-messaging-config-metrics.json"),
                .copy("Resources/remote-messaging-config-unsupported-items.json"),
                .copy("Resources/remote-messaging-config.json"),
            ]
        ),
        .testTarget(
            name: "ConfigurationTests",
            dependencies: [
                "Configuration",
                "NetworkingTestingUtils",
                "PersistenceTestingUtils",
            ]
        ),
        .testTarget(
            name: "SyncDataProvidersTests",
            dependencies: [
                "BookmarksTestsUtils",
                "SecureStorageTestsUtils",
                "SyncDataProviders",
            ]
        ),
        .testTarget(
            name: "NetworkProtectionTests",
            dependencies: [
                "NetworkProtection",
                "NetworkProtectionTestUtils",
                "NetworkingTestingUtils",
            ],
            resources: [
                .copy("Resources/servers-original-endpoint.json"),
                .copy("Resources/servers-updated-endpoint.json"),
                .copy("Resources/locations-endpoint.json")
            ]
        ),
        .testTarget(
            name: "SecureStorageTests",
            dependencies: [
                "SecureStorage",
                "SecureStorageTestsUtils",
            ]
        ),
        .testTarget(
            name: "PrivacyDashboardTests",
            dependencies: [
                "PrivacyDashboard",
                "PersistenceTestingUtils",
            ]
        ),
        .testTarget(
            name: "SubscriptionTests",
            dependencies: [
                "Subscription",
                "SubscriptionTestingUtilities",
                "NetworkingTestingUtils",
            ]
        ),
        .testTarget(
            name: "PixelKitTests",
            dependencies: [
                "PixelKit",
                "PixelKitTestingUtilities",
            ]
        ),
        .testTarget(
            name: "DuckPlayerTests",
            dependencies: [
                "DuckPlayer",
                "BrowserServicesKitTestsUtils",
            ]
        ),

        .testTarget(
            name: "MaliciousSiteProtectionTests",
            dependencies: [
                "Networking",
                "NetworkingTestingUtils",
                "MaliciousSiteProtection",
                .product(name: "Clocks", package: "swift-clocks"),
            ],
            resources: [
                .copy("Resources/phishingHashPrefixes.json"),
                .copy("Resources/phishingFilterSet.json"),
            ]
        ),
        .testTarget(
            name: "OnboardingTests",
            dependencies: [
                "Onboarding"
            ]
        ),
        .testTarget(
            name: "PixelExperimentKitTests",
            dependencies: [
                "PixelExperimentKit"
            ]
        ),
        .testTarget(
            name: "SpecialErrorPagesTests",
            dependencies: [
                "SpecialErrorPages"
            ]
        ),
        .testTarget(
            name: "BrokenSitePromptTests",
            dependencies: [
                "BrokenSitePrompt"
            ]
        ),
        .testTarget(
            name: "PageRefreshMonitorTests",
            dependencies: [
                "PageRefreshMonitor"
            ]
        ),
        .testTarget(
            name: "PrivacyStatsTests",
            dependencies: [
                "PrivacyStats",
            ]
        ),
    ],
    cxxLanguageStandard: .cxx11
)<|MERGE_RESOLUTION|>--- conflicted
+++ resolved
@@ -53,7 +53,7 @@
     dependencies: [
         .package(url: "https://github.com/duckduckgo/duckduckgo-autofill.git", exact: "16.1.0"),
         .package(url: "https://github.com/duckduckgo/GRDB.swift.git", exact: "2.4.2"),
-        .package(url: "https://github.com/duckduckgo/TrackerRadarKit", exact: "3.0.0"),
+        .package(url: "https://github.com/duckduckgo/TrackerRadarKit.git", exact: "3.0.0"),
         .package(url: "https://github.com/duckduckgo/sync_crypto", exact: "0.3.0"),
         .package(url: "https://github.com/gumob/PunycodeSwift.git", exact: "3.0.0"),
         .package(url: "https://github.com/duckduckgo/content-scope-scripts", exact: "7.5.0"),
@@ -61,12 +61,8 @@
         .package(url: "https://github.com/httpswift/swifter.git", exact: "1.5.0"),
         .package(url: "https://github.com/duckduckgo/bloom_cpp.git", exact: "3.0.0"),
         .package(url: "https://github.com/1024jp/GzipSwift.git", exact: "6.0.1"),
-<<<<<<< HEAD
         .package(url: "https://github.com/vapor/jwt-kit.git", exact: "4.13.4"),
-        .package(url: "https://github.com/pointfreeco/swift-clocks.git", exact: "1.0.5")
-=======
-        .package(url: "https://github.com/pointfreeco/swift-clocks.git", exact: "1.0.6"),
->>>>>>> a2a5a32d
+        .package(url: "https://github.com/pointfreeco/swift-clocks.git", exact: "1.0.6")
     ],
     targets: [
         .target(
@@ -179,11 +175,7 @@
             dependencies: [
                 "Common",
                 "CxxCrashHandler",
-<<<<<<< HEAD
-                "Persistence",
-=======
                 "Persistence"
->>>>>>> a2a5a32d
             ]),
         .target(
             name: "CxxCrashHandler",
