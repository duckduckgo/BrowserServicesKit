// swift-tools-version:5.7
// The swift-tools-version declares the minimum version of Swift required to build this package.

import PackageDescription
import Foundation

let package = Package(
    name: "BrowserServicesKit",
    platforms: [
        .iOS("14.0"),
        .macOS("10.15")
    ],
    products: [
        // Exported libraries
        .library(name: "BrowserServicesKit", targets: ["BrowserServicesKit"]),
        .library(name: "Common", targets: ["Common"]),
        .library(name: "DDGSync", targets: ["DDGSync"]),
        .library(name: "Persistence", targets: ["Persistence"]),
        .library(name: "Bookmarks", targets: ["Bookmarks"]),
        .library(name: "UserScript", targets: ["UserScript"]),
        .library(name: "Crashes", targets: ["Crashes"]),
        .library(name: "ContentBlocking", targets: ["ContentBlocking"]),
        .library(name: "PrivacyDashboard", targets: ["PrivacyDashboard"]),
        .library(name: "Configuration", targets: ["Configuration"]),
        .library(name: "Networking", targets: ["Networking"]),
        .library(name: "Navigation", targets: ["Navigation"]),
    ],
    dependencies: [
<<<<<<< HEAD
        .package(url: "https://github.com/duckduckgo/duckduckgo-autofill.git", revision: "72dfe9cdf98a34b9625d3ddd805f78cf78055bd6"),
        .package(url: "https://github.com/duckduckgo/GRDB.swift.git", exact: "2.1.0"),
=======
        .package(url: "https://github.com/duckduckgo/duckduckgo-autofill.git", exact: "6.4.3"),
        .package(url: "https://github.com/duckduckgo/GRDB.swift.git", exact: "2.1.1"),
>>>>>>> 6e3740eb
        .package(url: "https://github.com/duckduckgo/TrackerRadarKit", exact: "1.2.1"),
        .package(url: "https://github.com/duckduckgo/sync_crypto", exact: "0.2.0"),
        .package(url: "https://github.com/gumob/PunycodeSwift.git", exact: "2.1.0"),
        .package(url: "https://github.com/duckduckgo/content-scope-scripts", exact: "4.4.4"),
        .package(url: "https://github.com/duckduckgo/privacy-dashboard", exact: "1.4.0"),
        .package(url: "https://github.com/httpswift/swifter.git", exact: "1.5.0"),
    ],
    targets: [
        .target(
            name: "BrowserServicesKit",
            dependencies: [
                .product(name: "Autofill", package: "duckduckgo-autofill"),
                .product(name: "ContentScopeScripts", package: "content-scope-scripts"),
                "Persistence",
                .product(name: "GRDB", package: "GRDB.swift"),
                "TrackerRadarKit",
                "BloomFilterWrapper",
                "Common",
                "UserScript",
                "ContentBlocking"
            ],
            resources: [
                .process("ContentBlocking/UserScripts/contentblockerrules.js"),
                .process("ContentBlocking/UserScripts/surrogates.js"),
                .process("SmarterEncryption/Store/HTTPSUpgrade.xcdatamodeld")
            ],
            swiftSettings: [
                .define("DEBUG", .when(configuration: .debug))
            ]),
        .target(
            name: "Persistence",
            dependencies: [
                "Common"
            ]
        ),
        .target(
            name: "Bookmarks",
            dependencies: [
                "Persistence",
                "Common"
            ],
            resources: [
                .process("BookmarksModel.xcdatamodeld")
            ]
        ),
        .target(
            name: "BloomFilterWrapper",
            dependencies: [
                "BloomFilter"
            ]),
        .target(
            name: "BloomFilter",
            resources: [
                .process("CMakeLists.txt")
            ]),
        .target(
            name: "Crashes"
        ),
        .target(
            name: "DDGSync",
            dependencies: [
                "Common",
                .product(name: "DDGSyncCrypto", package: "sync_crypto"),
                "Networking"
            ]
        ),
        .target(
            name: "Common",
            dependencies: [
                .product(name: "Punnycode", package: "PunycodeSwift")
            ],
            resources: [
                .process("TLD/tlds.json")
            ],
            swiftSettings: [
                .define("DEBUG", .when(configuration: .debug))
            ]
        ),
        .target(
            name: "ContentBlocking",
            dependencies: [
                "TrackerRadarKit"
            ]),
        .target(
            name: "Navigation",
            dependencies: [
                "Common"
            ],
            swiftSettings: [
                .define("DEBUG", .when(configuration: .debug)),
                .define("_IS_USER_INITIATED_ENABLED", .when(platforms: [.macOS])),
                .define("WILLPERFORMCLIENTREDIRECT_ENABLED", .when(platforms: [.macOS])),
                .define("_IS_REDIRECT_ENABLED", .when(platforms: [.macOS])),
                .define("_MAIN_FRAME_NAVIGATION_ENABLED", .when(platforms: [.macOS])),
                .define("_FRAME_HANDLE_ENABLED", .when(platforms: [.macOS])),
                .define("PRIVATE_NAVIGATION_DID_FINISH_CALLBACKS_ENABLED", .when(platforms: [.macOS])),
                .define("TERMINATE_WITH_REASON_ENABLED", .when(platforms: [.macOS])),
            ]),
        .target(
            name: "UserScript"
        ),
        .target(
            name: "PrivacyDashboard",
            dependencies: [
                "Common",
                "TrackerRadarKit",
                "UserScript",
                "ContentBlocking",
                .product(name: "PrivacyDashboardResources", package: "privacy-dashboard")
            ],
            path: "Sources/PrivacyDashboard"
        ),
        .target(
            name: "Configuration",
            dependencies: [
                "Networking",
                "BrowserServicesKit",
                "Common"
            ]),
        .target(
            name: "Networking",
            dependencies: [
                "Common"
            ]),
        .target(
            name: "TestUtils",
            dependencies: [
                "Networking"
            ]),
        
        // MARK: - Test targets
        .testTarget(
            name: "BrowserServicesKitTests",
            dependencies: [
                "BrowserServicesKit"
            ],
            resources: [
                .copy("Resources")
            ]
        ),
        .testTarget(
            name: "DDGSyncTests",
            dependencies: [
                "DDGSync"
            ]),
        .testTarget(
            name: "DDGSyncCryptoTests",
            dependencies: [
                .product(name: "DDGSyncCrypto", package: "sync_crypto")
            ]),
        .testTarget(
            name: "CommonTests",
            dependencies: [
                "Common"
            ]),
        .testTarget(
            name: "NetworkingTests",
            dependencies: [
                "TestUtils"
            ]),
        .testTarget(
            name: "NavigationTests",
            dependencies: [
                "Navigation",
                .product(name: "Swifter", package: "swifter")
            ],
            resources: [
                .copy("Resources")
            ],
            swiftSettings: [
                .define("_IS_USER_INITIATED_ENABLED", .when(platforms: [.macOS])),
                .define("_FRAME_HANDLE_ENABLED", .when(platforms: [.macOS])),
                .define("PRIVATE_NAVIGATION_DID_FINISH_CALLBACKS_ENABLED", .when(platforms: [.macOS])),
            ]),
        .testTarget(
            name: "UserScriptTests",
            dependencies: [
                "UserScript"
            ],
            resources: [
                .process("testUserScript.js")
            ]
        ),
        .testTarget(
            name: "PersistenceTests",
            dependencies: [
                "Persistence",
                "TrackerRadarKit"
            ]
        ),
        .testTarget(
            name: "ConfigurationTests",
            dependencies: [
                "Configuration",
                "TestUtils"
            ]
        )
    ],
    cxxLanguageStandard: .cxx11
)<|MERGE_RESOLUTION|>--- conflicted
+++ resolved
@@ -26,13 +26,8 @@
         .library(name: "Navigation", targets: ["Navigation"]),
     ],
     dependencies: [
-<<<<<<< HEAD
         .package(url: "https://github.com/duckduckgo/duckduckgo-autofill.git", revision: "72dfe9cdf98a34b9625d3ddd805f78cf78055bd6"),
-        .package(url: "https://github.com/duckduckgo/GRDB.swift.git", exact: "2.1.0"),
-=======
-        .package(url: "https://github.com/duckduckgo/duckduckgo-autofill.git", exact: "6.4.3"),
         .package(url: "https://github.com/duckduckgo/GRDB.swift.git", exact: "2.1.1"),
->>>>>>> 6e3740eb
         .package(url: "https://github.com/duckduckgo/TrackerRadarKit", exact: "1.2.1"),
         .package(url: "https://github.com/duckduckgo/sync_crypto", exact: "0.2.0"),
         .package(url: "https://github.com/gumob/PunycodeSwift.git", exact: "2.1.0"),
