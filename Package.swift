--- conflicted
+++ resolved
@@ -22,13 +22,8 @@
         .package(name: "GRDB", url: "https://github.com/duckduckgo/GRDB.swift.git", .exact("1.2.0")),
         .package(url: "https://github.com/duckduckgo/TrackerRadarKit", .exact("1.1.1")),
         .package(name: "Punycode", url: "https://github.com/gumob/PunycodeSwift.git", .exact("2.1.0")),
-<<<<<<< HEAD
-        .package(url: "https://github.com/duckduckgo/content-scope-scripts", .exact("3.1.0")),
+        .package(url: "https://github.com/duckduckgo/content-scope-scripts", .exact("3.2.0")),
         .package(url: "https://github.com/duckduckgo/privacy-dashboard", .branch("shane/esm"))
-=======
-        .package(url: "https://github.com/duckduckgo/content-scope-scripts", .exact("3.2.0")),
-        .package(url: "https://github.com/duckduckgo/privacy-dashboard", .branch("main"))
->>>>>>> 9b8b5e07
     ],
     targets: [
         .target(
