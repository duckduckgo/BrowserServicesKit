// swift-tools-version:5.3
// The swift-tools-version declares the minimum version of Swift required to build this package.

import PackageDescription
import Foundation

let package = Package(
    name: "BrowserServicesKit",
    platforms: [
        .iOS("14.0"),
        .macOS("10.15")
    ],
    products: [
        .library(name: "BrowserServicesKit", targets: ["BrowserServicesKit"]),
        .library(name: "Common", targets: ["Common"]),
<<<<<<< HEAD
        .library(name: "Persistence", targets: ["Persistence"]),
        .library(name: "Bookmarks", targets: ["Bookmarks"]),
        .library(name: "UserScript", targets: ["UserScript"]),
        .library(name: "Crashes", targets: ["Crashes"])
=======
        .library(name: "UserScript", targets: ["UserScript"]),
        .library(name: "Crashes", targets: ["Crashes"]),
        .library(name: "ContentBlocking", targets: ["ContentBlocking"]),
        .library(name: "PrivacyDashboard", targets: ["PrivacyDashboard"])
>>>>>>> 887934c2
    ],
    dependencies: [
        .package(name: "Autofill", url: "https://github.com/duckduckgo/duckduckgo-autofill.git", .exact("5.3.1")),
        .package(name: "GRDB", url: "https://github.com/duckduckgo/GRDB.swift.git", .exact("1.2.1")),
        .package(url: "https://github.com/duckduckgo/TrackerRadarKit", .exact("1.1.1")),
        .package(name: "Punycode", url: "https://github.com/gumob/PunycodeSwift.git", .exact("2.1.0")),
        .package(url: "https://github.com/duckduckgo/content-scope-scripts", .exact("3.2.0")),
        .package(url: "https://github.com/duckduckgo/privacy-dashboard", .exact("1.0.1"))
    ],
    targets: [
        .target(
            name: "BrowserServicesKit",
            dependencies: [
                "Autofill",
                .product(name: "ContentScopeScripts", package: "content-scope-scripts"),
                "Persistence",
                "GRDB",
                "TrackerRadarKit",
                "BloomFilterWrapper",
                "Common",
                "UserScript",
                "ContentBlocking"
            ],
            resources: [
                .process("ContentBlocking/UserScripts/contentblockerrules.js"),
                .process("ContentBlocking/UserScripts/surrogates.js")
            ],
            swiftSettings: [
                .define("DEBUG", .when(configuration: .debug))
            ]),
        .target(
            name: "Persistence",
            dependencies: [
                "Common"
            ]
        ),
        .target(
            name: "Bookmarks",
            dependencies: [
                "Persistence",
                "Common"
            ],
            resources: [
                .process("BookmarksModel.xcdatamodeld")
            ]
        ),
        .target(
            name: "BloomFilterWrapper",
            dependencies: [
                "BloomFilter"
            ]),
        .target(
            name: "BloomFilter",
            resources: [
                .process("CMakeLists.txt")
            ]),    
        .target(
            name: "Crashes"
        ),
        .target(
            name: "Common",
            dependencies: [
                .product(name: "Punnycode", package: "Punycode")
            ],
            resources: [
                .process("TLD/tlds.json")
            ],
            swiftSettings: [
                .define("DEBUG", .when(configuration: .debug))
            ]),
        .target(
            name: "ContentBlocking",
            dependencies: [
                "TrackerRadarKit"
            ]),
        .target(
            name: "UserScript"
            ),
        .target(
            name: "PrivacyDashboard",
            dependencies: [
                "Common",
                "TrackerRadarKit",
                "UserScript",
                "ContentBlocking",
                .product(name: "PrivacyDashboardResources", package: "privacy-dashboard")
            ],
            path: "Sources/PrivacyDashboard"
            ),
        
        // MARK: - Test targets
        
        .testTarget(
            name: "BrowserServicesKitTests",
            dependencies: [
                "BrowserServicesKit"
            ],
            resources: [
                .copy("Resources")
<<<<<<< HEAD
            ]
        ),
=======
            ]),
        
>>>>>>> 887934c2
        .testTarget(
            name: "CommonTests",
            dependencies: [
                "Common"
            ]),
        .testTarget(
            name: "UserScriptTests",
            dependencies: [
                "UserScript"
            ],
            resources: [
                .process("testUserScript.js")
            ]
        ),
        .testTarget(
            name: "BookmarksTests",
            dependencies: [
                "Bookmarks"
            ]
        ),
        .testTarget(
            name: "PersistenceTests",
            dependencies: [
                "Persistence"
            ]
        )
    ],
    cxxLanguageStandard: .cxx11
)<|MERGE_RESOLUTION|>--- conflicted
+++ resolved
@@ -13,17 +13,12 @@
     products: [
         .library(name: "BrowserServicesKit", targets: ["BrowserServicesKit"]),
         .library(name: "Common", targets: ["Common"]),
-<<<<<<< HEAD
         .library(name: "Persistence", targets: ["Persistence"]),
         .library(name: "Bookmarks", targets: ["Bookmarks"]),
-        .library(name: "UserScript", targets: ["UserScript"]),
-        .library(name: "Crashes", targets: ["Crashes"])
-=======
         .library(name: "UserScript", targets: ["UserScript"]),
         .library(name: "Crashes", targets: ["Crashes"]),
         .library(name: "ContentBlocking", targets: ["ContentBlocking"]),
         .library(name: "PrivacyDashboard", targets: ["PrivacyDashboard"])
->>>>>>> 887934c2
     ],
     dependencies: [
         .package(name: "Autofill", url: "https://github.com/duckduckgo/duckduckgo-autofill.git", .exact("5.3.1")),
@@ -123,13 +118,8 @@
             ],
             resources: [
                 .copy("Resources")
-<<<<<<< HEAD
             ]
         ),
-=======
-            ]),
-        
->>>>>>> 887934c2
         .testTarget(
             name: "CommonTests",
             dependencies: [
