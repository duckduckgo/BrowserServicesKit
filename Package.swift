--- conflicted
+++ resolved
@@ -42,13 +42,8 @@
         .package(url: "https://github.com/duckduckgo/TrackerRadarKit", exact: "1.2.2"),
         .package(url: "https://github.com/duckduckgo/sync_crypto", exact: "0.2.0"),
         .package(url: "https://github.com/gumob/PunycodeSwift.git", exact: "2.1.0"),
-<<<<<<< HEAD
         .package(url: "https://github.com/duckduckgo/privacy-dashboard", branch: "02-22-simple_report_screen"),
-        .package(url: "https://github.com/duckduckgo/content-scope-scripts", exact: "4.64.0"),
-=======
-        .package(url: "https://github.com/duckduckgo/privacy-dashboard", exact: "3.2.0"),
         .package(url: "https://github.com/duckduckgo/content-scope-scripts", exact: "5.2.0"),
->>>>>>> 457443c1
         .package(url: "https://github.com/httpswift/swifter.git", exact: "1.5.0"),
         .package(url: "https://github.com/duckduckgo/bloom_cpp.git", exact: "3.0.0"),
         .package(url: "https://github.com/duckduckgo/wireguard-apple", exact: "1.1.1"),
@@ -220,12 +215,8 @@
                 "UserScript",
                 "ContentBlocking",
                 "Persistence",
-<<<<<<< HEAD
                 "BrowserServicesKit",
                 .product(name: "PrivacyDashboardResources", package: "privacy-dashboard")
-=======
-                .product(name: "PrivacyDashboardResources", package: "privacy-dashboard"),
->>>>>>> 457443c1
             ],
             path: "Sources/PrivacyDashboard",
             swiftSettings: [
