// swift-tools-version:5.3
// The swift-tools-version declares the minimum version of Swift required to build this package.

import PackageDescription
import Foundation

let package = Package(
    name: "BrowserServicesKit",
    platforms: [
        .iOS("14.0"),
        .macOS("10.15")
    ],
    products: [
        .library(name: "BrowserServicesKit", targets: ["BrowserServicesKit"]),
<<<<<<< HEAD
        .library(name: "Common", targets: ["Common"]),
        .library(name: "Persistence", targets: ["Persistence"]),
        .library(name: "Bookmarks", targets: ["Bookmarks"]),
        .library(name: "UserScript", targets: ["UserScript"])
=======
        .library(name: "UserScript", targets: ["UserScript"]),
        .library(name: "Common", targets: ["Common"]),
        .library(name: "Crashes", targets: ["Crashes"])
>>>>>>> c56d1201
    ],
    dependencies: [
        .package(name: "Autofill", url: "https://github.com/duckduckgo/duckduckgo-autofill.git", .exact("5.3.1")),
        .package(name: "GRDB", url: "https://github.com/duckduckgo/GRDB.swift.git", .exact("1.2.1")),
        .package(url: "https://github.com/duckduckgo/TrackerRadarKit", .exact("1.1.1")),
        .package(name: "Punycode", url: "https://github.com/gumob/PunycodeSwift.git", .exact("2.1.0")),
        .package(url: "https://github.com/duckduckgo/content-scope-scripts", .exact("3.2.0"))
    ],
    targets: [
        .target(
            name: "BrowserServicesKit",
            dependencies: [
                "Autofill",
                .product(name: "ContentScopeScripts", package: "content-scope-scripts"),
                "Persistence",
                "GRDB",
                "TrackerRadarKit",
                "BloomFilterWrapper",
                "UserScript",
                "Common"
            ],
            resources: [
                .process("ContentBlocking/UserScripts/contentblockerrules.js"),
                .process("ContentBlocking/UserScripts/surrogates.js")
            ],
            swiftSettings: [
                .define("DEBUG", .when(configuration: .debug))
            ]),
        .target(
            name: "Persistence",
            dependencies: [
                "Common"
            ]
        ),
        .target(
            name: "Bookmarks",
            dependencies: [
                "Persistence"
            ],
            resources: [
                .process("BookmarksModel.xcdatamodeld")
            ]
        ),
        .target(
            name: "BloomFilterWrapper",
            dependencies: [
                "BloomFilter"
            ]),
        .target(
            name: "BloomFilter",
            resources: [
                .process("CMakeLists.txt")
            ]),
        .target(
            name: "UserScript"
        ),
        .target(
            name: "Crashes"
        ),
        .target(
            name: "Common",
            dependencies: [
                .product(name: "Punnycode", package: "Punycode")
            ],
            resources: [
                .process("TLD/tlds.json")
            ],
            swiftSettings: [
                .define("DEBUG", .when(configuration: .debug))
            ]),
        
        // MARK: - Test targets
        
        .testTarget(
            name: "BrowserServicesKitTests",
            dependencies: [
                "BrowserServicesKit"
            ],
            resources: [
                .copy("Resources")
            ]
        ),
        .testTarget(
            name: "CommonTests",
            dependencies: [
                "Common"
            ]),
        .testTarget(
            name: "UserScriptTests",
            dependencies: [
                "UserScript"
            ],
            resources: [
                .process("testUserScript.js")
            ]
        ),
        .testTarget(
            name: "BookmarksTests",
            dependencies: [
                "Bookmarks",
                "BrowserServicesKit"
            ]
        )
    ],
    cxxLanguageStandard: .cxx11
)<|MERGE_RESOLUTION|>--- conflicted
+++ resolved
@@ -12,16 +12,11 @@
     ],
     products: [
         .library(name: "BrowserServicesKit", targets: ["BrowserServicesKit"]),
-<<<<<<< HEAD
         .library(name: "Common", targets: ["Common"]),
         .library(name: "Persistence", targets: ["Persistence"]),
         .library(name: "Bookmarks", targets: ["Bookmarks"]),
-        .library(name: "UserScript", targets: ["UserScript"])
-=======
         .library(name: "UserScript", targets: ["UserScript"]),
-        .library(name: "Common", targets: ["Common"]),
         .library(name: "Crashes", targets: ["Crashes"])
->>>>>>> c56d1201
     ],
     dependencies: [
         .package(name: "Autofill", url: "https://github.com/duckduckgo/duckduckgo-autofill.git", .exact("5.3.1")),
