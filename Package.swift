--- conflicted
+++ resolved
@@ -30,13 +30,8 @@
         .library(name: "NetworkProtectionTestUtils", targets: ["NetworkProtectionTestUtils"]),
         .library(name: "SecureStorage", targets: ["SecureStorage"])
     ],
-<<<<<<< HEAD
     dependencies: [
         .package(url: "https://github.com/duckduckgo/duckduckgo-autofill.git", branch: "abrown/ios-incontext-email-promotion"),
-=======
-    dependencies: [        
-        .package(url: "https://github.com/duckduckgo/duckduckgo-autofill.git", exact: "8.0.0"),
->>>>>>> aa106145
         .package(url: "https://github.com/duckduckgo/GRDB.swift.git", exact: "2.2.0"),
         .package(url: "https://github.com/duckduckgo/TrackerRadarKit", exact: "1.2.1"),
         .package(url: "https://github.com/duckduckgo/sync_crypto", exact: "0.2.0"),
