--- conflicted
+++ resolved
@@ -42,13 +42,8 @@
         .package(url: "https://github.com/duckduckgo/TrackerRadarKit", exact: "1.2.2"),
         .package(url: "https://github.com/duckduckgo/sync_crypto", exact: "0.2.0"),
         .package(url: "https://github.com/gumob/PunycodeSwift.git", exact: "2.1.0"),
-<<<<<<< HEAD
         .package(url: "https://github.com/duckduckgo/privacy-dashboard", branch: "02-22-simple_report_screen"),
-        .package(url: "https://github.com/duckduckgo/content-scope-scripts", exact: "5.2.0"),
-=======
-        .package(url: "https://github.com/duckduckgo/privacy-dashboard", exact: "3.2.0"),
         .package(url: "https://github.com/duckduckgo/content-scope-scripts", exact: "5.4.0"),
->>>>>>> a32ff408
         .package(url: "https://github.com/httpswift/swifter.git", exact: "1.5.0"),
         .package(url: "https://github.com/duckduckgo/bloom_cpp.git", exact: "3.0.0"),
         .package(url: "https://github.com/duckduckgo/wireguard-apple", exact: "1.1.1"),
