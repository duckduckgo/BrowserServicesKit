// swift-tools-version:5.7
// The swift-tools-version declares the minimum version of Swift required to build this package.

import PackageDescription
import Foundation

let package = Package(
    name: "BrowserServicesKit",
    platforms: [
        .iOS("14.0"),
        .macOS("10.15")
    ],
    products: [
        // Exported libraries
        .library(name: "BrowserServicesKit", targets: ["BrowserServicesKit"]),
        .library(name: "Common", targets: ["Common"]),
        .library(name: "DDGSync", targets: ["DDGSync"]),
        .library(name: "Persistence", targets: ["Persistence"]),
        .library(name: "Bookmarks", targets: ["Bookmarks"]),
        .library(name: "UserScript", targets: ["UserScript"]),
        .library(name: "Crashes", targets: ["Crashes"]),
        .library(name: "ContentBlocking", targets: ["ContentBlocking"]),
        .library(name: "PrivacyDashboard", targets: ["PrivacyDashboard"]),
        .library(name: "Configuration", targets: ["Configuration"]),
        .library(name: "Networking", targets: ["Networking"]),
        .library(name: "RemoteMessaging", targets: ["RemoteMessaging"]),
        .library(name: "Navigation", targets: ["Navigation"]),
        .library(name: "SyncDataProviders", targets: ["SyncDataProviders"]),
        .library(name: "NetworkProtection", targets: ["NetworkProtection"]),
        .library(name: "NetworkProtectionTestUtils", targets: ["NetworkProtectionTestUtils"]),
        .library(name: "SecureStorage", targets: ["SecureStorage"])
    ],
    dependencies: [
<<<<<<< HEAD
        .package(url: "https://github.com/duckduckgo/duckduckgo-autofill.git", branch: "abrown/ios-incontext-email-promotion"),
=======
        .package(url: "https://github.com/duckduckgo/duckduckgo-autofill.git", exact: "8.1.2"),
>>>>>>> 3a974801
        .package(url: "https://github.com/duckduckgo/GRDB.swift.git", exact: "2.2.0"),
        .package(url: "https://github.com/duckduckgo/TrackerRadarKit", exact: "1.2.1"),
        .package(url: "https://github.com/duckduckgo/sync_crypto", exact: "0.2.0"),
        .package(url: "https://github.com/gumob/PunycodeSwift.git", exact: "2.1.0"),
        .package(url: "https://github.com/duckduckgo/content-scope-scripts", exact: "4.32.0"),
        .package(url: "https://github.com/duckduckgo/privacy-dashboard", exact: "1.4.0"),
        .package(url: "https://github.com/httpswift/swifter.git", exact: "1.5.0"),
        .package(url: "https://github.com/duckduckgo/bloom_cpp.git", exact: "3.0.0"),
        .package(url: "https://github.com/duckduckgo/wireguard-apple", exact: "1.1.0")
    ],
    targets: [
        .target(
            name: "BrowserServicesKit",
            dependencies: [
                .product(name: "Autofill", package: "duckduckgo-autofill"),
                .product(name: "ContentScopeScripts", package: "content-scope-scripts"),
                "Persistence",
                "TrackerRadarKit",
                "BloomFilterWrapper",
                "Common",
                "UserScript",
                "ContentBlocking",
                "SecureStorage"
            ],
            resources: [
                .process("ContentBlocking/UserScripts/contentblockerrules.js"),
                .process("ContentBlocking/UserScripts/surrogates.js"),
                .process("SmarterEncryption/Store/HTTPSUpgrade.xcdatamodeld")
            ],
            swiftSettings: [
                .define("DEBUG", .when(configuration: .debug))
            ]),
        .target(
            name: "Persistence",
            dependencies: [
                "Common"
            ]
        ),
        .target(
            name: "Bookmarks",
            dependencies: [
                "Persistence",
                "Common"
            ],
            resources: [
                .process("BookmarksModel.xcdatamodeld")
            ]
        ),
        .target(
            name: "BookmarksTestsUtils",
            dependencies: [
                "Bookmarks"
            ]
        ),
         .target(
            name: "BloomFilterWrapper",
            dependencies: [
                .product(name: "BloomFilter", package: "bloom_cpp")
            ]),
        .target(
            name: "Crashes"
        ),
        .target(
            name: "DDGSync",
            dependencies: [
                "Common",
                .product(name: "DDGSyncCrypto", package: "sync_crypto"),
                "Networking"
            ],
            resources: [
                .process("SyncMetadata.xcdatamodeld"),
                .process("SyncPDFTemplate.png")
            ]
        ),
        .target(
            name: "Common",
            dependencies: [
                .product(name: "Punnycode", package: "PunycodeSwift")
            ],
            resources: [
                .process("TLD/tlds.json")
            ],
            swiftSettings: [
                .define("DEBUG", .when(configuration: .debug))
            ]
        ),
        .target(
            name: "ContentBlocking",
            dependencies: [
                "TrackerRadarKit"
            ]),
        .target(
            name: "Navigation",
            dependencies: [
                "Common"
            ],
            swiftSettings: [
                .define("DEBUG", .when(configuration: .debug)),
                .define("_IS_USER_INITIATED_ENABLED", .when(platforms: [.macOS])),
                .define("WILLPERFORMCLIENTREDIRECT_ENABLED", .when(platforms: [.macOS])),
                .define("_IS_REDIRECT_ENABLED", .when(platforms: [.macOS])),
                .define("_MAIN_FRAME_NAVIGATION_ENABLED", .when(platforms: [.macOS])),
                .define("_FRAME_HANDLE_ENABLED", .when(platforms: [.macOS])),
                .define("PRIVATE_NAVIGATION_DID_FINISH_CALLBACKS_ENABLED", .when(platforms: [.macOS])),
                .define("TERMINATE_WITH_REASON_ENABLED", .when(platforms: [.macOS])),
            ]),
        .target(
            name: "UserScript",
            dependencies: [
                "Common"
            ]
        ),
        .target(
            name: "PrivacyDashboard",
            dependencies: [
                "Common",
                "TrackerRadarKit",
                "UserScript",
                "ContentBlocking",
                .product(name: "PrivacyDashboardResources", package: "privacy-dashboard")
            ],
            path: "Sources/PrivacyDashboard"
        ),
        .target(
            name: "Configuration",
            dependencies: [
                "Networking",
                "BrowserServicesKit",
                "Common"
            ]),
        .target(
            name: "Networking",
            dependencies: [
                "Common"
            ]),
        .target(
            name: "RemoteMessaging",
            dependencies: [
                "Common",
                "BrowserServicesKit"
            ]
        ),
        .target(
            name: "SyncDataProviders",
            dependencies: [
                "Bookmarks",
                "BrowserServicesKit",
                "DDGSync",
                .product(name: "GRDB", package: "GRDB.swift"),
                "Persistence",
                "SecureStorage"
            ]),
        .target(
            name: "TestUtils",
            dependencies: [
                "Networking"
            ]),
        .target(
            name: "NetworkProtection",
            dependencies: [
                .target(name: "WireGuardC"),
                .product(name: "WireGuard", package: "wireguard-apple"),
                "Common"
            ]),
        .target(
            name: "SecureStorage",
            dependencies: [
                "Common",
                .product(name: "GRDB", package: "GRDB.swift")
            ]
        ),
        .target(
            name: "SecureStorageTestsUtils",
            dependencies: [
                "SecureStorage"
            ]
        ),
        .target(name: "WireGuardC"),
        .target(
            name: "NetworkProtectionTestUtils",
            dependencies: [
                "NetworkProtection"
            ]
        ),

        // MARK: - Test Targets

        .testTarget(
            name: "BookmarksTests",
            dependencies: [
                "Bookmarks",
                "BookmarksTestsUtils"
            ]),
        .testTarget(
            name: "BrowserServicesKitTests",
            dependencies: [
                "BrowserServicesKit",
                "RemoteMessaging", // Move tests later (lots of test dependencies in BSK)
                "SecureStorageTestsUtils"
            ],
            resources: [
                .copy("Resources")
            ]
        ),
        .testTarget(
            name: "DDGSyncTests",
            dependencies: [
                "DDGSync"
            ]),
        .testTarget(
            name: "DDGSyncCryptoTests",
            dependencies: [
                .product(name: "DDGSyncCrypto", package: "sync_crypto")
            ]),
        .testTarget(
            name: "CommonTests",
            dependencies: [
                "Common"
            ]),
        .testTarget(
            name: "NetworkingTests",
            dependencies: [
                "TestUtils"
            ]),
        .testTarget(
            name: "NavigationTests",
            dependencies: [
                "Navigation",
                .product(name: "Swifter", package: "swifter")
            ],
            resources: [
                .copy("Resources")
            ],
            swiftSettings: [
                .define("_IS_USER_INITIATED_ENABLED", .when(platforms: [.macOS])),
                .define("_FRAME_HANDLE_ENABLED", .when(platforms: [.macOS])),
                .define("PRIVATE_NAVIGATION_DID_FINISH_CALLBACKS_ENABLED", .when(platforms: [.macOS])),
            ]),
        .testTarget(
            name: "UserScriptTests",
            dependencies: [
                "UserScript"
            ],
            resources: [
                .process("testUserScript.js")
            ]
        ),
        .testTarget(
            name: "PersistenceTests",
            dependencies: [
                "Persistence",
                "TrackerRadarKit"
            ]
        ),
        .testTarget(
            name: "ConfigurationTests",
            dependencies: [
                "Configuration",
                "TestUtils"
            ]
        ),
        .testTarget(
            name: "SyncDataProvidersTests",
            dependencies: [
                "BookmarksTestsUtils",
                "SecureStorageTestsUtils",
                "SyncDataProviders"
            ]
        ),
        .testTarget(
            name: "NetworkProtectionTests",
            dependencies: [
                "NetworkProtection"
            ],
            resources: [
                .copy("Resources/servers-original-endpoint.json"),
                .copy("Resources/servers-updated-endpoint.json")
            ]
        ),
        .testTarget(
            name: "SecureStorageTests",
            dependencies: [
                "SecureStorage",
                "SecureStorageTestsUtils"
            ]
        ),
    ],
    cxxLanguageStandard: .cxx11
)<|MERGE_RESOLUTION|>--- conflicted
+++ resolved
@@ -31,11 +31,7 @@
         .library(name: "SecureStorage", targets: ["SecureStorage"])
     ],
     dependencies: [
-<<<<<<< HEAD
         .package(url: "https://github.com/duckduckgo/duckduckgo-autofill.git", branch: "abrown/ios-incontext-email-promotion"),
-=======
-        .package(url: "https://github.com/duckduckgo/duckduckgo-autofill.git", exact: "8.1.2"),
->>>>>>> 3a974801
         .package(url: "https://github.com/duckduckgo/GRDB.swift.git", exact: "2.2.0"),
         .package(url: "https://github.com/duckduckgo/TrackerRadarKit", exact: "1.2.1"),
         .package(url: "https://github.com/duckduckgo/sync_crypto", exact: "0.2.0"),
