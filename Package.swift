--- conflicted
+++ resolved
@@ -21,13 +21,8 @@
         .library(name: "PrivacyDashboard", targets: ["PrivacyDashboard"])
     ],
     dependencies: [
-<<<<<<< HEAD
         .package(name: "Autofill", url: "https://github.com/duckduckgo/duckduckgo-autofill.git", .branch("mateusz/apple-autofill-pixels")),
-        .package(name: "GRDB", url: "https://github.com/duckduckgo/GRDB.swift.git", .exact("1.2.1")),
-=======
-        .package(name: "Autofill", url: "https://github.com/duckduckgo/duckduckgo-autofill.git", .exact("6.1.1")),
         .package(name: "GRDB", url: "https://github.com/duckduckgo/GRDB.swift.git", .exact("2.0.0")),
->>>>>>> 4d4604d2
         .package(url: "https://github.com/duckduckgo/TrackerRadarKit", .exact("1.1.1")),
         .package(name: "Punycode", url: "https://github.com/gumob/PunycodeSwift.git", .exact("2.1.0")),
         .package(url: "https://github.com/duckduckgo/content-scope-scripts", .exact("3.4.1")),
