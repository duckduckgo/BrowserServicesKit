// swift-tools-version:5.3
// The swift-tools-version declares the minimum version of Swift required to build this package.

import PackageDescription
import Foundation

let package = Package(
    name: "BrowserServicesKit",
    platforms: [
        .iOS("14.0"),
        .macOS("10.15")
    ],
    products: [
        .library(name: "BrowserServicesKit", targets: ["BrowserServicesKit"]),
        .library(name: "PrivacyDashboard", targets: ["PrivacyDashboard"]),
        .library(name: "UserScript", targets: ["UserScript"]),
        .library(name: "Common", targets: ["Common"]),
        .library(name: "ContentBlocking", targets: ["ContentBlocking"])
    ],
    dependencies: [
        .package(name: "Autofill", url: "https://github.com/duckduckgo/duckduckgo-autofill.git", .exact("5.2.0")),
        .package(name: "GRDB", url: "https://github.com/duckduckgo/GRDB.swift.git", .exact("1.2.0")),
        .package(url: "https://github.com/duckduckgo/TrackerRadarKit", .exact("1.1.1")),
        .package(name: "Punycode", url: "https://github.com/gumob/PunycodeSwift.git", .exact("2.1.0")),
<<<<<<< HEAD
        .package(url: "https://github.com/duckduckgo/content-scope-scripts", .exact("3.1.0")),
        .package(url: "https://github.com/duckduckgo/privacy-dashboard", .branch("main"))
=======
        .package(url: "https://github.com/duckduckgo/content-scope-scripts", .exact("3.2.0"))
>>>>>>> 2870e98a
    ],
    targets: [
        .target(
            name: "BrowserServicesKit",
            dependencies: [
                "Autofill",
                .product(name: "ContentScopeScripts", package: "content-scope-scripts"),
                "GRDB",
                "TrackerRadarKit",
                "BloomFilterWrapper",
                "UserScript",
                "Common",
                "ContentBlocking"
            ],
            resources: [
                .process("ContentBlocking/UserScripts/contentblockerrules.js"),
                .process("ContentBlocking/UserScripts/surrogates.js")
            ],
            swiftSettings: [
                .define("DEBUG", .when(configuration: .debug))
            ]),
        .target(
            name: "BloomFilterWrapper",
            dependencies: [
                "BloomFilter"
            ]),
        .target(
            name: "BloomFilter",
            resources: [
                .process("CMakeLists.txt")
            ]),
        .target(
            name: "Common",
            dependencies: [
                .product(name: "Punnycode", package: "Punycode")
            ],
            resources: [
                .process("TLD/tlds.json")
<<<<<<< HEAD
            ]
        ),
        .target(
            name: "ContentBlocking",
            dependencies: [
                "TrackerRadarKit"
            ]
        ),
        .target(
            name: "UserScript"
        ),
        .target(
            name: "PrivacyDashboard",
            dependencies: [
                "Common",
                "TrackerRadarKit",
                "UserScript",
                "ContentBlocking",
                .product(name: "PrivacyDashboardResources", package: "privacy-dashboard")
            ],
            path: "Sources/PrivacyDashboard"
            ),
=======
            ],
            swiftSettings: [
                .define("DEBUG", .when(configuration: .debug))
            ]),
>>>>>>> 2870e98a
        
        // MARK: - Test targets
        
        .testTarget(
            name: "BrowserServicesKitTests",
            dependencies: [
                "BrowserServicesKit",
            ],
            resources: [
                .copy("Resources")
            ]),
        
        .testTarget(
            name: "CommonTests",
            dependencies: [
                "Common"
            ]
        ),
        .testTarget(
            name: "UserScriptTests",
            dependencies: [
                "UserScript"
            ],
            resources: [
                .process("testUserScript.js")
            ]),
    ]
)<|MERGE_RESOLUTION|>--- conflicted
+++ resolved
@@ -22,12 +22,8 @@
         .package(name: "GRDB", url: "https://github.com/duckduckgo/GRDB.swift.git", .exact("1.2.0")),
         .package(url: "https://github.com/duckduckgo/TrackerRadarKit", .exact("1.1.1")),
         .package(name: "Punycode", url: "https://github.com/gumob/PunycodeSwift.git", .exact("2.1.0")),
-<<<<<<< HEAD
-        .package(url: "https://github.com/duckduckgo/content-scope-scripts", .exact("3.1.0")),
+        .package(url: "https://github.com/duckduckgo/content-scope-scripts", .exact("3.2.0")),
         .package(url: "https://github.com/duckduckgo/privacy-dashboard", .branch("main"))
-=======
-        .package(url: "https://github.com/duckduckgo/content-scope-scripts", .exact("3.2.0"))
->>>>>>> 2870e98a
     ],
     targets: [
         .target(
@@ -66,18 +62,18 @@
             ],
             resources: [
                 .process("TLD/tlds.json")
-<<<<<<< HEAD
-            ]
-        ),
+            ],
+            swiftSettings: [
+                .define("DEBUG", .when(configuration: .debug))
+            ]),
         .target(
             name: "ContentBlocking",
             dependencies: [
                 "TrackerRadarKit"
-            ]
-        ),
+            ]),
         .target(
             name: "UserScript"
-        ),
+            ),
         .target(
             name: "PrivacyDashboard",
             dependencies: [
@@ -89,19 +85,13 @@
             ],
             path: "Sources/PrivacyDashboard"
             ),
-=======
-            ],
-            swiftSettings: [
-                .define("DEBUG", .when(configuration: .debug))
-            ]),
->>>>>>> 2870e98a
         
         // MARK: - Test targets
         
         .testTarget(
             name: "BrowserServicesKitTests",
             dependencies: [
-                "BrowserServicesKit",
+                "BrowserServicesKit"
             ],
             resources: [
                 .copy("Resources")
