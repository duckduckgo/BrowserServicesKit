// swift-tools-version:5.7
// The swift-tools-version declares the minimum version of Swift required to build this package.

import PackageDescription
import Foundation

let package = Package(
    name: "BrowserServicesKit",
    platforms: [
        .iOS("14.0"),
        .macOS("11.4")
    ],
    products: [
        // Exported libraries
        .library(name: "BrowserServicesKit", targets: ["BrowserServicesKit"]),
        .library(name: "Common", targets: ["Common"]),
        .library(name: "TestUtils", targets: ["TestUtils"]),
        .library(name: "DDGSync", targets: ["DDGSync"]),
        .library(name: "Persistence", targets: ["Persistence"]),
        .library(name: "Bookmarks", targets: ["Bookmarks"]),
        .library(name: "BloomFilterWrapper", targets: ["BloomFilterWrapper"]),
        .library(name: "UserScript", targets: ["UserScript"]),
        .library(name: "Crashes", targets: ["Crashes"]),
        .library(name: "ContentBlocking", targets: ["ContentBlocking"]),
        .library(name: "PrivacyDashboard", targets: ["PrivacyDashboard"]),
        .library(name: "Configuration", targets: ["Configuration"]),
        .library(name: "Networking", targets: ["Networking"]),
        .library(name: "RemoteMessaging", targets: ["RemoteMessaging"]),
        .library(name: "Navigation", targets: ["Navigation"]),
        .library(name: "SyncDataProviders", targets: ["SyncDataProviders"]),
        .library(name: "NetworkProtection", targets: ["NetworkProtection"]),
        .library(name: "NetworkProtectionTestUtils", targets: ["NetworkProtectionTestUtils"]),
        .library(name: "SecureStorage", targets: ["SecureStorage"]),
        .plugin(name: "SwiftLintPlugin", targets: ["SwiftLintPlugin"]),
    ],
    dependencies: [
<<<<<<< HEAD
        .package(url: "https://github.com/duckduckgo/duckduckgo-autofill.git", exact: "10.0.2"),
        .package(url: "https://github.com/duckduckgo/GRDB.swift.git", exact: "2.3.0"),
=======
        .package(url: "https://github.com/duckduckgo/duckduckgo-autofill.git", exact: "10.0.3"),
        .package(url: "https://github.com/duckduckgo/GRDB.swift.git", exact: "2.2.0"),
>>>>>>> c5ffbf44
        .package(url: "https://github.com/duckduckgo/TrackerRadarKit", exact: "1.2.2"),
        .package(url: "https://github.com/duckduckgo/sync_crypto", exact: "0.2.0"),
        .package(url: "https://github.com/gumob/PunycodeSwift.git", exact: "2.1.0"),
        .package(url: "https://github.com/duckduckgo/privacy-dashboard", exact: "3.1.1" ),
        .package(url: "https://github.com/duckduckgo/content-scope-scripts", exact: "4.59.0"),
        .package(url: "https://github.com/httpswift/swifter.git", exact: "1.5.0"),
        .package(url: "https://github.com/duckduckgo/bloom_cpp.git", exact: "3.0.0"),
        .package(url: "https://github.com/duckduckgo/wireguard-apple", exact: "1.1.1"),
    ],
    targets: [
        .target(
            name: "BrowserServicesKit",
            dependencies: [
                .product(name: "Autofill", package: "duckduckgo-autofill"),
                .product(name: "ContentScopeScripts", package: "content-scope-scripts"),
                "Persistence",
                "TrackerRadarKit",
                "BloomFilterWrapper",
                "Common",
                "UserScript",
                "ContentBlocking",
                "SecureStorage"
            ],
            resources: [
                .process("ContentBlocking/UserScripts/contentblockerrules.js"),
                .process("ContentBlocking/UserScripts/surrogates.js"),
                .process("SmarterEncryption/Store/HTTPSUpgrade.xcdatamodeld"),
                .copy("../../PrivacyInfo.xcprivacy")
            ],
            swiftSettings: [
                .define("DEBUG", .when(configuration: .debug))
            ],
            plugins: [.plugin(name: "SwiftLintPlugin")]
        ),
        .target(
            name: "Persistence",
            dependencies: [
                "Common"
            ],
            swiftSettings: [
                .define("DEBUG", .when(configuration: .debug))
            ],
            plugins: [.plugin(name: "SwiftLintPlugin")]
        ),
        .target(
            name: "Bookmarks",
            dependencies: [
                "Persistence",
                "Common"
            ],
            resources: [
                .process("BookmarksModel.xcdatamodeld")
            ],
            swiftSettings: [
                .define("DEBUG", .when(configuration: .debug))
            ],
            plugins: [.plugin(name: "SwiftLintPlugin")]
        ),
        .executableTarget(
            name: "BookmarksTestDBBuilder",
            dependencies: [
                "Bookmarks",
                "Persistence"
            ],
            path: "Sources/BookmarksTestDBBuilder",
            plugins: [.plugin(name: "SwiftLintPlugin")]
        ),
        .target(
            name: "BookmarksTestsUtils",
            dependencies: [
                "Bookmarks"
            ],
            plugins: [.plugin(name: "SwiftLintPlugin")]
        ),
        .target(
            name: "BloomFilterObjC",
            dependencies: [
                .product(name: "BloomFilter", package: "bloom_cpp")
            ]),
        .target(
            name: "BloomFilterWrapper",
            dependencies: [
                "BloomFilterObjC"
            ]),
        .target(
            name: "Crashes",
            plugins: [.plugin(name: "SwiftLintPlugin")]
        ),
        .target(
            name: "DDGSync",
            dependencies: [
                "BrowserServicesKit",
                "Common",
                .product(name: "DDGSyncCrypto", package: "sync_crypto"),
                "Networking"
            ],
            resources: [
                .process("SyncMetadata.xcdatamodeld"),
                .process("SyncPDFTemplate.png")
            ],
            swiftSettings: [
                .define("DEBUG", .when(configuration: .debug))
            ],
            plugins: [.plugin(name: "SwiftLintPlugin")]
        ),
        .target(
            name: "Common",
            dependencies: [
                .product(name: "Punnycode", package: "PunycodeSwift")
            ],
            resources: [
                .process("TLD/tlds.json")
            ],
            swiftSettings: [
                .define("DEBUG", .when(configuration: .debug))
            ],
            plugins: [.plugin(name: "SwiftLintPlugin")]
        ),
        .target(
            name: "ContentBlocking",
            dependencies: [
                "TrackerRadarKit"
            ],
            swiftSettings: [
                .define("DEBUG", .when(configuration: .debug))
            ],
            plugins: [.plugin(name: "SwiftLintPlugin")]
        ),
        .target(
            name: "Navigation",
            dependencies: [
                "Common"
            ],
            swiftSettings: [
                .define("DEBUG", .when(configuration: .debug)),
                .define("_IS_USER_INITIATED_ENABLED", .when(platforms: [.macOS])),
                .define("WILLPERFORMCLIENTREDIRECT_ENABLED", .when(platforms: [.macOS])),
                .define("_IS_REDIRECT_ENABLED", .when(platforms: [.macOS])),
                .define("_MAIN_FRAME_NAVIGATION_ENABLED", .when(platforms: [.macOS])),
                .define("_FRAME_HANDLE_ENABLED", .when(platforms: [.macOS])),
                .define("PRIVATE_NAVIGATION_DID_FINISH_CALLBACKS_ENABLED", .when(platforms: [.macOS])),
                .define("TERMINATE_WITH_REASON_ENABLED", .when(platforms: [.macOS])),
            ],
            plugins: [.plugin(name: "SwiftLintPlugin")]
        ),
        .target(
            name: "UserScript",
            dependencies: [
                "Common"
            ],
            swiftSettings: [
                .define("DEBUG", .when(configuration: .debug))
            ],
            plugins: [.plugin(name: "SwiftLintPlugin")]
        ),
        .target(
            name: "PrivacyDashboard",
            dependencies: [
                "Common",
                "TrackerRadarKit",
                "UserScript",
                "ContentBlocking",
                .product(name: "PrivacyDashboardResources", package: "privacy-dashboard")
            ],
            path: "Sources/PrivacyDashboard",
            swiftSettings: [
                .define("DEBUG", .when(configuration: .debug))
            ],
            plugins: [.plugin(name: "SwiftLintPlugin")]
        ),
        .target(
            name: "Configuration",
            dependencies: [
                "Networking",
                "BrowserServicesKit",
                "Common"
            ],
            swiftSettings: [
                .define("DEBUG", .when(configuration: .debug))
            ],
            plugins: [.plugin(name: "SwiftLintPlugin")]
        ),
        .target(
            name: "Networking",
            dependencies: [
                "Common"
            ],
            swiftSettings: [
                .define("DEBUG", .when(configuration: .debug))
            ],
            plugins: [.plugin(name: "SwiftLintPlugin")]
        ),
        .target(
            name: "RemoteMessaging",
            dependencies: [
                "Common",
                "BrowserServicesKit"
            ],
            swiftSettings: [
                .define("DEBUG", .when(configuration: .debug))
            ],
            plugins: [.plugin(name: "SwiftLintPlugin")]
        ),
        .target(
            name: "SyncDataProviders",
            dependencies: [
                "Bookmarks",
                "BrowserServicesKit",
                "Common",
                "DDGSync",
                .product(name: "GRDB", package: "GRDB.swift"),
                "Persistence",
                "SecureStorage"
            ],
            swiftSettings: [
                .define("DEBUG", .when(configuration: .debug))
            ],
            plugins: [.plugin(name: "SwiftLintPlugin")]
        ),
        .target(
            name: "TestUtils",
            dependencies: [
                "Networking",
                "Persistence"
            ],
            plugins: [.plugin(name: "SwiftLintPlugin")]
        ),
        .target(
            name: "NetworkProtection",
            dependencies: [
                .target(name: "WireGuardC"),
                .product(name: "WireGuard", package: "wireguard-apple"),
                "Common"
            ],
            swiftSettings: [
                .define("DEBUG", .when(configuration: .debug))
            ],
            plugins: [.plugin(name: "SwiftLintPlugin")]
        ),
        .target(
            name: "SecureStorage",
            dependencies: [
                "Common",
                .product(name: "GRDB", package: "GRDB.swift")
            ],
            swiftSettings: [
                .define("DEBUG", .when(configuration: .debug))
            ],
            plugins: [.plugin(name: "SwiftLintPlugin")]
        ),
        .target(
            name: "SecureStorageTestsUtils",
            dependencies: [
                "SecureStorage"
            ],
            plugins: [.plugin(name: "SwiftLintPlugin")]
        ),
        .target(name: "WireGuardC"),
        .target(
            name: "NetworkProtectionTestUtils",
            dependencies: [
                "NetworkProtection"
            ],
            plugins: [.plugin(name: "SwiftLintPlugin")]
        ),

        // MARK: - Test Targets

        .testTarget(
            name: "BookmarksTests",
            dependencies: [
                "Bookmarks",
                "BookmarksTestsUtils"
            ],
            resources: [
                .copy("Resources/Bookmarks_V1.sqlite"),
                .copy("Resources/Bookmarks_V1.sqlite-shm"),
                .copy("Resources/Bookmarks_V1.sqlite-wal"),
                .copy("Resources/Bookmarks_V2.sqlite"),
                .copy("Resources/Bookmarks_V2.sqlite-shm"),
                .copy("Resources/Bookmarks_V2.sqlite-wal"),
                .copy("Resources/Bookmarks_V3.sqlite"),
                .copy("Resources/Bookmarks_V3.sqlite-shm"),
                .copy("Resources/Bookmarks_V3.sqlite-wal"),
                .copy("Resources/Bookmarks_V4.sqlite"),
                .copy("Resources/Bookmarks_V4.sqlite-shm"),
                .copy("Resources/Bookmarks_V4.sqlite-wal"),
            ],
            plugins: [.plugin(name: "SwiftLintPlugin")]
        ),
        .testTarget(
            name: "BrowserServicesKitTests",
            dependencies: [
                "BrowserServicesKit",
                "RemoteMessaging", // Move tests later (lots of test dependencies in BSK)
                "SecureStorageTestsUtils",
                "TestUtils"
            ],
            resources: [
                .copy("Resources")
            ],
            plugins: [.plugin(name: "SwiftLintPlugin")]
        ),
        .testTarget(
            name: "DDGSyncTests",
            dependencies: [
                "DDGSync",
                "TestUtils"
            ],
            plugins: [.plugin(name: "SwiftLintPlugin")]
        ),
        .testTarget(
            name: "DDGSyncCryptoTests",
            dependencies: [
                .product(name: "DDGSyncCrypto", package: "sync_crypto")
            ],
            plugins: [.plugin(name: "SwiftLintPlugin")]
        ),
        .testTarget(
            name: "CommonTests",
            dependencies: [
                "Common"
            ],
            plugins: [.plugin(name: "SwiftLintPlugin")]
        ),
        .testTarget(
            name: "NetworkingTests",
            dependencies: [
                "TestUtils"
            ],
            plugins: [.plugin(name: "SwiftLintPlugin")]
        ),
        .testTarget(
            name: "NavigationTests",
            dependencies: [
                "Navigation",
                .product(name: "Swifter", package: "swifter")
            ],
            resources: [
                .copy("Resources")
            ],
            swiftSettings: [
                .define("_IS_USER_INITIATED_ENABLED", .when(platforms: [.macOS])),
                .define("_FRAME_HANDLE_ENABLED", .when(platforms: [.macOS])),
                .define("PRIVATE_NAVIGATION_DID_FINISH_CALLBACKS_ENABLED", .when(platforms: [.macOS])),
            ],
            plugins: [.plugin(name: "SwiftLintPlugin")]
        ),
        .testTarget(
            name: "UserScriptTests",
            dependencies: [
                "UserScript"
            ],
            resources: [
                .process("testUserScript.js")
            ],
            plugins: [.plugin(name: "SwiftLintPlugin")]
        ),
        .testTarget(
            name: "PersistenceTests",
            dependencies: [
                "Persistence",
                "TrackerRadarKit"
            ],
            plugins: [.plugin(name: "SwiftLintPlugin")]
        ),
        .testTarget(
            name: "ConfigurationTests",
            dependencies: [
                "Configuration",
                "TestUtils"
            ],
            plugins: [.plugin(name: "SwiftLintPlugin")]
        ),
        .testTarget(
            name: "SyncDataProvidersTests",
            dependencies: [
                "BookmarksTestsUtils",
                "SecureStorageTestsUtils",
                "SyncDataProviders"
            ],
            plugins: [.plugin(name: "SwiftLintPlugin")]
        ),
        .plugin(
            name: "SwiftLintPlugin",
            capability: .buildTool(),
            dependencies: [
                .target(name: "SwiftLintBinary", condition: .when(platforms: [.macOS]))
            ]
        ),
        .binaryTarget(
            name: "SwiftLintBinary",
            url: "https://github.com/realm/SwiftLint/releases/download/0.54.0/SwiftLintBinary-macos.artifactbundle.zip",
            checksum: "963121d6babf2bf5fd66a21ac9297e86d855cbc9d28322790646b88dceca00f1"
        ),
        .testTarget(
            name: "NetworkProtectionTests",
            dependencies: [
                "NetworkProtection",
                "NetworkProtectionTestUtils"
            ],
            resources: [
                .copy("Resources/servers-original-endpoint.json"),
                .copy("Resources/servers-updated-endpoint.json"),
                .copy("Resources/locations-endpoint.json")
            ],
            plugins: [.plugin(name: "SwiftLintPlugin")]
        ),
        .testTarget(
            name: "SecureStorageTests",
            dependencies: [
                "SecureStorage",
                "SecureStorageTestsUtils"
            ],
            plugins: [.plugin(name: "SwiftLintPlugin")]
        ),
    ],
    cxxLanguageStandard: .cxx11
)

// validate all targets have swiftlint plugin
for target in package.targets {
    let targetsWithSwiftlintDisabled: Set<String> = [
        "SwiftLintPlugin",
        "SwiftLintBinary",
        "BloomFilterObjC",
        "BloomFilterWrapper",
        "WireGuardC",
    ]
    guard !targetsWithSwiftlintDisabled.contains(target.name) else { continue }
    guard target.plugins?.contains(where: { "\($0)" == "\(Target.PluginUsage.plugin(name: "SwiftLintPlugin"))" }) == true else {
        assertionFailure("\nTarget \(target.name) is missing SwiftLintPlugin dependency.\nIf this is intended, add \"\(target.name)\" to targetsWithSwiftlintDisabled\nTarget plugins: "
                         + (target.plugins?.map { "\($0)" }.joined(separator: ", ") ?? "<nil>"))
        continue
    }
}<|MERGE_RESOLUTION|>--- conflicted
+++ resolved
@@ -34,13 +34,8 @@
         .plugin(name: "SwiftLintPlugin", targets: ["SwiftLintPlugin"]),
     ],
     dependencies: [
-<<<<<<< HEAD
-        .package(url: "https://github.com/duckduckgo/duckduckgo-autofill.git", exact: "10.0.2"),
+        .package(url: "https://github.com/duckduckgo/duckduckgo-autofill.git", exact: "10.0.3"),
         .package(url: "https://github.com/duckduckgo/GRDB.swift.git", exact: "2.3.0"),
-=======
-        .package(url: "https://github.com/duckduckgo/duckduckgo-autofill.git", exact: "10.0.3"),
-        .package(url: "https://github.com/duckduckgo/GRDB.swift.git", exact: "2.2.0"),
->>>>>>> c5ffbf44
         .package(url: "https://github.com/duckduckgo/TrackerRadarKit", exact: "1.2.2"),
         .package(url: "https://github.com/duckduckgo/sync_crypto", exact: "0.2.0"),
         .package(url: "https://github.com/gumob/PunycodeSwift.git", exact: "2.1.0"),
