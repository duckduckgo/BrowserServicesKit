// swift-tools-version: 5.9
// The swift-tools-version declares the minimum version of Swift required to build this package.

import Foundation
import PackageDescription

let package = Package(
    name: "BrowserServicesKit",
    platforms: [
        .iOS("15.0"),
        .macOS("11.4")
    ],
    products: [
        // Exported libraries
        .library(name: "BrowserServicesKit", targets: ["BrowserServicesKit"]),
        .library(name: "Common", targets: ["Common"]),
        .library(name: "TestUtils", targets: ["TestUtils"]),
        .library(name: "DDGSync", targets: ["DDGSync"]),
        .library(name: "BrowserServicesKitTestsUtils", targets: ["BrowserServicesKitTestsUtils"]),
        .library(name: "Persistence", targets: ["Persistence"]),
        .library(name: "Bookmarks", targets: ["Bookmarks"]),
        .library(name: "BloomFilterWrapper", targets: ["BloomFilterWrapper"]),
        .library(name: "UserScript", targets: ["UserScript"]),
        .library(name: "Crashes", targets: ["Crashes"]),
        .library(name: "CxxCrashHandler", targets: ["CxxCrashHandler"]),
        .library(name: "ContentBlocking", targets: ["ContentBlocking"]),
        .library(name: "PrivacyDashboard", targets: ["PrivacyDashboard"]),
        .library(name: "Configuration", targets: ["Configuration"]),
        .library(name: "Networking", targets: ["Networking"]),
        .library(name: "RemoteMessaging", targets: ["RemoteMessaging"]),
        .library(name: "RemoteMessagingTestsUtils", targets: ["RemoteMessagingTestsUtils"]),
        .library(name: "Navigation", targets: ["Navigation"]),
        .library(name: "SyncDataProviders", targets: ["SyncDataProviders"]),
        .library(name: "NetworkProtection", targets: ["NetworkProtection"]),
        .library(name: "NetworkProtectionTestUtils", targets: ["NetworkProtectionTestUtils"]),
        .library(name: "SecureStorage", targets: ["SecureStorage"]),
        .library(name: "Subscription", targets: ["Subscription"]),
        .library(name: "SubscriptionTestingUtilities", targets: ["SubscriptionTestingUtilities"]),
        .library(name: "History", targets: ["History"]),
        .library(name: "Suggestions", targets: ["Suggestions"]),
        .library(name: "PhishingDetection", targets: ["PhishingDetection"]),
        .library(name: "PixelKit", targets: ["PixelKit"]),
        .library(name: "PixelKitTestingUtilities", targets: ["PixelKitTestingUtilities"]),
        .library(name: "SpecialErrorPages", targets: ["SpecialErrorPages"]),
        .library(name: "DuckPlayer", targets: ["DuckPlayer"]),
<<<<<<< HEAD
        .library(name: "PhishingDetection", targets: ["PhishingDetection"]),
=======
        .library(name: "Onboarding", targets: ["Onboarding"])
>>>>>>> afd7d955
    ],
    dependencies: [
        .package(url: "https://github.com/duckduckgo/duckduckgo-autofill.git", exact: "13.0.0"),
        .package(url: "https://github.com/duckduckgo/GRDB.swift.git", exact: "2.4.0"),
        .package(url: "https://github.com/duckduckgo/TrackerRadarKit", exact: "3.0.0"),
        .package(url: "https://github.com/duckduckgo/sync_crypto", exact: "0.2.0"),
        .package(url: "https://github.com/gumob/PunycodeSwift.git", exact: "2.1.0"),
        .package(url: "https://github.com/duckduckgo/content-scope-scripts", exact: "6.12.0"),
        .package(url: "https://github.com/duckduckgo/privacy-dashboard", exact: "5.1.1"),
        .package(url: "https://github.com/httpswift/swifter.git", exact: "1.5.0"),
        .package(url: "https://github.com/duckduckgo/bloom_cpp.git", exact: "3.0.0"),
        .package(url: "https://github.com/1024jp/GzipSwift.git", exact: "6.0.1")
    ],
    targets: [
        .target(
            name: "BrowserServicesKit",
            dependencies: [
                .product(name: "Autofill", package: "duckduckgo-autofill"),
                .product(name: "ContentScopeScripts", package: "content-scope-scripts"),
                "Persistence",
                "TrackerRadarKit",
                "BloomFilterWrapper",
                "Common",
                "UserScript",
                "ContentBlocking",
                "SecureStorage",
                "Subscription"
            ],
            resources: [
                .process("ContentBlocking/UserScripts/contentblockerrules.js"),
                .process("ContentBlocking/UserScripts/surrogates.js"),
                .process("SmarterEncryption/Store/HTTPSUpgrade.xcdatamodeld"),
                .copy("../../PrivacyInfo.xcprivacy")
            ],
            swiftSettings: [
                .define("DEBUG", .when(configuration: .debug))
            ]
        ),
        .target(
            name: "BrowserServicesKitTestsUtils",
            dependencies: [
                "BrowserServicesKit",
            ]
        ),
        .target(
            name: "Persistence",
            dependencies: [
                "Common",
            ],
            swiftSettings: [
                .define("DEBUG", .when(configuration: .debug))
            ]
        ),
        .target(
            name: "Bookmarks",
            dependencies: [
                "Persistence",
                "Common",
            ],
            resources: [
                .process("BookmarksModel.xcdatamodeld")
            ],
            swiftSettings: [
                .define("DEBUG", .when(configuration: .debug))
            ]
        ),
        .target(
            name: "History",
            dependencies: [
                "Persistence",
                "Common"
            ],
            resources: [
                .process("CoreData/BrowsingHistory.xcdatamodeld")
            ],
            swiftSettings: [
                .define("DEBUG", .when(configuration: .debug))
            ]
        ),
        .target(
            name: "Suggestions",
            dependencies: [
                "Common"
            ],
            swiftSettings: [
                .define("DEBUG", .when(configuration: .debug))
            ]
        ),
        .executableTarget(
            name: "BookmarksTestDBBuilder",
            dependencies: [
                "Bookmarks",
                "Persistence",
            ],
            path: "Sources/BookmarksTestDBBuilder"
        ),
        .target(
            name: "BookmarksTestsUtils",
            dependencies: [
                "Bookmarks",
            ]
        ),
        .target(
            name: "BloomFilterObjC",
            dependencies: [
                .product(name: "BloomFilter", package: "bloom_cpp")
            ]),
        .target(
            name: "BloomFilterWrapper",
            dependencies: [
                "BloomFilterObjC",
            ]),
        .target(
            name: "Crashes",
            dependencies: [
                "Common",
                "CxxCrashHandler",
            ]),
        .target(
            name: "CxxCrashHandler",
            dependencies: ["Common"]
        ),
        .target(
            name: "DDGSync",
            dependencies: [
                "BrowserServicesKit",
                "Common",
                .product(name: "DDGSyncCrypto", package: "sync_crypto"),
                .product(name: "Gzip", package: "GzipSwift"),
                "Networking",
            ],
            resources: [
                .process("SyncMetadata.xcdatamodeld"),
                .process("SyncPDFTemplate.png")
            ],
            swiftSettings: [
                .define("DEBUG", .when(configuration: .debug))
            ]
        ),
        .executableTarget(
            name: "SyncMetadataTestDBBuilder",
            dependencies: [
                "DDGSync",
                "Persistence",
            ],
            path: "Sources/SyncMetadataTestDBBuilder"
        ),
        .target(
            name: "Common",
            dependencies: [
                .product(name: "Punnycode", package: "PunycodeSwift"),
            ],
            resources: [
                .process("TLD/tlds.json")
            ],
            swiftSettings: [
                .define("DEBUG", .when(configuration: .debug))
            ]
        ),
        .target(
            name: "ContentBlocking",
            dependencies: [
                "TrackerRadarKit",
            ],
            swiftSettings: [
                .define("DEBUG", .when(configuration: .debug))
            ]
        ),
        .target(
            name: "Navigation",
            dependencies: [
                "Common",
            ],
            swiftSettings: [
                .define("DEBUG", .when(configuration: .debug)),
                .define("_IS_USER_INITIATED_ENABLED", .when(platforms: [.macOS])),
                .define("WILLPERFORMCLIENTREDIRECT_ENABLED", .when(platforms: [.macOS])),
                .define("_IS_REDIRECT_ENABLED", .when(platforms: [.macOS])),
                .define("_MAIN_FRAME_NAVIGATION_ENABLED", .when(platforms: [.macOS])),
                .define("_FRAME_HANDLE_ENABLED", .when(platforms: [.macOS])),
                .define("PRIVATE_NAVIGATION_DID_FINISH_CALLBACKS_ENABLED", .when(platforms: [.macOS])),
                .define("TERMINATE_WITH_REASON_ENABLED", .when(platforms: [.macOS])),
                .define("_WEBPAGE_PREFS_CUSTOM_HEADERS_ENABLED", .when(platforms: [.macOS])),
            ]
        ),
        .target(
            name: "UserScript",
            dependencies: [
                "Common",
            ],
            swiftSettings: [
                .define("DEBUG", .when(configuration: .debug))
            ]
        ),
        .target(
            name: "PrivacyDashboard",
            dependencies: [
                "Common",
                "TrackerRadarKit",
                "UserScript",
                "ContentBlocking",
                "Persistence",
                "BrowserServicesKit",
                .product(name: "PrivacyDashboardResources", package: "privacy-dashboard")
            ],
            path: "Sources/PrivacyDashboard",
            swiftSettings: [
                .define("DEBUG", .when(configuration: .debug))
            ]
        ),
        .target(
            name: "Configuration",
            dependencies: [
                "Networking",
                "BrowserServicesKit",
                "Common",
            ],
            swiftSettings: [
                .define("DEBUG", .when(configuration: .debug))
            ]
        ),
        .target(
            name: "Networking",
            dependencies: [
                "Common",
            ],
            swiftSettings: [
                .define("DEBUG", .when(configuration: .debug))
            ]
        ),
        .target(
            name: "RemoteMessaging",
            dependencies: [
                "Common",
                "Configuration",
                "BrowserServicesKit",
                "Networking",
                "Persistence",
                "Subscription"
            ],
            resources: [
                .process("CoreData/RemoteMessaging.xcdatamodeld")
            ],
            swiftSettings: [
                .define("DEBUG", .when(configuration: .debug))
            ]
        ),
        .target(
            name: "RemoteMessagingTestsUtils",
            dependencies: [
                "RemoteMessaging",
            ]
        ),
        .target(
            name: "SyncDataProviders",
            dependencies: [
                "Bookmarks",
                "BrowserServicesKit",
                "Common",
                "DDGSync",
                .product(name: "GRDB", package: "GRDB.swift"),
                "Persistence",
                "SecureStorage",
            ],
            swiftSettings: [
                .define("DEBUG", .when(configuration: .debug))
            ]
        ),
        .target(
            name: "TestUtils",
            dependencies: [
                "Networking",
                "Persistence",
            ]
        ),
        .target(
            name: "NetworkProtection",
            dependencies: [
                .target(name: "WireGuardC"),
                "Common",
            ],
            swiftSettings: [
                .define("DEBUG", .when(configuration: .debug))
            ]
        ),
        .target(
            name: "SecureStorage",
            dependencies: [
                "Common",
                .product(name: "GRDB", package: "GRDB.swift"),
            ],
            swiftSettings: [
                .define("DEBUG", .when(configuration: .debug))
            ]
        ),
        .target(
            name: "SecureStorageTestsUtils",
            dependencies: [
                "SecureStorage",
            ]
        ),
        .target(name: "WireGuardC"),
        .target(
            name: "NetworkProtectionTestUtils",
            dependencies: [
                "NetworkProtection",
            ]
        ),
        .target(
            name: "Subscription",
            dependencies: [
                "Common"
            ],
            swiftSettings: [
                .define("DEBUG", .when(configuration: .debug))
            ]
        ),
        .target(
            name: "SubscriptionTestingUtilities",
            dependencies: [
                "Subscription"
            ]
        ),
        .target(
            name: "PixelKit",
            exclude: [
                "README.md"
            ],
            swiftSettings: [
                .define("DEBUG", .when(configuration: .debug))
            ]
        ),
        .target(
            name: "PixelKitTestingUtilities",
            dependencies: [
                "PixelKit"
            ]
        ),
        .target(
            name: "SpecialErrorPages",
            dependencies: [
                "Common",
                "UserScript",
                "BrowserServicesKit"
            ],
            swiftSettings: [
                .define("DEBUG", .when(configuration: .debug))
            ]
        ),
        .target(
            name: "DuckPlayer",
            dependencies: [
                "Common",
                "BrowserServicesKit"
            ],
            swiftSettings: [
                .define("DEBUG", .when(configuration: .debug))
            ]
        ),
        .target(
            name: "PhishingDetection",
            dependencies: [
                "Common"
            ],
            resources: [
                .copy("hashPrefixes.json"),
                .copy("filterSet.json")
            ],
            swiftSettings: [
                .define("DEBUG", .when(configuration: .debug))
            ]
        ),
        .target(
            name: "Onboarding",
            dependencies: [
                "BrowserServicesKit"
            ],
            resources: [
                .process("Resources")
            ],
            swiftSettings: [
                .define("DEBUG", .when(configuration: .debug))
            ]
        ),

        // MARK: - Test Targets
        .testTarget(
            name: "HistoryTests",
            dependencies: [
                "History",
            ]
        ),
        .testTarget(
            name: "SuggestionsTests",
            dependencies: [
                "Suggestions",
            ]
        ),
        .testTarget(
            name: "BookmarksTests",
            dependencies: [
                "Bookmarks",
                "BookmarksTestsUtils",
            ],
            resources: [
                .copy("Resources/Bookmarks_V1.sqlite"),
                .copy("Resources/Bookmarks_V1.sqlite-shm"),
                .copy("Resources/Bookmarks_V1.sqlite-wal"),
                .copy("Resources/Bookmarks_V2.sqlite"),
                .copy("Resources/Bookmarks_V2.sqlite-shm"),
                .copy("Resources/Bookmarks_V2.sqlite-wal"),
                .copy("Resources/Bookmarks_V3.sqlite"),
                .copy("Resources/Bookmarks_V3.sqlite-shm"),
                .copy("Resources/Bookmarks_V3.sqlite-wal"),
                .copy("Resources/Bookmarks_V4.sqlite"),
                .copy("Resources/Bookmarks_V4.sqlite-shm"),
                .copy("Resources/Bookmarks_V4.sqlite-wal"),
                .copy("Resources/Bookmarks_V5.sqlite"),
                .copy("Resources/Bookmarks_V5.sqlite-shm"),
                .copy("Resources/Bookmarks_V5.sqlite-wal"),
            ]
        ),
        .testTarget(
            name: "BrowserServicesKitTests",
            dependencies: [
                "BrowserServicesKit",
                "BrowserServicesKitTestsUtils",
                "SecureStorageTestsUtils",
                "TestUtils",
                "Subscription"
            ],
            resources: [
                .copy("Resources")
            ]
        ),
        .testTarget(
            name: "CrashesTests",
            dependencies: [
                "Crashes"
            ]
        ),
        .testTarget(
            name: "DDGSyncTests",
            dependencies: [
                "BookmarksTestsUtils",
                "DDGSync",
                "TestUtils",
            ],
            resources: [
                .copy("Resources/SyncMetadata_V3.sqlite"),
                .copy("Resources/SyncMetadata_V3.sqlite-shm"),
                .copy("Resources/SyncMetadata_V3.sqlite-wal"),
            ]
        ),
        .testTarget(
            name: "DDGSyncCryptoTests",
            dependencies: [
                .product(name: "DDGSyncCrypto", package: "sync_crypto"),
            ]
        ),
        .testTarget(
            name: "CommonTests",
            dependencies: [
                "Common",
            ]
        ),
        .testTarget(
            name: "NetworkingTests",
            dependencies: [
                "TestUtils",
            ]
        ),
        .testTarget(
            name: "NavigationTests",
            dependencies: [
                "Navigation",
                .product(name: "Swifter", package: "swifter"),
            ],
            resources: [
                .copy("Resources")
            ],
            swiftSettings: [
                .define("_IS_USER_INITIATED_ENABLED", .when(platforms: [.macOS])),
                .define("_FRAME_HANDLE_ENABLED", .when(platforms: [.macOS])),
                .define("_NAVIGATION_REQUEST_ENABLED", .when(platforms: [.macOS])),
                .define("PRIVATE_NAVIGATION_DID_FINISH_CALLBACKS_ENABLED", .when(platforms: [.macOS])),
                .define("_WEBPAGE_PREFS_CUSTOM_HEADERS_ENABLED", .when(platforms: [.macOS])),
            ]
        ),
        .testTarget(
            name: "UserScriptTests",
            dependencies: [
                "UserScript",
            ],
            resources: [
                .process("testUserScript.js")
            ]
        ),
        .testTarget(
            name: "PersistenceTests",
            dependencies: [
                "Persistence",
                "TrackerRadarKit",
            ]
        ),
        .testTarget(
            name: "RemoteMessagingTests",
            dependencies: [
                "BrowserServicesKitTestsUtils",
                "RemoteMessaging",
                "RemoteMessagingTestsUtils",
                "TestUtils",
            ],
            resources: [
                .copy("Resources/remote-messaging-config-example.json"),
                .copy("Resources/remote-messaging-config-malformed.json"),
                .copy("Resources/remote-messaging-config-metrics.json"),
                .copy("Resources/remote-messaging-config-unsupported-items.json"),
                .copy("Resources/remote-messaging-config.json"),
            ]
        ),
        .testTarget(
            name: "ConfigurationTests",
            dependencies: [
                "Configuration",
                "TestUtils",
            ]
        ),
        .testTarget(
            name: "SyncDataProvidersTests",
            dependencies: [
                "BookmarksTestsUtils",
                "SecureStorageTestsUtils",
                "SyncDataProviders",
            ]
        ),
        .testTarget(
            name: "NetworkProtectionTests",
            dependencies: [
                "NetworkProtection",
                "NetworkProtectionTestUtils",
            ],
            resources: [
                .copy("Resources/servers-original-endpoint.json"),
                .copy("Resources/servers-updated-endpoint.json"),
                .copy("Resources/locations-endpoint.json")
            ]
        ),
        .testTarget(
            name: "SecureStorageTests",
            dependencies: [
                "SecureStorage",
                "SecureStorageTestsUtils",
            ]
        ),
        .testTarget(
            name: "PrivacyDashboardTests",
            dependencies: [
                "PrivacyDashboard",
                "TestUtils",
            ]
        ),
        .testTarget(
            name: "SubscriptionTests",
            dependencies: [
                "Subscription",
                "SubscriptionTestingUtilities",
            ]
        ),
        .testTarget(
            name: "PixelKitTests",
            dependencies: [
                "PixelKit",
                "PixelKitTestingUtilities",
            ]
        ),
        .testTarget(
            name: "DuckPlayerTests",
            dependencies: [
                "DuckPlayer"
            ]
        ),

        .testTarget(
            name: "PhishingDetectionTests",
            dependencies: [
                "PhishingDetection",
                "PixelKit"
            ],
            resources: [
                .copy("hashPrefixes.json"),
                .copy("filterSet.json")
            ]
        ),
        .testTarget(
            name: "OnboardingTests",
            dependencies: [
                "Onboarding"
            ]
        ),
        .testTarget(
            name: "SpecialErrorPagesTests",
            dependencies: [
                "SpecialErrorPages"
            ]
        ),
    ],
    cxxLanguageStandard: .cxx11
)<|MERGE_RESOLUTION|>--- conflicted
+++ resolved
@@ -43,11 +43,8 @@
         .library(name: "PixelKitTestingUtilities", targets: ["PixelKitTestingUtilities"]),
         .library(name: "SpecialErrorPages", targets: ["SpecialErrorPages"]),
         .library(name: "DuckPlayer", targets: ["DuckPlayer"]),
-<<<<<<< HEAD
         .library(name: "PhishingDetection", targets: ["PhishingDetection"]),
-=======
         .library(name: "Onboarding", targets: ["Onboarding"])
->>>>>>> afd7d955
     ],
     dependencies: [
         .package(url: "https://github.com/duckduckgo/duckduckgo-autofill.git", exact: "13.0.0"),
