--- conflicted
+++ resolved
@@ -39,13 +39,8 @@
         .package(url: "https://github.com/duckduckgo/TrackerRadarKit", exact: "1.2.2"),
         .package(url: "https://github.com/duckduckgo/sync_crypto", exact: "0.2.0"),
         .package(url: "https://github.com/gumob/PunycodeSwift.git", exact: "2.1.0"),
-<<<<<<< HEAD
         .package(url: "https://github.com/duckduckgo/privacy-dashboard", branch: "12-14-feat_macos_allow_direct_navigation_to_breakage_form"),
-        .package(url: "https://github.com/duckduckgo/content-scope-scripts", exact: "4.52.0"),
-=======
-        .package(url: "https://github.com/duckduckgo/privacy-dashboard", exact: "3.1.1" ),
         .package(url: "https://github.com/duckduckgo/content-scope-scripts", exact: "4.59.0"),
->>>>>>> 9253a8e4
         .package(url: "https://github.com/httpswift/swifter.git", exact: "1.5.0"),
         .package(url: "https://github.com/duckduckgo/bloom_cpp.git", exact: "3.0.0"),
         .package(url: "https://github.com/duckduckgo/wireguard-apple", exact: "1.1.1"),
