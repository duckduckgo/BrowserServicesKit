--- conflicted
+++ resolved
@@ -51,13 +51,8 @@
         .package(url: "https://github.com/duckduckgo/TrackerRadarKit", exact: "3.0.0"),
         .package(url: "https://github.com/duckduckgo/sync_crypto", exact: "0.3.0"),
         .package(url: "https://github.com/gumob/PunycodeSwift.git", exact: "3.0.0"),
-<<<<<<< HEAD
-        .package(url: "https://github.com/duckduckgo/privacy-dashboard", exact: "5.3.0"),
         .package(url: "https://github.com/duckduckgo/content-scope-scripts", branch: "pr-releases/pr-1180"),
-=======
         .package(url: "https://github.com/duckduckgo/privacy-dashboard", exact: "7.1.1"),
-        .package(url: "https://github.com/duckduckgo/content-scope-scripts", exact: "6.28.0"),
->>>>>>> 45261df2
         .package(url: "https://github.com/httpswift/swifter.git", exact: "1.5.0"),
         .package(url: "https://github.com/duckduckgo/bloom_cpp.git", exact: "3.0.0"),
         .package(url: "https://github.com/1024jp/GzipSwift.git", exact: "6.0.1")
