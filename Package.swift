--- conflicted
+++ resolved
@@ -7,24 +7,16 @@
 let package = Package(
     name: "BrowserServicesKit",
     platforms: [
-<<<<<<< HEAD
-        .iOS(.v13),
-        .macOS(.v10_15)
+        .iOS("14.0"),
+        .macOS("10.15")
     ],
     products: [
         // Exported libraries
         .library(name: "BrowserServicesKit", targets: ["BrowserServicesKit"]),
-        .library(name: "DDGSync", targets: ["DDGSync"]),
-=======
-        .iOS("14.0"),
-        .macOS("10.15")
-    ],
-    products: [
-        .library(name: "BrowserServicesKit", targets: ["BrowserServicesKit"]),
         .library(name: "UserScript", targets: ["UserScript"]),
         .library(name: "Common", targets: ["Common"]),
-        .library(name: "Crashes", targets: ["Crashes"])
->>>>>>> c56d1201
+        .library(name: "Crashes", targets: ["Crashes"]),
+        .library(name: "DDGSync", targets: ["DDGSync"])
     ],
     dependencies: [
         .package(name: "Autofill", url: "https://github.com/duckduckgo/duckduckgo-autofill.git", .exact("5.3.1")),
@@ -62,7 +54,12 @@
             resources: [
                 .process("CMakeLists.txt")
             ]),
-<<<<<<< HEAD
+        .target(
+            name: "UserScript"
+        ),
+        .target(
+            name: "Crashes"
+        ),
         .binaryTarget(
                 name: "Clibsodium",
                 path: "Clibsodium.xcframework"),
@@ -79,15 +76,6 @@
                 "DDGSyncCrypto"
             ]
         ),
-
-        // Test Targets
-=======
-        .target(
-            name: "UserScript"
-        ),
-        .target(
-            name: "Crashes"
-        ),
         .target(
             name: "Common",
             dependencies: [
@@ -98,11 +86,11 @@
             ],
             swiftSettings: [
                 .define("DEBUG", .when(configuration: .debug))
-            ]),
+            ]
+        ),
         
         // MARK: - Test targets
         
->>>>>>> c56d1201
         .testTarget(
             name: "BrowserServicesKitTests",
             dependencies: [
@@ -112,7 +100,6 @@
                 .copy("Resources")
             ]),
         .testTarget(
-<<<<<<< HEAD
             name: "DDGSyncTests",
             dependencies: [
                 "DDGSync"
@@ -121,9 +108,8 @@
             name: "DDGSyncCryptoTests",
             dependencies: [
                 "DDGSyncCrypto"
-            ])
-    ]
-=======
+            ]),
+        .testTarget(
             name: "CommonTests",
             dependencies: [
                 "Common"
@@ -135,9 +121,7 @@
             ],
             resources: [
                 .process("testUserScript.js")
-            ]
-        )
+            ])
     ],
     cxxLanguageStandard: .cxx11
->>>>>>> c56d1201
 )