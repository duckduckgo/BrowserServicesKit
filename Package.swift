--- conflicted
+++ resolved
@@ -18,14 +18,10 @@
         .library(name: "UserScript", targets: ["UserScript"]),
         .library(name: "Crashes", targets: ["Crashes"]),
         .library(name: "ContentBlocking", targets: ["ContentBlocking"]),
-<<<<<<< HEAD
         .library(name: "PrivacyDashboard", targets: ["PrivacyDashboard"]),
         .library(name: "Configuration", targets: ["Configuration"]),
-        .library(name: "API", targets: ["API"])
-=======
+        .library(name: "API", targets: ["API"]),
         .library(name: "Navigation", targets: ["Navigation"]),
-        .library(name: "PrivacyDashboard", targets: ["PrivacyDashboard"])
->>>>>>> 1cf8f2ad
     ],
     dependencies: [
         .package(name: "Autofill", url: "https://github.com/duckduckgo/duckduckgo-autofill.git", .exact("6.3.0")),
