--- conflicted
+++ resolved
@@ -50,11 +50,7 @@
         .library(name: "PrivacyStats", targets: ["PrivacyStats"]),
     ],
     dependencies: [
-<<<<<<< HEAD
-        .package(url: "https://github.com/duckduckgo/duckduckgo-autofill.git", branch: "main"),
-=======
         .package(url: "https://github.com/duckduckgo/duckduckgo-autofill.git", exact: "16.0.0"),
->>>>>>> a82c14b9
         .package(url: "https://github.com/duckduckgo/GRDB.swift.git", exact: "2.4.2"),
         .package(url: "https://github.com/duckduckgo/TrackerRadarKit", exact: "3.0.0"),
         .package(url: "https://github.com/duckduckgo/sync_crypto", exact: "0.3.0"),
