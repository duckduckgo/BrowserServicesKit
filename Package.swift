--- conflicted
+++ resolved
@@ -12,13 +12,9 @@
     ],
     products: [
         .library(name: "BrowserServicesKit", targets: ["BrowserServicesKit"]),
-<<<<<<< HEAD
         .library(name: "Common", targets: ["Common"]),
-        .library(name: "Crashes", targets: ["Crashes"])
-=======
-        .library(name: "UserScript", targets: ["UserScript"]),
-        .library(name: "Common", targets: ["Common"])
->>>>>>> 11213852
+        .library(name: "Crashes", targets: ["Crashes"]),
+        .library(name: "UserScript", targets: ["UserScript"])
     ],
     dependencies: [
         .package(name: "Autofill", url: "https://github.com/duckduckgo/duckduckgo-autofill.git", .exact("5.2.0")),
@@ -36,13 +32,9 @@
                 "GRDB",
                 "TrackerRadarKit",
                 "BloomFilterWrapper",
-<<<<<<< HEAD
                 "Common",
-                "Crashes"
-=======
-                "UserScript",
-                "Common"
->>>>>>> 11213852
+                "Crashes",
+                "UserScript"
             ],
             resources: [
                 .process("ContentBlocking/UserScripts/contentblockerrules.js"),
