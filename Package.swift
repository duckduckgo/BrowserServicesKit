--- conflicted
+++ resolved
@@ -26,13 +26,10 @@
         .library(name: "RemoteMessaging", targets: ["RemoteMessaging"]),
         .library(name: "Navigation", targets: ["Navigation"]),
         .library(name: "SyncDataProviders", targets: ["SyncDataProviders"]),
-<<<<<<< HEAD
-        .plugin(name: "SwiftLintPlugin", targets: ["SwiftLintPlugin"]),
-=======
         .library(name: "NetworkProtection", targets: ["NetworkProtection"]),
         .library(name: "NetworkProtectionTestUtils", targets: ["NetworkProtectionTestUtils"]),
-        .library(name: "SecureStorage", targets: ["SecureStorage"])
->>>>>>> 7221163e
+        .library(name: "SecureStorage", targets: ["SecureStorage"]),
+        .plugin(name: "SwiftLintPlugin", targets: ["SwiftLintPlugin"]),
     ],
     dependencies: [
         .package(url: "https://github.com/duckduckgo/duckduckgo-autofill.git", exact: "8.2.0"),
@@ -44,7 +41,7 @@
         .package(url: "https://github.com/duckduckgo/privacy-dashboard", exact: "1.4.0"),
         .package(url: "https://github.com/httpswift/swifter.git", exact: "1.5.0"),
         .package(url: "https://github.com/duckduckgo/bloom_cpp.git", exact: "3.0.0"),
-        .package(url: "https://github.com/duckduckgo/wireguard-apple", exact: "1.1.1")
+        .package(url: "https://github.com/duckduckgo/wireguard-apple", exact: "1.1.1"),
     ],
     targets: [
         .target(
@@ -202,57 +199,53 @@
                 "Bookmarks",
                 "BrowserServicesKit",
                 "DDGSync",
-<<<<<<< HEAD
-                "Persistence"
-            ],
-            plugins: [.plugin(name: "SwiftLintPlugin")]
-        ),
-=======
                 .product(name: "GRDB", package: "GRDB.swift"),
                 "Persistence",
                 "SecureStorage"
-            ]),
->>>>>>> 7221163e
+            ],
+            plugins: [.plugin(name: "SwiftLintPlugin")]
+        ),
         .target(
             name: "TestUtils",
             dependencies: [
                 "Networking"
-<<<<<<< HEAD
-            ],
-            plugins: [.plugin(name: "SwiftLintPlugin")]
-        ),
-=======
-            ]),
+            ],
+            plugins: [.plugin(name: "SwiftLintPlugin")]
+        ),
         .target(
             name: "NetworkProtection",
             dependencies: [
                 .target(name: "WireGuardC"),
                 .product(name: "WireGuard", package: "wireguard-apple"),
                 "Common"
-            ]),
+            ],
+            plugins: [.plugin(name: "SwiftLintPlugin")]
+        ),
         .target(
             name: "SecureStorage",
             dependencies: [
                 "Common",
                 .product(name: "GRDB", package: "GRDB.swift")
-            ]
+            ],
+            plugins: [.plugin(name: "SwiftLintPlugin")]
         ),
         .target(
             name: "SecureStorageTestsUtils",
             dependencies: [
                 "SecureStorage"
-            ]
+            ],
+            plugins: [.plugin(name: "SwiftLintPlugin")]
         ),
         .target(name: "WireGuardC"),
         .target(
             name: "NetworkProtectionTestUtils",
             dependencies: [
                 "NetworkProtection"
-            ]
+            ],
+            plugins: [.plugin(name: "SwiftLintPlugin")]
         ),
 
         // MARK: - Test Targets
->>>>>>> 7221163e
 
         .testTarget(
             name: "BookmarksTests",
@@ -360,12 +353,11 @@
                 .target(name: "SwiftLintBinary", condition: .when(platforms: [.macOS]))
             ]
         ),
-<<<<<<< HEAD
         .binaryTarget(
             name: "SwiftLintBinary",
-            url: "https://github.com/realm/SwiftLint/releases/download/0.52.3/SwiftLintBinary-macos.artifactbundle.zip",
-            checksum: "05cbe202aae733ce395de68557614b0dfea394093d5ee53f57436e4d71bbe12f"
-=======
+            url: "https://github.com/realm/SwiftLint/releases/download/0.52.4/SwiftLintBinary-macos.artifactbundle.zip",
+            checksum: "8a8095e6235a07d00f34a9e500e7568b359f6f66a249f36d12cd846017a8c6f5"
+        ),
         .testTarget(
             name: "NetworkProtectionTests",
             dependencies: [
@@ -374,15 +366,16 @@
             resources: [
                 .copy("Resources/servers-original-endpoint.json"),
                 .copy("Resources/servers-updated-endpoint.json")
-            ]
+            ],
+            plugins: [.plugin(name: "SwiftLintPlugin")]
         ),
         .testTarget(
             name: "SecureStorageTests",
             dependencies: [
                 "SecureStorage",
                 "SecureStorageTestsUtils"
-            ]
->>>>>>> 7221163e
+            ],
+            plugins: [.plugin(name: "SwiftLintPlugin")]
         ),
     ],
     cxxLanguageStandard: .cxx11
