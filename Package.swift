--- conflicted
+++ resolved
@@ -14,10 +14,7 @@
         // Exported libraries
         .library(name: "BrowserServicesKit", targets: ["BrowserServicesKit"]),
         .library(name: "Common", targets: ["Common"]),
-<<<<<<< HEAD
-        .library(name: "Crashes", targets: ["Crashes"]),
-        .library(name: "DDGSync", targets: ["DDGSync"])
-=======
+        .library(name: "DDGSync", targets: ["DDGSync"]),
         .library(name: "Persistence", targets: ["Persistence"]),
         .library(name: "Bookmarks", targets: ["Bookmarks"]),
         .library(name: "UserScript", targets: ["UserScript"]),
@@ -25,7 +22,6 @@
         .library(name: "ContentBlocking", targets: ["ContentBlocking"]),
         .library(name: "Navigation", targets: ["Navigation"]),
         .library(name: "PrivacyDashboard", targets: ["PrivacyDashboard"])
->>>>>>> 86a7a3a6
     ],
     dependencies: [
         .package(name: "Autofill", url: "https://github.com/duckduckgo/duckduckgo-autofill.git", .exact("6.3.0")),
@@ -112,11 +108,8 @@
             ],
             swiftSettings: [
                 .define("DEBUG", .when(configuration: .debug))
-<<<<<<< HEAD
             ]
         ),
-=======
-            ]),
         .target(
             name: "ContentBlocking",
             dependencies: [
@@ -149,7 +142,6 @@
             ],
             path: "Sources/PrivacyDashboard"
             ),
->>>>>>> 86a7a3a6
         
         // MARK: - Test targets
         .testTarget(
@@ -192,9 +184,6 @@
             ],
             resources: [
                 .process("testUserScript.js")
-<<<<<<< HEAD
-            ])
-=======
             ]
         ),
         .testTarget(
@@ -203,7 +192,6 @@
                 "Persistence"
             ]
         )
->>>>>>> 86a7a3a6
     ],
     cxxLanguageStandard: .cxx11
 )