// swift-tools-version: 5.9
// The swift-tools-version declares the minimum version of Swift required to build this package.

import Foundation
import PackageDescription

let package = Package(
    name: "BrowserServicesKit",
    platforms: [
        .iOS("14.0"),
        .macOS("11.4")
    ],
    products: [
        // Exported libraries
        .library(name: "BrowserServicesKit", targets: ["BrowserServicesKit"]),
        .library(name: "Common", targets: ["Common"]),
        .library(name: "TestUtils", targets: ["TestUtils"]),
        .library(name: "DDGSync", targets: ["DDGSync"]),
        .library(name: "BrowserServicesKitTestsUtils", targets: ["BrowserServicesKitTestsUtils"]),
        .library(name: "Persistence", targets: ["Persistence"]),
        .library(name: "Bookmarks", targets: ["Bookmarks"]),
        .library(name: "BloomFilterWrapper", targets: ["BloomFilterWrapper"]),
        .library(name: "UserScript", targets: ["UserScript"]),
        .library(name: "Crashes", targets: ["Crashes"]),
        .library(name: "CxxCrashHandler", targets: ["CxxCrashHandler"]),
        .library(name: "ContentBlocking", targets: ["ContentBlocking"]),
        .library(name: "PrivacyDashboard", targets: ["PrivacyDashboard"]),
        .library(name: "Configuration", targets: ["Configuration"]),
        .library(name: "Networking", targets: ["Networking"]),
        .library(name: "RemoteMessaging", targets: ["RemoteMessaging"]),
        .library(name: "RemoteMessagingTestsUtils", targets: ["RemoteMessagingTestsUtils"]),
        .library(name: "Navigation", targets: ["Navigation"]),
        .library(name: "SyncDataProviders", targets: ["SyncDataProviders"]),
        .library(name: "NetworkProtection", targets: ["NetworkProtection"]),
        .library(name: "NetworkProtectionTestUtils", targets: ["NetworkProtectionTestUtils"]),
        .library(name: "SecureStorage", targets: ["SecureStorage"]),
        .library(name: "Subscription", targets: ["Subscription"]),
        .library(name: "SubscriptionTestingUtilities", targets: ["SubscriptionTestingUtilities"]),
        .library(name: "History", targets: ["History"]),
        .library(name: "Suggestions", targets: ["Suggestions"]),
        .library(name: "PhishingDetection", targets: ["PhishingDetection"]),
        .library(name: "PixelKit", targets: ["PixelKit"]),
        .library(name: "PixelKitTestingUtilities", targets: ["PixelKitTestingUtilities"]),
        .library(name: "DuckPlayer", targets: ["DuckPlayer"]),
    ],
    dependencies: [
        .package(url: "https://github.com/duckduckgo/duckduckgo-autofill.git", exact: "12.1.0"),
        .package(url: "https://github.com/duckduckgo/GRDB.swift.git", exact: "2.4.0"),
        .package(url: "https://github.com/duckduckgo/TrackerRadarKit", exact: "2.1.2"),
        .package(url: "https://github.com/duckduckgo/sync_crypto", exact: "0.2.0"),
        .package(url: "https://github.com/gumob/PunycodeSwift.git", exact: "2.1.0"),
        .package(url: "https://github.com/duckduckgo/content-scope-scripts", exact: "6.4.0"),
        .package(url: "https://github.com/duckduckgo/privacy-dashboard", exact: "5.0.0"),
        .package(url: "https://github.com/httpswift/swifter.git", exact: "1.5.0"),
        .package(url: "https://github.com/duckduckgo/bloom_cpp.git", exact: "3.0.0"),
        .package(url: "https://github.com/duckduckgo/wireguard-apple", exact: "1.1.3"),
        .package(url: "https://github.com/1024jp/GzipSwift.git", exact: "6.0.1")
    ],
    targets: [
        .target(
            name: "BrowserServicesKit",
            dependencies: [
                .product(name: "Autofill", package: "duckduckgo-autofill"),
                .product(name: "ContentScopeScripts", package: "content-scope-scripts"),
                "Persistence",
                "TrackerRadarKit",
                "BloomFilterWrapper",
                "Common",
                "UserScript",
                "ContentBlocking",
                "SecureStorage",
                "Subscription"
            ],
            resources: [
                .process("ContentBlocking/UserScripts/contentblockerrules.js"),
                .process("ContentBlocking/UserScripts/surrogates.js"),
                .process("SmarterEncryption/Store/HTTPSUpgrade.xcdatamodeld"),
                .copy("../../PrivacyInfo.xcprivacy")
            ],
            swiftSettings: [
                .define("DEBUG", .when(configuration: .debug))
            ]
        ),
        .target(
            name: "BrowserServicesKitTestsUtils",
            dependencies: [
                "BrowserServicesKit",
            ]
        ),
        .target(
            name: "Persistence",
            dependencies: [
                "Common",
            ],
            swiftSettings: [
                .define("DEBUG", .when(configuration: .debug))
            ]
        ),
        .target(
            name: "Bookmarks",
            dependencies: [
                "Persistence",
                "Common",
            ],
            resources: [
                .process("BookmarksModel.xcdatamodeld")
            ],
            swiftSettings: [
                .define("DEBUG", .when(configuration: .debug))
            ]
        ),
        .target(
            name: "History",
            dependencies: [
                "Persistence",
                "Common"
            ],
            resources: [
                .process("CoreData/BrowsingHistory.xcdatamodeld")
            ],
            swiftSettings: [
                .define("DEBUG", .when(configuration: .debug))
            ]
        ),
        .target(
            name: "Suggestions",
            dependencies: [
                "Common"
            ],
            swiftSettings: [
                .define("DEBUG", .when(configuration: .debug))
            ]
        ),
        .executableTarget(
            name: "BookmarksTestDBBuilder",
            dependencies: [
                "Bookmarks",
                "Persistence",
            ],
            path: "Sources/BookmarksTestDBBuilder"
        ),
        .target(
            name: "BookmarksTestsUtils",
            dependencies: [
                "Bookmarks",
            ]
        ),
        .target(
            name: "BloomFilterObjC",
            dependencies: [
                .product(name: "BloomFilter", package: "bloom_cpp")
            ]),
        .target(
            name: "BloomFilterWrapper",
            dependencies: [
                "BloomFilterObjC",
            ]),
        .target(
            name: "Crashes",
            dependencies: [
                "Common",
                "CxxCrashHandler",
            ]),
        .target(
            name: "CxxCrashHandler",
            dependencies: ["Common"]
        ),
        .target(
            name: "DDGSync",
            dependencies: [
                "BrowserServicesKit",
                "Common",
                .product(name: "DDGSyncCrypto", package: "sync_crypto"),
                .product(name: "Gzip", package: "GzipSwift"),
                "Networking",
            ],
            resources: [
                .process("SyncMetadata.xcdatamodeld"),
                .process("SyncPDFTemplate.png")
            ],
            swiftSettings: [
                .define("DEBUG", .when(configuration: .debug))
            ]
        ),
        .executableTarget(
            name: "SyncMetadataTestDBBuilder",
            dependencies: [
                "DDGSync",
                "Persistence",
            ],
            path: "Sources/SyncMetadataTestDBBuilder"
        ),
        .target(
            name: "Common",
            dependencies: [
                .product(name: "Punnycode", package: "PunycodeSwift"),
            ],
            resources: [
                .process("TLD/tlds.json")
            ],
            swiftSettings: [
                .define("DEBUG", .when(configuration: .debug))
            ]
        ),
        .target(
            name: "ContentBlocking",
            dependencies: [
                "TrackerRadarKit",
            ],
            swiftSettings: [
                .define("DEBUG", .when(configuration: .debug))
            ]
        ),
        .target(
            name: "Navigation",
            dependencies: [
                "Common",
            ],
            swiftSettings: [
                .define("DEBUG", .when(configuration: .debug)),
                .define("_IS_USER_INITIATED_ENABLED", .when(platforms: [.macOS])),
                .define("WILLPERFORMCLIENTREDIRECT_ENABLED", .when(platforms: [.macOS])),
                .define("_IS_REDIRECT_ENABLED", .when(platforms: [.macOS])),
                .define("_MAIN_FRAME_NAVIGATION_ENABLED", .when(platforms: [.macOS])),
                .define("_FRAME_HANDLE_ENABLED", .when(platforms: [.macOS])),
                .define("PRIVATE_NAVIGATION_DID_FINISH_CALLBACKS_ENABLED", .when(platforms: [.macOS])),
                .define("TERMINATE_WITH_REASON_ENABLED", .when(platforms: [.macOS])),
                .define("_WEBPAGE_PREFS_CUSTOM_HEADERS_ENABLED", .when(platforms: [.macOS])),
            ]
        ),
        .target(
            name: "UserScript",
            dependencies: [
                "Common",
            ],
            swiftSettings: [
                .define("DEBUG", .when(configuration: .debug))
            ]
        ),
        .target(
            name: "PrivacyDashboard",
            dependencies: [
                "Common",
                "TrackerRadarKit",
                "UserScript",
                "ContentBlocking",
                "Persistence",
                "BrowserServicesKit",
                .product(name: "PrivacyDashboardResources", package: "privacy-dashboard")
            ],
            path: "Sources/PrivacyDashboard",
            swiftSettings: [
                .define("DEBUG", .when(configuration: .debug))
            ]
        ),
        .target(
            name: "Configuration",
            dependencies: [
                "Networking",
                "BrowserServicesKit",
                "Common",
            ],
            swiftSettings: [
                .define("DEBUG", .when(configuration: .debug))
            ]
        ),
        .target(
            name: "Networking",
            dependencies: [
                "Common",
            ],
            swiftSettings: [
                .define("DEBUG", .when(configuration: .debug))
            ]
        ),
        .target(
            name: "RemoteMessaging",
            dependencies: [
                "Common",
                "Configuration",
                "BrowserServicesKit",
                "Networking",
                "Persistence",
                "Subscription"
            ],
            resources: [
                .process("CoreData/RemoteMessaging.xcdatamodeld")
            ],
            swiftSettings: [
                .define("DEBUG", .when(configuration: .debug))
            ]
        ),
        .target(
            name: "RemoteMessagingTestsUtils",
            dependencies: [
                "RemoteMessaging",
            ]
        ),
        .target(
            name: "SyncDataProviders",
            dependencies: [
                "Bookmarks",
                "BrowserServicesKit",
                "Common",
                "DDGSync",
                .product(name: "GRDB", package: "GRDB.swift"),
                "Persistence",
                "SecureStorage",
            ],
            swiftSettings: [
                .define("DEBUG", .when(configuration: .debug))
            ]
        ),
        .target(
            name: "TestUtils",
            dependencies: [
                "Networking",
                "Persistence",
            ]
        ),
        .target(
            name: "NetworkProtection",
            dependencies: [
                .target(name: "WireGuardC"),
                .product(name: "WireGuard", package: "wireguard-apple"),
                "Common",
            ],
            swiftSettings: [
                .define("DEBUG", .when(configuration: .debug))
            ]
        ),
        .target(
            name: "SecureStorage",
            dependencies: [
                "Common",
                .product(name: "GRDB", package: "GRDB.swift"),
            ],
            swiftSettings: [
                .define("DEBUG", .when(configuration: .debug))
            ]
        ),
        .target(
            name: "SecureStorageTestsUtils",
            dependencies: [
                "SecureStorage",
            ]
        ),
        .target(name: "WireGuardC"),
        .target(
            name: "NetworkProtectionTestUtils",
            dependencies: [
                "NetworkProtection",
            ]
        ),
        .target(
            name: "Subscription",
            dependencies: [
                "Common"
            ],
            swiftSettings: [
                .define("DEBUG", .when(configuration: .debug))
            ]
        ),
        .target(
            name: "SubscriptionTestingUtilities",
            dependencies: [
                "Subscription"
            ]
        ),
        .target(
            name: "PixelKit",
            exclude: [
                "README.md"
            ],
            swiftSettings: [
                .define("DEBUG", .when(configuration: .debug))
            ]
        ),
        .target(
            name: "PixelKitTestingUtilities",
            dependencies: [
                "PixelKit"
            ]
        ),
        .target(
            name: "DuckPlayer",
            dependencies: [
                "Common",
                "BrowserServicesKit"
            ],
            swiftSettings: [
                .define("DEBUG", .when(configuration: .debug))
            ]
        ),
        .target(
<<<<<<< HEAD
             name: "PhishingDetection",
             dependencies: [
                 "Common"
             ]
         ),
=======
            name: "PhishingDetection",
            dependencies: [
                "Common"
            ]
        ),
>>>>>>> 08746f22

        // MARK: - Test Targets
        .testTarget(
            name: "HistoryTests",
            dependencies: [
                "History",
            ]
        ),
        .testTarget(
            name: "SuggestionsTests",
            dependencies: [
                "Suggestions",
            ]
        ),
        .testTarget(
            name: "BookmarksTests",
            dependencies: [
                "Bookmarks",
                "BookmarksTestsUtils",
            ],
            resources: [
                .copy("Resources/Bookmarks_V1.sqlite"),
                .copy("Resources/Bookmarks_V1.sqlite-shm"),
                .copy("Resources/Bookmarks_V1.sqlite-wal"),
                .copy("Resources/Bookmarks_V2.sqlite"),
                .copy("Resources/Bookmarks_V2.sqlite-shm"),
                .copy("Resources/Bookmarks_V2.sqlite-wal"),
                .copy("Resources/Bookmarks_V3.sqlite"),
                .copy("Resources/Bookmarks_V3.sqlite-shm"),
                .copy("Resources/Bookmarks_V3.sqlite-wal"),
                .copy("Resources/Bookmarks_V4.sqlite"),
                .copy("Resources/Bookmarks_V4.sqlite-shm"),
                .copy("Resources/Bookmarks_V4.sqlite-wal"),
                .copy("Resources/Bookmarks_V5.sqlite"),
                .copy("Resources/Bookmarks_V5.sqlite-shm"),
                .copy("Resources/Bookmarks_V5.sqlite-wal"),
            ]
        ),
        .testTarget(
            name: "BrowserServicesKitTests",
            dependencies: [
                "BrowserServicesKit",
                "BrowserServicesKitTestsUtils",
                "SecureStorageTestsUtils",
                "TestUtils",
                "Subscription"
            ],
            resources: [
                .copy("Resources")
            ]
        ),
        .testTarget(
            name: "CrashesTests",
            dependencies: [
                "Crashes"
            ]
        ),
        .testTarget(
            name: "DDGSyncTests",
            dependencies: [
                "BookmarksTestsUtils",
                "DDGSync",
                "TestUtils",
            ],
            resources: [
                .copy("Resources/SyncMetadata_V3.sqlite"),
                .copy("Resources/SyncMetadata_V3.sqlite-shm"),
                .copy("Resources/SyncMetadata_V3.sqlite-wal"),
            ]
        ),
        .testTarget(
            name: "DDGSyncCryptoTests",
            dependencies: [
                .product(name: "DDGSyncCrypto", package: "sync_crypto"),
            ]
        ),
        .testTarget(
            name: "CommonTests",
            dependencies: [
                "Common",
            ]
        ),
        .testTarget(
            name: "NetworkingTests",
            dependencies: [
                "TestUtils",
            ]
        ),
        .testTarget(
            name: "NavigationTests",
            dependencies: [
                "Navigation",
                .product(name: "Swifter", package: "swifter"),
            ],
            resources: [
                .copy("Resources")
            ],
            swiftSettings: [
                .define("_IS_USER_INITIATED_ENABLED", .when(platforms: [.macOS])),
                .define("_FRAME_HANDLE_ENABLED", .when(platforms: [.macOS])),
                .define("_NAVIGATION_REQUEST_ENABLED", .when(platforms: [.macOS])),
                .define("PRIVATE_NAVIGATION_DID_FINISH_CALLBACKS_ENABLED", .when(platforms: [.macOS])),
                .define("_WEBPAGE_PREFS_CUSTOM_HEADERS_ENABLED", .when(platforms: [.macOS])),
            ]
        ),
        .testTarget(
            name: "UserScriptTests",
            dependencies: [
                "UserScript",
            ],
            resources: [
                .process("testUserScript.js")
            ]
        ),
        .testTarget(
            name: "PersistenceTests",
            dependencies: [
                "Persistence",
                "TrackerRadarKit",
            ]
        ),
        .testTarget(
            name: "RemoteMessagingTests",
            dependencies: [
                "BrowserServicesKitTestsUtils",
                "RemoteMessaging",
                "RemoteMessagingTestsUtils",
                "TestUtils",
            ],
            resources: [
                .copy("Resources/remote-messaging-config-example.json"),
                .copy("Resources/remote-messaging-config-malformed.json"),
                .copy("Resources/remote-messaging-config-metrics.json"),
                .copy("Resources/remote-messaging-config-unsupported-items.json"),
                .copy("Resources/remote-messaging-config.json"),
            ]
        ),
        .testTarget(
            name: "ConfigurationTests",
            dependencies: [
                "Configuration",
                "TestUtils",
            ]
        ),
        .testTarget(
            name: "SyncDataProvidersTests",
            dependencies: [
                "BookmarksTestsUtils",
                "SecureStorageTestsUtils",
                "SyncDataProviders",
            ]
        ),
        .testTarget(
            name: "NetworkProtectionTests",
            dependencies: [
                "NetworkProtection",
                "NetworkProtectionTestUtils",
            ],
            resources: [
                .copy("Resources/servers-original-endpoint.json"),
                .copy("Resources/servers-updated-endpoint.json"),
                .copy("Resources/locations-endpoint.json")
            ]
        ),
        .testTarget(
            name: "SecureStorageTests",
            dependencies: [
                "SecureStorage",
                "SecureStorageTestsUtils",
            ]
        ),
        .testTarget(
            name: "PrivacyDashboardTests",
            dependencies: [
                "PrivacyDashboard",
                "TestUtils",
            ]
        ),
        .testTarget(
            name: "SubscriptionTests",
            dependencies: [
                "Subscription",
                "SubscriptionTestingUtilities",
            ]
        ),
        .testTarget(
            name: "PixelKitTests",
            dependencies: [
                "PixelKit",
                "PixelKitTestingUtilities",
            ]
        ),
        
        .testTarget(
            name: "DuckPlayerTests",
            dependencies: [
                "DuckPlayer"                
            ]
        ),

        .testTarget(
            name: "PhishingDetectionTests",
            dependencies: [
                "PhishingDetection",
                "PixelKit"
            ],
            resources: [
                .copy("hashPrefixes.json"),
                .copy("filterSet.json")
            ]
        ),
    ],
    cxxLanguageStandard: .cxx11
)<|MERGE_RESOLUTION|>--- conflicted
+++ resolved
@@ -393,19 +393,11 @@
             ]
         ),
         .target(
-<<<<<<< HEAD
-             name: "PhishingDetection",
-             dependencies: [
-                 "Common"
-             ]
-         ),
-=======
             name: "PhishingDetection",
             dependencies: [
                 "Common"
             ]
         ),
->>>>>>> 08746f22
 
         // MARK: - Test Targets
         .testTarget(
