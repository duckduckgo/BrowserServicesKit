// swift-tools-version: 5.9
// The swift-tools-version declares the minimum version of Swift required to build this package.

import Foundation
import PackageDescription

let swiftlintPlugin = Target.PluginUsage.plugin(name: "SwiftLintPlugin", package: "apple-toolbox")

let package = Package(
    name: "BrowserServicesKit",
    platforms: [
        .iOS("14.0"),
        .macOS("11.4")
    ],
    products: [
        // Exported libraries
        .library(name: "BrowserServicesKit", targets: ["BrowserServicesKit"]),
        .library(name: "Common", targets: ["Common"]),
        .library(name: "TestUtils", targets: ["TestUtils"]),
        .library(name: "DDGSync", targets: ["DDGSync"]),
        .library(name: "Persistence", targets: ["Persistence"]),
        .library(name: "Bookmarks", targets: ["Bookmarks"]),
        .library(name: "BloomFilterWrapper", targets: ["BloomFilterWrapper"]),
        .library(name: "UserScript", targets: ["UserScript"]),
        .library(name: "Crashes", targets: ["Crashes"]),
        .library(name: "ContentBlocking", targets: ["ContentBlocking"]),
        .library(name: "PrivacyDashboard", targets: ["PrivacyDashboard"]),
        .library(name: "Configuration", targets: ["Configuration"]),
        .library(name: "Networking", targets: ["Networking"]),
        .library(name: "RemoteMessaging", targets: ["RemoteMessaging"]),
        .library(name: "Navigation", targets: ["Navigation"]),
        .library(name: "SyncDataProviders", targets: ["SyncDataProviders"]),
        .library(name: "NetworkProtection", targets: ["NetworkProtection"]),
        .library(name: "NetworkProtectionTestUtils", targets: ["NetworkProtectionTestUtils"]),
        .library(name: "SecureStorage", targets: ["SecureStorage"]),
        .library(name: "Subscription", targets: ["Subscription"]),
        .library(name: "History", targets: ["History"]),
        .library(name: "Suggestions", targets: ["Suggestions"]),
        .library(name: "PixelKit", targets: ["PixelKit"]),
        .library(name: "PixelKitTestingUtilities", targets: ["PixelKitTestingUtilities"]),
    ],
    dependencies: [
        .package(url: "https://github.com/duckduckgo/duckduckgo-autofill.git", exact: "11.0.1"),
        .package(url: "https://github.com/duckduckgo/GRDB.swift.git", exact: "2.3.0"),
<<<<<<< HEAD
        .package(url: "https://github.com/duckduckgo/TrackerRadarKit.git", exact: "1.2.2"),
        .package(url: "https://github.com/duckduckgo/sync_crypto.git", exact: "0.2.0"),
        .package(url: "https://github.com/gumob/PunycodeSwift.git", exact: "2.1.0"),
        .package(url: "https://github.com/duckduckgo/privacy-dashboard.git", exact: "3.4.0"),
        .package(url: "https://github.com/duckduckgo/content-scope-scripts.git", exact: "5.8.0"),
=======
        .package(url: "https://github.com/duckduckgo/TrackerRadarKit", exact: "2.0.0"),
        .package(url: "https://github.com/duckduckgo/sync_crypto", exact: "0.2.0"),
        .package(url: "https://github.com/gumob/PunycodeSwift.git", exact: "2.1.0"),
        .package(url: "https://github.com/duckduckgo/privacy-dashboard", exact: "3.5.0"),
        .package(url: "https://github.com/duckduckgo/content-scope-scripts", exact: "5.12.0"),
>>>>>>> 5821f709
        .package(url: "https://github.com/httpswift/swifter.git", exact: "1.5.0"),
        .package(url: "https://github.com/duckduckgo/bloom_cpp.git", exact: "3.0.0"),
        .package(url: "https://github.com/duckduckgo/wireguard-apple.git", exact: "1.1.3"),
        .package(url: "https://github.com/duckduckgo/apple-toolbox.git", exact: "2.0.0"),
    ],
    targets: [
        .target(
            name: "BrowserServicesKit",
            dependencies: [
                .product(name: "Autofill", package: "duckduckgo-autofill"),
                .product(name: "ContentScopeScripts", package: "content-scope-scripts"),
                "Persistence",
                "TrackerRadarKit",
                "BloomFilterWrapper",
                "Common",
                "UserScript",
                "ContentBlocking",
                "SecureStorage",
            ],
            resources: [
                .process("ContentBlocking/UserScripts/contentblockerrules.js"),
                .process("ContentBlocking/UserScripts/surrogates.js"),
                .process("SmarterEncryption/Store/HTTPSUpgrade.xcdatamodeld"),
                .copy("../../PrivacyInfo.xcprivacy")
            ],
            swiftSettings: [
                .define("DEBUG", .when(configuration: .debug))
            ],
            plugins: [swiftlintPlugin]
        ),
        .target(
            name: "Persistence",
            dependencies: [
                "Common",
            ],
            swiftSettings: [
                .define("DEBUG", .when(configuration: .debug))
            ],
            plugins: [swiftlintPlugin]
        ),
        .target(
            name: "Bookmarks",
            dependencies: [
                "Persistence",
                "Common",
            ],
            resources: [
                .process("BookmarksModel.xcdatamodeld")
            ],
            swiftSettings: [
                .define("DEBUG", .when(configuration: .debug))
            ],
            plugins: [swiftlintPlugin]
        ),
        .target(
            name: "History",
            dependencies: [
                "Persistence",
                "Common"
            ],
            resources: [
                .process("CoreData/BrowsingHistory.xcdatamodeld")
            ],
            swiftSettings: [
                .define("DEBUG", .when(configuration: .debug))
            ],
            plugins: [swiftlintPlugin]
        ),
        .target(
            name: "Suggestions",
            dependencies: [
                "Common"
            ],
            swiftSettings: [
                .define("DEBUG", .when(configuration: .debug))
            ],
            plugins: [swiftlintPlugin]
        ),
        .target(
            name: "PixelKit",
            swiftSettings: [
                .define("DEBUG", .when(configuration: .debug))
            ],
            plugins: [swiftlintPlugin]
        ),
        .target(
            name: "PixelKitTestingUtilities",
            dependencies: [
                "PixelKit"
            ],
            swiftSettings: [
                .define("DEBUG", .when(configuration: .debug))
            ],
            plugins: [swiftlintPlugin]
        ),
        .executableTarget(
            name: "BookmarksTestDBBuilder",
            dependencies: [
                "Bookmarks",
                "Persistence",
            ],
            path: "Sources/BookmarksTestDBBuilder",
            plugins: [swiftlintPlugin]
        ),
        .target(
            name: "BookmarksTestsUtils",
            dependencies: [
                "Bookmarks",
            ],
            plugins: [swiftlintPlugin]
        ),
        .target(
            name: "BloomFilterObjC",
            dependencies: [
                .product(name: "BloomFilter", package: "bloom_cpp")
            ]),
        .target(
            name: "BloomFilterWrapper",
            dependencies: [
                "BloomFilterObjC",
            ]),
        .target(
            name: "Crashes",
            plugins: [swiftlintPlugin]
        ),
        .target(
            name: "DDGSync",
            dependencies: [
                "BrowserServicesKit",
                "Common",
                .product(name: "DDGSyncCrypto", package: "sync_crypto"),
                "Networking",
            ],
            resources: [
                .process("SyncMetadata.xcdatamodeld"),
                .process("SyncPDFTemplate.png")
            ],
            swiftSettings: [
                .define("DEBUG", .when(configuration: .debug))
            ],
            plugins: [swiftlintPlugin]
        ),
        .executableTarget(
            name: "SyncMetadataTestDBBuilder",
            dependencies: [
                "DDGSync",
                "Persistence",
            ],
            path: "Sources/SyncMetadataTestDBBuilder",
            plugins: [swiftlintPlugin]
        ),
        .target(
            name: "Common",
            dependencies: [
                .product(name: "Punnycode", package: "PunycodeSwift"),
            ],
            resources: [
                .process("TLD/tlds.json")
            ],
            swiftSettings: [
                .define("DEBUG", .when(configuration: .debug))
            ],
            plugins: [swiftlintPlugin]
        ),
        .target(
            name: "ContentBlocking",
            dependencies: [
                "TrackerRadarKit",
            ],
            swiftSettings: [
                .define("DEBUG", .when(configuration: .debug))
            ],
            plugins: [swiftlintPlugin]
        ),
        .target(
            name: "Navigation",
            dependencies: [
                "Common",
            ],
            swiftSettings: [
                .define("DEBUG", .when(configuration: .debug)),
                .define("_IS_USER_INITIATED_ENABLED", .when(platforms: [.macOS])),
                .define("WILLPERFORMCLIENTREDIRECT_ENABLED", .when(platforms: [.macOS])),
                .define("_IS_REDIRECT_ENABLED", .when(platforms: [.macOS])),
                .define("_MAIN_FRAME_NAVIGATION_ENABLED", .when(platforms: [.macOS])),
                .define("_FRAME_HANDLE_ENABLED", .when(platforms: [.macOS])),
                .define("PRIVATE_NAVIGATION_DID_FINISH_CALLBACKS_ENABLED", .when(platforms: [.macOS])),
                .define("TERMINATE_WITH_REASON_ENABLED", .when(platforms: [.macOS])),
                .define("_WEBPAGE_PREFS_CUSTOM_HEADERS_ENABLED", .when(platforms: [.macOS])),
            ],
            plugins: [swiftlintPlugin]
        ),
        .target(
            name: "UserScript",
            dependencies: [
                "Common",
            ],
            swiftSettings: [
                .define("DEBUG", .when(configuration: .debug))
            ],
            plugins: [swiftlintPlugin]
        ),
        .target(
            name: "PrivacyDashboard",
            dependencies: [
                "Common",
                "TrackerRadarKit",
                "UserScript",
                "ContentBlocking",
                "Persistence",
                "BrowserServicesKit",
                .product(name: "PrivacyDashboardResources", package: "privacy-dashboard")
            ],
            path: "Sources/PrivacyDashboard",
            swiftSettings: [
                .define("DEBUG", .when(configuration: .debug))
            ],
            plugins: [swiftlintPlugin]
        ),
        .target(
            name: "Configuration",
            dependencies: [
                "Networking",
                "BrowserServicesKit",
                "Common",
            ],
            swiftSettings: [
                .define("DEBUG", .when(configuration: .debug))
            ],
            plugins: [swiftlintPlugin]
        ),
        .target(
            name: "Networking",
            dependencies: [
                "Common",
            ],
            swiftSettings: [
                .define("DEBUG", .when(configuration: .debug))
            ],
            plugins: [swiftlintPlugin]
        ),
        .target(
            name: "RemoteMessaging",
            dependencies: [
                "Common",
                "BrowserServicesKit",
            ],
            swiftSettings: [
                .define("DEBUG", .when(configuration: .debug))
            ],
            plugins: [swiftlintPlugin]
        ),
        .target(
            name: "SyncDataProviders",
            dependencies: [
                "Bookmarks",
                "BrowserServicesKit",
                "Common",
                "DDGSync",
                .product(name: "GRDB", package: "GRDB.swift"),
                "Persistence",
                "SecureStorage",
            ],
            swiftSettings: [
                .define("DEBUG", .when(configuration: .debug))
            ],
            plugins: [swiftlintPlugin]
        ),
        .target(
            name: "TestUtils",
            dependencies: [
                "Networking",
                "Persistence",
            ],
            plugins: [swiftlintPlugin]
        ),
        .target(
            name: "NetworkProtection",
            dependencies: [
                .target(name: "WireGuardC"),
                .product(name: "WireGuard", package: "wireguard-apple"),
                "Common",
            ],
            swiftSettings: [
                .define("DEBUG", .when(configuration: .debug))
            ],
            plugins: [swiftlintPlugin]
        ),
        .target(
            name: "SecureStorage",
            dependencies: [
                "Common",
                .product(name: "GRDB", package: "GRDB.swift"),
            ],
            swiftSettings: [
                .define("DEBUG", .when(configuration: .debug))
            ],
            plugins: [swiftlintPlugin]
        ),
        .target(
            name: "SecureStorageTestsUtils",
            dependencies: [
                "SecureStorage",
            ],
            plugins: [swiftlintPlugin]
        ),
        .target(name: "WireGuardC"),
        .target(
            name: "NetworkProtectionTestUtils",
            dependencies: [
                "NetworkProtection",
            ],
            plugins: [swiftlintPlugin]
        ),
        .target(
            name: "Subscription",
            dependencies: [
                "BrowserServicesKit",
                "Common",
            ],
            swiftSettings: [
                .define("DEBUG", .when(configuration: .debug))
            ],
            plugins: [swiftlintPlugin]
        ),

        // MARK: - Test Targets
        .testTarget(
            name: "HistoryTests",
            dependencies: [
                "History",
            ],
            plugins: [swiftlintPlugin]
        ),
        .testTarget(
            name: "SuggestionsTests",
            dependencies: [
                "Suggestions",
            ],
            plugins: [swiftlintPlugin]
        ),
        .testTarget(
            name: "BookmarksTests",
            dependencies: [
                "Bookmarks",
                "BookmarksTestsUtils",
            ],
            resources: [
                .copy("Resources/Bookmarks_V1.sqlite"),
                .copy("Resources/Bookmarks_V1.sqlite-shm"),
                .copy("Resources/Bookmarks_V1.sqlite-wal"),
                .copy("Resources/Bookmarks_V2.sqlite"),
                .copy("Resources/Bookmarks_V2.sqlite-shm"),
                .copy("Resources/Bookmarks_V2.sqlite-wal"),
                .copy("Resources/Bookmarks_V3.sqlite"),
                .copy("Resources/Bookmarks_V3.sqlite-shm"),
                .copy("Resources/Bookmarks_V3.sqlite-wal"),
                .copy("Resources/Bookmarks_V4.sqlite"),
                .copy("Resources/Bookmarks_V4.sqlite-shm"),
                .copy("Resources/Bookmarks_V4.sqlite-wal"),
                .copy("Resources/Bookmarks_V5.sqlite"),
                .copy("Resources/Bookmarks_V5.sqlite-shm"),
                .copy("Resources/Bookmarks_V5.sqlite-wal"),
            ],
            plugins: [swiftlintPlugin]
        ),
        .testTarget(
            name: "BrowserServicesKitTests",
            dependencies: [
                "BrowserServicesKit",
                "RemoteMessaging", // Move tests later (lots of test dependencies in BSK)
                "SecureStorageTestsUtils",
                "TestUtils",
            ],
            resources: [
                .copy("Resources")
            ],
            plugins: [swiftlintPlugin]
        ),
        .testTarget(
            name: "DDGSyncTests",
            dependencies: [
                "BookmarksTestsUtils",
                "DDGSync",
                "TestUtils",
            ],
            resources: [
                .copy("Resources/SyncMetadata_V3.sqlite"),
                .copy("Resources/SyncMetadata_V3.sqlite-shm"),
                .copy("Resources/SyncMetadata_V3.sqlite-wal"),
            ],
            plugins: [swiftlintPlugin]
        ),
        .testTarget(
            name: "DDGSyncCryptoTests",
            dependencies: [
                .product(name: "DDGSyncCrypto", package: "sync_crypto"),
            ],
            plugins: [swiftlintPlugin]
        ),
        .testTarget(
            name: "CommonTests",
            dependencies: [
                "Common",
            ],
            plugins: [swiftlintPlugin]
        ),
        .testTarget(
            name: "NetworkingTests",
            dependencies: [
                "TestUtils",
            ],
            plugins: [swiftlintPlugin]
        ),
        .testTarget(
            name: "NavigationTests",
            dependencies: [
                "Navigation",
                .product(name: "Swifter", package: "swifter"),
            ],
            resources: [
                .copy("Resources")
            ],
            swiftSettings: [
                .define("_IS_USER_INITIATED_ENABLED", .when(platforms: [.macOS])),
                .define("_FRAME_HANDLE_ENABLED", .when(platforms: [.macOS])),
                .define("_NAVIGATION_REQUEST_ENABLED", .when(platforms: [.macOS])),
                .define("PRIVATE_NAVIGATION_DID_FINISH_CALLBACKS_ENABLED", .when(platforms: [.macOS])),
                .define("_WEBPAGE_PREFS_CUSTOM_HEADERS_ENABLED", .when(platforms: [.macOS])),
            ],
            plugins: [swiftlintPlugin]
        ),
        .testTarget(
            name: "UserScriptTests",
            dependencies: [
                "UserScript",
            ],
            resources: [
                .process("testUserScript.js")
            ],
            plugins: [swiftlintPlugin]
        ),
        .testTarget(
            name: "PersistenceTests",
            dependencies: [
                "Persistence",
                "TrackerRadarKit",
            ],
            plugins: [swiftlintPlugin]
        ),
        .testTarget(
            name: "ConfigurationTests",
            dependencies: [
                "Configuration",
                "TestUtils",
            ],
            plugins: [swiftlintPlugin]
        ),
        .testTarget(
            name: "SyncDataProvidersTests",
            dependencies: [
                "BookmarksTestsUtils",
                "SecureStorageTestsUtils",
                "SyncDataProviders",
            ],
            plugins: [swiftlintPlugin]
        ),
        .testTarget(
            name: "NetworkProtectionTests",
            dependencies: [
                "NetworkProtection",
                "NetworkProtectionTestUtils",
            ],
            resources: [
                .copy("Resources/servers-original-endpoint.json"),
                .copy("Resources/servers-updated-endpoint.json"),
                .copy("Resources/locations-endpoint.json")
            ],
            plugins: [swiftlintPlugin]
        ),
        .testTarget(
            name: "SecureStorageTests",
            dependencies: [
                "SecureStorage",
                "SecureStorageTestsUtils",
            ],
            plugins: [swiftlintPlugin]
        ),
        .testTarget(
            name: "PrivacyDashboardTests",
            dependencies: [
                "PrivacyDashboard",
                "TestUtils",
            ],
            plugins: [swiftlintPlugin]
        ),
        .testTarget(
            name: "SubscriptionTests",
            dependencies: [
                "Subscription",
            ],
            plugins: [swiftlintPlugin]
        ),
        .testTarget(
            name: "PixelKitTests",
            dependencies: [
                "PixelKitTestingUtilities",
            ],
            plugins: [swiftlintPlugin]
        ),
    ],
    cxxLanguageStandard: .cxx11
)

// validate all targets have swiftlint plugin
for target in package.targets {
    let targetsWithSwiftlintDisabled: Set<String> = [
        "BloomFilterObjC",
        "BloomFilterWrapper",
        "WireGuardC",
    ]
    guard !targetsWithSwiftlintDisabled.contains(target.name) else { continue }
    guard target.plugins?.contains(where: {
        "\($0)" == "\(Target.PluginUsage.plugin(name: "SwiftLintPlugin", package: "apple-toolbox"))"
    }) == true else {
        assertionFailure("""

        Target \(target.name) is missing SwiftLintPlugin dependency.
        If this is intended, add \"\(target.name)\" to targetsWithSwiftlintDisabled
        Target plugins: \(target.plugins?.map { "\($0)" }.joined(separator: ", ") ?? "<nil>")
        """)
        continue
    }
}<|MERGE_RESOLUTION|>--- conflicted
+++ resolved
@@ -42,19 +42,11 @@
     dependencies: [
         .package(url: "https://github.com/duckduckgo/duckduckgo-autofill.git", exact: "11.0.1"),
         .package(url: "https://github.com/duckduckgo/GRDB.swift.git", exact: "2.3.0"),
-<<<<<<< HEAD
-        .package(url: "https://github.com/duckduckgo/TrackerRadarKit.git", exact: "1.2.2"),
-        .package(url: "https://github.com/duckduckgo/sync_crypto.git", exact: "0.2.0"),
-        .package(url: "https://github.com/gumob/PunycodeSwift.git", exact: "2.1.0"),
-        .package(url: "https://github.com/duckduckgo/privacy-dashboard.git", exact: "3.4.0"),
-        .package(url: "https://github.com/duckduckgo/content-scope-scripts.git", exact: "5.8.0"),
-=======
         .package(url: "https://github.com/duckduckgo/TrackerRadarKit", exact: "2.0.0"),
         .package(url: "https://github.com/duckduckgo/sync_crypto", exact: "0.2.0"),
         .package(url: "https://github.com/gumob/PunycodeSwift.git", exact: "2.1.0"),
         .package(url: "https://github.com/duckduckgo/privacy-dashboard", exact: "3.5.0"),
         .package(url: "https://github.com/duckduckgo/content-scope-scripts", exact: "5.12.0"),
->>>>>>> 5821f709
         .package(url: "https://github.com/httpswift/swifter.git", exact: "1.5.0"),
         .package(url: "https://github.com/duckduckgo/bloom_cpp.git", exact: "3.0.0"),
         .package(url: "https://github.com/duckduckgo/wireguard-apple.git", exact: "1.1.3"),
