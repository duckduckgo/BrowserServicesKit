// swift-tools-version:5.7
// The swift-tools-version declares the minimum version of Swift required to build this package.

import PackageDescription
import Foundation

let package = Package(
    name: "BrowserServicesKit",
    platforms: [
        .iOS("14.0"),
        .macOS("10.15")
    ],
    products: [
        // Exported libraries
        .library(name: "BrowserServicesKit", targets: ["BrowserServicesKit"]),
        .library(name: "Common", targets: ["Common"]),
        .library(name: "DDGSync", targets: ["DDGSync"]),
        .library(name: "Persistence", targets: ["Persistence"]),
        .library(name: "Bookmarks", targets: ["Bookmarks"]),
        .library(name: "UserScript", targets: ["UserScript"]),
        .library(name: "Crashes", targets: ["Crashes"]),
        .library(name: "ContentBlocking", targets: ["ContentBlocking"]),
        .library(name: "PrivacyDashboard", targets: ["PrivacyDashboard"]),
        .library(name: "Configuration", targets: ["Configuration"]),
        .library(name: "Networking", targets: ["Networking"]),
        .library(name: "Navigation", targets: ["Navigation"]),
    ],
    dependencies: [
<<<<<<< HEAD
        .package(name: "Autofill", url: "https://github.com/duckduckgo/duckduckgo-autofill.git", .exact("6.3.0")),
        .package(name: "GRDB", url: "https://github.com/duckduckgo/GRDB.swift.git", .exact("2.1.0")),
        .package(url: "https://github.com/duckduckgo/TrackerRadarKit", .exact("1.2.1")),
        .package(url: "https://github.com/duckduckgo/sync_crypto", .exact("0.0.1")),
        .package(name: "Punycode", url: "https://github.com/gumob/PunycodeSwift.git", .exact("2.1.0")),
        .package(url: "https://github.com/duckduckgo/content-scope-scripts", .exact("4.4.4")),
        .package(url: "https://github.com/duckduckgo/privacy-dashboard", .exact("1.4.0")),
        .package(url: "https://github.com/httpswift/swifter.git", .exact("1.5.0")),
=======
        .package(url: "https://github.com/duckduckgo/duckduckgo-autofill.git", exact: "6.4.1"),
        .package(url: "https://github.com/duckduckgo/GRDB.swift.git", exact: "2.0.0"),
        .package(url: "https://github.com/duckduckgo/TrackerRadarKit", exact: "1.2.1"),
        .package(url: "https://github.com/duckduckgo/sync_crypto", exact: "0.0.1"),
        .package(url: "https://github.com/gumob/PunycodeSwift.git", exact: "2.1.0"),
        .package(url: "https://github.com/duckduckgo/content-scope-scripts", exact: "4.4.4"),
        .package(url: "https://github.com/duckduckgo/privacy-dashboard", exact: "1.4.0"),
        .package(url: "https://github.com/httpswift/swifter.git", exact: "1.5.0"),
>>>>>>> 1e55bf9e
    ],
    targets: [
        .target(
            name: "BrowserServicesKit",
            dependencies: [
                .product(name: "Autofill", package: "duckduckgo-autofill"),
                .product(name: "ContentScopeScripts", package: "content-scope-scripts"),
                "Persistence",
                .product(name: "GRDB", package: "GRDB.swift"),
                "TrackerRadarKit",
                "BloomFilterWrapper",
                "Common",
                "UserScript",
                "ContentBlocking"
            ],
            resources: [
                .process("ContentBlocking/UserScripts/contentblockerrules.js"),
                .process("ContentBlocking/UserScripts/surrogates.js")
            ],
            swiftSettings: [
                .define("DEBUG", .when(configuration: .debug))
            ]),
        .target(
            name: "Persistence",
            dependencies: [
                "Common"
            ]
        ),
        .target(
            name: "Bookmarks",
            dependencies: [
                "Persistence",
                "Common"
            ],
            resources: [
                .process("BookmarksModel.xcdatamodeld")
            ]
        ),
        .target(
            name: "BloomFilterWrapper",
            dependencies: [
                "BloomFilter"
            ]),
        .target(
            name: "BloomFilter",
            resources: [
                .process("CMakeLists.txt")
            ]),
        .target(
            name: "Crashes"
        ),
        .target(
            name: "DDGSync",
            dependencies: [
                "Common",
                .product(name: "DDGSyncCrypto", package: "sync_crypto"),
                "Networking"
            ]
        ),
        .target(
            name: "Common",
            dependencies: [
                .product(name: "Punnycode", package: "PunycodeSwift")
            ],
            resources: [
                .process("TLD/tlds.json")
            ],
            swiftSettings: [
                .define("DEBUG", .when(configuration: .debug))
            ]
        ),
        .target(
            name: "ContentBlocking",
            dependencies: [
                "TrackerRadarKit"
            ]),
        .target(
            name: "Navigation",
            dependencies: [
                "Common"
            ],
            swiftSettings: [
                .define("DEBUG", .when(configuration: .debug)),
                .define("_IS_USER_INITIATED_ENABLED", .when(platforms: [.macOS])),
                .define("WILLPERFORMCLIENTREDIRECT_ENABLED", .when(platforms: [.macOS])),
                .define("_IS_REDIRECT_ENABLED", .when(platforms: [.macOS])),
                .define("_MAIN_FRAME_NAVIGATION_ENABLED", .when(platforms: [.macOS])),
                .define("_FRAME_HANDLE_ENABLED", .when(platforms: [.macOS])),
                .define("PRIVATE_NAVIGATION_DID_FINISH_CALLBACKS_ENABLED", .when(platforms: [.macOS])),
                .define("TERMINATE_WITH_REASON_ENABLED", .when(platforms: [.macOS])),
            ]),
        .target(
            name: "UserScript"
        ),
        .target(
            name: "PrivacyDashboard",
            dependencies: [
                "Common",
                "TrackerRadarKit",
                "UserScript",
                "ContentBlocking",
                .product(name: "PrivacyDashboardResources", package: "privacy-dashboard")
            ],
            path: "Sources/PrivacyDashboard"
        ),
        .target(
            name: "Configuration",
            dependencies: [
                "Networking",
                "BrowserServicesKit",
                "Common"
            ]),
        .target(
            name: "Networking",
            dependencies: [
                "Common"
            ]),
        .target(
            name: "TestUtils",
            dependencies: [
                "Networking"
            ]),
        
        // MARK: - Test targets
        .testTarget(
            name: "BrowserServicesKitTests",
            dependencies: [
                "BrowserServicesKit"
            ],
            resources: [
                .copy("Resources")
            ]
        ),
        .testTarget(
            name: "DDGSyncTests",
            dependencies: [
                "DDGSync"
            ]),
        .testTarget(
            name: "DDGSyncCryptoTests",
            dependencies: [
                .product(name: "DDGSyncCrypto", package: "sync_crypto")
            ]),
        .testTarget(
            name: "CommonTests",
            dependencies: [
                "Common"
            ]),
        .testTarget(
            name: "NetworkingTests",
            dependencies: [
                "TestUtils"
            ]),
        .testTarget(
            name: "NavigationTests",
            dependencies: [
                "Navigation",
                .product(name: "Swifter", package: "swifter")
            ],
            resources: [
                .copy("Resources")
            ],
            swiftSettings: [
                .define("_IS_USER_INITIATED_ENABLED", .when(platforms: [.macOS])),
                .define("_FRAME_HANDLE_ENABLED", .when(platforms: [.macOS])),
                .define("PRIVATE_NAVIGATION_DID_FINISH_CALLBACKS_ENABLED", .when(platforms: [.macOS])),
            ]),
        .testTarget(
            name: "UserScriptTests",
            dependencies: [
                "UserScript"
            ],
            resources: [
                .process("testUserScript.js")
            ]
        ),
        .testTarget(
            name: "PersistenceTests",
            dependencies: [
                "Persistence",
                "TrackerRadarKit"
            ]
        ),
        .testTarget(
            name: "ConfigurationTests",
            dependencies: [
                "Configuration",
                "TestUtils"
            ]
        )
    ],
    cxxLanguageStandard: .cxx11
)<|MERGE_RESOLUTION|>--- conflicted
+++ resolved
@@ -26,25 +26,14 @@
         .library(name: "Navigation", targets: ["Navigation"]),
     ],
     dependencies: [
-<<<<<<< HEAD
-        .package(name: "Autofill", url: "https://github.com/duckduckgo/duckduckgo-autofill.git", .exact("6.3.0")),
-        .package(name: "GRDB", url: "https://github.com/duckduckgo/GRDB.swift.git", .exact("2.1.0")),
-        .package(url: "https://github.com/duckduckgo/TrackerRadarKit", .exact("1.2.1")),
-        .package(url: "https://github.com/duckduckgo/sync_crypto", .exact("0.0.1")),
-        .package(name: "Punycode", url: "https://github.com/gumob/PunycodeSwift.git", .exact("2.1.0")),
-        .package(url: "https://github.com/duckduckgo/content-scope-scripts", .exact("4.4.4")),
-        .package(url: "https://github.com/duckduckgo/privacy-dashboard", .exact("1.4.0")),
-        .package(url: "https://github.com/httpswift/swifter.git", .exact("1.5.0")),
-=======
         .package(url: "https://github.com/duckduckgo/duckduckgo-autofill.git", exact: "6.4.1"),
-        .package(url: "https://github.com/duckduckgo/GRDB.swift.git", exact: "2.0.0"),
+        .package(url: "https://github.com/duckduckgo/GRDB.swift.git", exact: "2.1.0"),
         .package(url: "https://github.com/duckduckgo/TrackerRadarKit", exact: "1.2.1"),
         .package(url: "https://github.com/duckduckgo/sync_crypto", exact: "0.0.1"),
         .package(url: "https://github.com/gumob/PunycodeSwift.git", exact: "2.1.0"),
         .package(url: "https://github.com/duckduckgo/content-scope-scripts", exact: "4.4.4"),
         .package(url: "https://github.com/duckduckgo/privacy-dashboard", exact: "1.4.0"),
         .package(url: "https://github.com/httpswift/swifter.git", exact: "1.5.0"),
->>>>>>> 1e55bf9e
     ],
     targets: [
         .target(
