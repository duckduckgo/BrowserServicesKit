--- conflicted
+++ resolved
@@ -52,11 +52,7 @@
         .package(url: "https://github.com/duckduckgo/sync_crypto", exact: "0.2.0"),
         .package(url: "https://github.com/gumob/PunycodeSwift.git", exact: "3.0.0"),
         .package(url: "https://github.com/duckduckgo/privacy-dashboard", exact: "5.3.0"),
-<<<<<<< HEAD
-        .package(url: "https://github.com/duckduckgo/content-scope-scripts", exact: "6.27.0"),
-=======
         .package(url: "https://github.com/duckduckgo/content-scope-scripts", exact: "6.28.0"),
->>>>>>> ddb358a7
         .package(url: "https://github.com/httpswift/swifter.git", exact: "1.5.0"),
         .package(url: "https://github.com/duckduckgo/bloom_cpp.git", exact: "3.0.0"),
         .package(url: "https://github.com/1024jp/GzipSwift.git", exact: "6.0.1")
