// swift-tools-version: 5.9
// The swift-tools-version declares the minimum version of Swift required to build this package.

import Foundation
import PackageDescription

let package = Package(
    name: "BrowserServicesKit",
    platforms: [
        .iOS("15.0"),
        .macOS("11.4")
    ],
    products: [
        // Exported libraries
        .library(name: "BrowserServicesKit", targets: ["BrowserServicesKit"]),
        .library(name: "Common", targets: ["Common"]),
        .library(name: "TestUtils", targets: ["TestUtils"]),
        .library(name: "DDGSync", targets: ["DDGSync"]),
        .library(name: "BrowserServicesKitTestsUtils", targets: ["BrowserServicesKitTestsUtils"]),
        .library(name: "Persistence", targets: ["Persistence"]),
        .library(name: "Bookmarks", targets: ["Bookmarks"]),
        .library(name: "BloomFilterWrapper", targets: ["BloomFilterWrapper"]),
        .library(name: "UserScript", targets: ["UserScript"]),
        .library(name: "Crashes", targets: ["Crashes"]),
        .library(name: "CxxCrashHandler", targets: ["CxxCrashHandler"]),
        .library(name: "ContentBlocking", targets: ["ContentBlocking"]),
        .library(name: "PrivacyDashboard", targets: ["PrivacyDashboard"]),
        .library(name: "Configuration", targets: ["Configuration"]),
        .library(name: "Networking", targets: ["Networking"]),
        .library(name: "RemoteMessaging", targets: ["RemoteMessaging"]),
        .library(name: "RemoteMessagingTestsUtils", targets: ["RemoteMessagingTestsUtils"]),
        .library(name: "Navigation", targets: ["Navigation"]),
        .library(name: "SyncDataProviders", targets: ["SyncDataProviders"]),
        .library(name: "NetworkProtection", targets: ["NetworkProtection"]),
        .library(name: "NetworkProtectionTestUtils", targets: ["NetworkProtectionTestUtils"]),
        .library(name: "SecureStorage", targets: ["SecureStorage"]),
        .library(name: "Subscription", targets: ["Subscription"]),
        .library(name: "SubscriptionTestingUtilities", targets: ["SubscriptionTestingUtilities"]),
        .library(name: "History", targets: ["History"]),
        .library(name: "Suggestions", targets: ["Suggestions"]),
        .library(name: "PixelKit", targets: ["PixelKit"]),
        .library(name: "PixelKitTestingUtilities", targets: ["PixelKitTestingUtilities"]),
        .library(name: "SpecialErrorPages", targets: ["SpecialErrorPages"]),
        .library(name: "DuckPlayer", targets: ["DuckPlayer"]),
        .library(name: "MaliciousSiteProtection", targets: ["MaliciousSiteProtection"]),
        .library(name: "Onboarding", targets: ["Onboarding"]),
        .library(name: "PixelExperimentKit", targets: ["PixelExperimentKit"]),
        .library(name: "BrokenSitePrompt", targets: ["BrokenSitePrompt"]),
        .library(name: "PageRefreshMonitor", targets: ["PageRefreshMonitor"]),
        .library(name: "PrivacyStats", targets: ["PrivacyStats"]),
    ],
    dependencies: [
        .package(url: "https://github.com/duckduckgo/duckduckgo-autofill.git", exact: "16.1.0"),
        .package(url: "https://github.com/duckduckgo/GRDB.swift.git", exact: "2.4.2"),
        .package(url: "https://github.com/duckduckgo/TrackerRadarKit", exact: "3.0.0"),
        .package(url: "https://github.com/duckduckgo/sync_crypto", exact: "0.4.0"),
        .package(url: "https://github.com/gumob/PunycodeSwift.git", exact: "3.0.0"),
<<<<<<< HEAD
        .package(url: "https://github.com/duckduckgo/content-scope-scripts", branch: "pr-releases/pr-1386"),
=======
        .package(url: "https://github.com/duckduckgo/content-scope-scripts", exact: "7.6.0"),
>>>>>>> 20e6eaf0
        .package(url: "https://github.com/duckduckgo/privacy-dashboard", exact: "7.6.0"),
        .package(url: "https://github.com/httpswift/swifter.git", exact: "1.5.0"),
        .package(url: "https://github.com/duckduckgo/bloom_cpp.git", exact: "3.0.0"),
        .package(url: "https://github.com/1024jp/GzipSwift.git", exact: "6.0.1"),
        .package(url: "https://github.com/pointfreeco/swift-clocks.git", exact: "1.0.6"),
    ],
    targets: [
        .target(
            name: "BrowserServicesKit",
            dependencies: [
                .product(name: "Autofill", package: "duckduckgo-autofill"),
                .product(name: "ContentScopeScripts", package: "content-scope-scripts"),
                "Persistence",
                "TrackerRadarKit",
                "BloomFilterWrapper",
                "Common",
                "UserScript",
                "ContentBlocking",
                "SecureStorage",
                "Subscription"
            ],
            resources: [
                .process("ContentBlocking/UserScripts/contentblockerrules.js"),
                .process("ContentBlocking/UserScripts/surrogates.js"),
                .process("SmarterEncryption/Store/HTTPSUpgrade.xcdatamodeld"),
                .copy("../../PrivacyInfo.xcprivacy")
            ],
            swiftSettings: [
                .define("DEBUG", .when(configuration: .debug))
            ]
        ),
        .target(
            name: "BrowserServicesKitTestsUtils",
            dependencies: [
                "BrowserServicesKit",
            ]
        ),
        .target(
            name: "Persistence",
            dependencies: [
                "Common",
            ],
            swiftSettings: [
                .define("DEBUG", .when(configuration: .debug))
            ]
        ),
        .target(
            name: "Bookmarks",
            dependencies: [
                "Persistence",
                "Common",
            ],
            resources: [
                .process("BookmarksModel.xcdatamodeld")
            ],
            swiftSettings: [
                .define("DEBUG", .when(configuration: .debug))
            ]
        ),
        .target(
            name: "History",
            dependencies: [
                "Persistence",
                "Common"
            ],
            resources: [
                .process("CoreData/BrowsingHistory.xcdatamodeld")
            ],
            swiftSettings: [
                .define("DEBUG", .when(configuration: .debug))
            ]
        ),
        .target(
            name: "Suggestions",
            dependencies: [
                "Common"
            ],
            swiftSettings: [
                .define("DEBUG", .when(configuration: .debug))
            ]
        ),
        .executableTarget(
            name: "BookmarksTestDBBuilder",
            dependencies: [
                "Bookmarks",
                "Persistence",
            ],
            path: "Sources/BookmarksTestDBBuilder"
        ),
        .target(
            name: "BookmarksTestsUtils",
            dependencies: [
                "Bookmarks",
            ]
        ),
        .target(
            name: "BloomFilterObjC",
            dependencies: [
                .product(name: "BloomFilter", package: "bloom_cpp")
            ]),
        .target(
            name: "BloomFilterWrapper",
            dependencies: [
                "BloomFilterObjC",
            ]),
        .target(
            name: "Crashes",
            dependencies: [
                "Common",
                "CxxCrashHandler",
                "Persistence"
            ]),
        .target(
            name: "CxxCrashHandler",
            dependencies: ["Common"]
        ),
        .target(
            name: "DDGSync",
            dependencies: [
                "BrowserServicesKit",
                "Common",
                .product(name: "DDGSyncCrypto", package: "sync_crypto"),
                .product(name: "Gzip", package: "GzipSwift"),
                "Networking",
            ],
            resources: [
                .process("SyncMetadata.xcdatamodeld"),
                .process("SyncPDFTemplate.png")
            ],
            swiftSettings: [
                .define("DEBUG", .when(configuration: .debug))
            ]
        ),
        .executableTarget(
            name: "SyncMetadataTestDBBuilder",
            dependencies: [
                "DDGSync",
                "Persistence",
            ],
            path: "Sources/SyncMetadataTestDBBuilder"
        ),
        .target(
            name: "Common",
            dependencies: [
                .product(name: "Punycode", package: "PunycodeSwift"),
            ],
            resources: [
                .process("TLD/tlds.json")
            ],
            swiftSettings: [
                .define("DEBUG", .when(configuration: .debug))
            ]
        ),
        .target(
            name: "ContentBlocking",
            dependencies: [
                "TrackerRadarKit",
            ],
            swiftSettings: [
                .define("DEBUG", .when(configuration: .debug))
            ]
        ),
        .target(
            name: "Navigation",
            dependencies: [
                "Common",
            ],
            swiftSettings: [
                .define("DEBUG", .when(configuration: .debug)),
                .define("_IS_USER_INITIATED_ENABLED", .when(platforms: [.macOS])),
                .define("WILLPERFORMCLIENTREDIRECT_ENABLED", .when(platforms: [.macOS])),
                .define("_IS_REDIRECT_ENABLED", .when(platforms: [.macOS])),
                .define("_MAIN_FRAME_NAVIGATION_ENABLED", .when(platforms: [.macOS])),
                .define("_FRAME_HANDLE_ENABLED", .when(platforms: [.macOS])),
                .define("PRIVATE_NAVIGATION_DID_FINISH_CALLBACKS_ENABLED", .when(platforms: [.macOS])),
                .define("TERMINATE_WITH_REASON_ENABLED", .when(platforms: [.macOS])),
                .define("_WEBPAGE_PREFS_CUSTOM_HEADERS_ENABLED", .when(platforms: [.macOS])),
            ]
        ),
        .target(
            name: "UserScript",
            dependencies: [
                "Common",
            ],
            swiftSettings: [
                .define("DEBUG", .when(configuration: .debug))
            ]
        ),
        .target(
            name: "PrivacyDashboard",
            dependencies: [
                "Common",
                "TrackerRadarKit",
                "UserScript",
                "ContentBlocking",
                "Persistence",
                "BrowserServicesKit",
                "MaliciousSiteProtection",
                .product(name: "PrivacyDashboardResources", package: "privacy-dashboard")
            ],
            path: "Sources/PrivacyDashboard",
            swiftSettings: [
                .define("DEBUG", .when(configuration: .debug))
            ]
        ),
        .target(
            name: "Configuration",
            dependencies: [
                "Networking",
                "BrowserServicesKit",
                "Common",
            ],
            swiftSettings: [
                .define("DEBUG", .when(configuration: .debug))
            ]
        ),
        .target(
            name: "Networking",
            dependencies: [
                "Common",
            ],
            swiftSettings: [
                .define("DEBUG", .when(configuration: .debug))
            ]
        ),
        .target(
            name: "RemoteMessaging",
            dependencies: [
                "Common",
                "Configuration",
                "BrowserServicesKit",
                "Networking",
                "Persistence",
                "Subscription"
            ],
            resources: [
                .process("CoreData/RemoteMessaging.xcdatamodeld")
            ],
            swiftSettings: [
                .define("DEBUG", .when(configuration: .debug))
            ]
        ),
        .target(
            name: "RemoteMessagingTestsUtils",
            dependencies: [
                "RemoteMessaging",
            ]
        ),
        .target(
            name: "SyncDataProviders",
            dependencies: [
                "Bookmarks",
                "BrowserServicesKit",
                "Common",
                "DDGSync",
                .product(name: "GRDB", package: "GRDB.swift"),
                "Persistence",
                "SecureStorage",
            ],
            swiftSettings: [
                .define("DEBUG", .when(configuration: .debug))
            ]
        ),
        .target(
            name: "TestUtils",
            dependencies: [
                "Networking",
                "Persistence",
            ]
        ),
        .target(
            name: "NetworkProtection",
            dependencies: [
                .target(name: "WireGuardC"),
                "Common",
                "Networking"
            ],
            swiftSettings: [
                .define("DEBUG", .when(configuration: .debug))
            ]
        ),
        .target(
            name: "SecureStorage",
            dependencies: [
                "Common",
                .product(name: "GRDB", package: "GRDB.swift"),
            ],
            swiftSettings: [
                .define("DEBUG", .when(configuration: .debug))
            ]
        ),
        .target(
            name: "SecureStorageTestsUtils",
            dependencies: [
                "SecureStorage",
            ]
        ),
        .target(name: "WireGuardC"),
        .target(
            name: "NetworkProtectionTestUtils",
            dependencies: [
                "NetworkProtection",
            ]
        ),
        .target(
            name: "Subscription",
            dependencies: [
                "Common"
            ],
            swiftSettings: [
                .define("DEBUG", .when(configuration: .debug))
            ]
        ),
        .target(
            name: "SubscriptionTestingUtilities",
            dependencies: [
                "Subscription"
            ]
        ),
        .target(
            name: "PixelKit",
            exclude: [
                "README.md"
            ],
            swiftSettings: [
                .define("DEBUG", .when(configuration: .debug))
            ]
        ),
        .target(
            name: "PixelKitTestingUtilities",
            dependencies: [
                "PixelKit"
            ]
        ),
        .target(
            name: "SpecialErrorPages",
            dependencies: [
                "Common",
                "UserScript",
                "BrowserServicesKit",
                "MaliciousSiteProtection",
            ],
            swiftSettings: [
                .define("DEBUG", .when(configuration: .debug))
            ]
        ),
        .target(
            name: "DuckPlayer",
            dependencies: [
                "Common",
                "BrowserServicesKit"
            ],
            swiftSettings: [
                .define("DEBUG", .when(configuration: .debug))
            ]
        ),
        .target(
            name: "MaliciousSiteProtection",
            dependencies: [
                "Common",
                "Networking",
                "PixelKit",
            ],
            swiftSettings: [
                .define("DEBUG", .when(configuration: .debug))
            ]
        ),
        .target(
            name: "Onboarding",
            dependencies: [
                "BrowserServicesKit"
            ],
            resources: [
                .process("Resources")
            ],
            swiftSettings: [
                .define("DEBUG", .when(configuration: .debug))
            ]
        ),
        .target(
            name: "PixelExperimentKit",
            dependencies: [
                "PixelKit",
                "BrowserServicesKit"
            ],
            resources: [
                .process("Resources")
            ],
            swiftSettings: [
                .define("DEBUG", .when(configuration: .debug))
            ]
        ),
        .target(
            name: "BrokenSitePrompt",
            dependencies: [
                "BrowserServicesKit"
            ],
            swiftSettings: [
                .define("DEBUG", .when(configuration: .debug))
            ]
        ),
        .target(
            name: "PageRefreshMonitor",
            dependencies: [
                "BrowserServicesKit"
            ],
            swiftSettings: [
                .define("DEBUG", .when(configuration: .debug))
            ]
        ),
        .target(
            name: "PrivacyStats",
            dependencies: [
                "Common",
                "Persistence",
                "TrackerRadarKit"
            ],
            resources: [
                .process("PrivacyStats.xcdatamodeld")
            ],
            swiftSettings: [
                .define("DEBUG", .when(configuration: .debug))
            ]
        ),

        // MARK: - Test Targets
        .testTarget(
            name: "HistoryTests",
            dependencies: [
                "History",
            ]
        ),
        .testTarget(
            name: "SuggestionsTests",
            dependencies: [
                "Suggestions",
            ]
        ),
        .testTarget(
            name: "BookmarksTests",
            dependencies: [
                "Bookmarks",
                "BookmarksTestsUtils",
            ],
            resources: [
                .copy("Resources/Bookmarks_V1.sqlite"),
                .copy("Resources/Bookmarks_V1.sqlite-shm"),
                .copy("Resources/Bookmarks_V1.sqlite-wal"),
                .copy("Resources/Bookmarks_V2.sqlite"),
                .copy("Resources/Bookmarks_V2.sqlite-shm"),
                .copy("Resources/Bookmarks_V2.sqlite-wal"),
                .copy("Resources/Bookmarks_V3.sqlite"),
                .copy("Resources/Bookmarks_V3.sqlite-shm"),
                .copy("Resources/Bookmarks_V3.sqlite-wal"),
                .copy("Resources/Bookmarks_V4.sqlite"),
                .copy("Resources/Bookmarks_V4.sqlite-shm"),
                .copy("Resources/Bookmarks_V4.sqlite-wal"),
                .copy("Resources/Bookmarks_V5.sqlite"),
                .copy("Resources/Bookmarks_V5.sqlite-shm"),
                .copy("Resources/Bookmarks_V5.sqlite-wal"),
            ]
        ),
        .testTarget(
            name: "BrowserServicesKitTests",
            dependencies: [
                "BrowserServicesKit",
                "BrowserServicesKitTestsUtils",
                "SecureStorageTestsUtils",
                "TestUtils",
                "Subscription"
            ],
            resources: [
                .copy("Resources")
            ]
        ),
        .testTarget(
            name: "CrashesTests",
            dependencies: [
                "Crashes",
                "TestUtils"
            ]
        ),
        .testTarget(
            name: "DDGSyncTests",
            dependencies: [
                "BookmarksTestsUtils",
                "DDGSync",
                "TestUtils",
            ],
            resources: [
                .copy("Resources/SyncMetadata_V3.sqlite"),
                .copy("Resources/SyncMetadata_V3.sqlite-shm"),
                .copy("Resources/SyncMetadata_V3.sqlite-wal"),
            ]
        ),
        .testTarget(
            name: "DDGSyncCryptoTests",
            dependencies: [
                .product(name: "DDGSyncCrypto", package: "sync_crypto"),
            ]
        ),
        .testTarget(
            name: "CommonTests",
            dependencies: [
                "Common",
            ]
        ),
        .testTarget(
            name: "NetworkingTests",
            dependencies: [
                "TestUtils",
            ]
        ),
        .testTarget(
            name: "NavigationTests",
            dependencies: [
                "Navigation",
                .product(name: "Swifter", package: "swifter"),
            ],
            resources: [
                .copy("Resources")
            ],
            swiftSettings: [
                .define("_IS_USER_INITIATED_ENABLED", .when(platforms: [.macOS])),
                .define("_FRAME_HANDLE_ENABLED", .when(platforms: [.macOS])),
                .define("_NAVIGATION_REQUEST_ENABLED", .when(platforms: [.macOS])),
                .define("PRIVATE_NAVIGATION_DID_FINISH_CALLBACKS_ENABLED", .when(platforms: [.macOS])),
                .define("_WEBPAGE_PREFS_CUSTOM_HEADERS_ENABLED", .when(platforms: [.macOS])),
            ]
        ),
        .testTarget(
            name: "UserScriptTests",
            dependencies: [
                "UserScript",
            ],
            resources: [
                .process("testUserScript.js")
            ]
        ),
        .testTarget(
            name: "PersistenceTests",
            dependencies: [
                "Persistence",
                "TrackerRadarKit",
            ]
        ),
        .testTarget(
            name: "RemoteMessagingTests",
            dependencies: [
                "BrowserServicesKitTestsUtils",
                "RemoteMessaging",
                "RemoteMessagingTestsUtils",
                "TestUtils",
            ],
            resources: [
                .copy("Resources/remote-messaging-config-example.json"),
                .copy("Resources/remote-messaging-config-malformed.json"),
                .copy("Resources/remote-messaging-config-metrics.json"),
                .copy("Resources/remote-messaging-config-unsupported-items.json"),
                .copy("Resources/remote-messaging-config.json"),
            ]
        ),
        .testTarget(
            name: "ConfigurationTests",
            dependencies: [
                "Configuration",
                "TestUtils",
            ]
        ),
        .testTarget(
            name: "SyncDataProvidersTests",
            dependencies: [
                "BookmarksTestsUtils",
                "SecureStorageTestsUtils",
                "SyncDataProviders",
            ]
        ),
        .testTarget(
            name: "NetworkProtectionTests",
            dependencies: [
                "NetworkProtection",
                "NetworkProtectionTestUtils",
            ],
            resources: [
                .copy("Resources/servers-original-endpoint.json"),
                .copy("Resources/servers-updated-endpoint.json"),
                .copy("Resources/locations-endpoint.json")
            ]
        ),
        .testTarget(
            name: "SecureStorageTests",
            dependencies: [
                "SecureStorage",
                "SecureStorageTestsUtils",
            ]
        ),
        .testTarget(
            name: "PrivacyDashboardTests",
            dependencies: [
                "PrivacyDashboard",
                "TestUtils",
            ]
        ),
        .testTarget(
            name: "SubscriptionTests",
            dependencies: [
                "Subscription",
                "SubscriptionTestingUtilities",
            ]
        ),
        .testTarget(
            name: "PixelKitTests",
            dependencies: [
                "PixelKit",
                "PixelKitTestingUtilities",
            ]
        ),
        .testTarget(
            name: "DuckPlayerTests",
            dependencies: [
                "DuckPlayer",
                "BrowserServicesKitTestsUtils",
            ]
        ),

        .testTarget(
            name: "MaliciousSiteProtectionTests",
            dependencies: [
                "TestUtils",
                "MaliciousSiteProtection",
                .product(name: "Clocks", package: "swift-clocks"),
            ],
            resources: [
                .copy("Resources/phishingHashPrefixes.json"),
                .copy("Resources/phishingFilterSet.json"),
            ]
        ),
        .testTarget(
            name: "OnboardingTests",
            dependencies: [
                "Onboarding"
            ]
        ),
        .testTarget(
            name: "PixelExperimentKitTests",
            dependencies: [
                "PixelExperimentKit"
            ]
        ),
        .testTarget(
            name: "SpecialErrorPagesTests",
            dependencies: [
                "SpecialErrorPages"
            ]
        ),
        .testTarget(
            name: "BrokenSitePromptTests",
            dependencies: [
                "BrokenSitePrompt"
            ]
        ),
        .testTarget(
            name: "PageRefreshMonitorTests",
            dependencies: [
                "PageRefreshMonitor"
            ]
        ),
        .testTarget(
            name: "PrivacyStatsTests",
            dependencies: [
                "PrivacyStats",
                "TestUtils",
            ]
        ),
    ],
    cxxLanguageStandard: .cxx11
)<|MERGE_RESOLUTION|>--- conflicted
+++ resolved
@@ -55,11 +55,7 @@
         .package(url: "https://github.com/duckduckgo/TrackerRadarKit", exact: "3.0.0"),
         .package(url: "https://github.com/duckduckgo/sync_crypto", exact: "0.4.0"),
         .package(url: "https://github.com/gumob/PunycodeSwift.git", exact: "3.0.0"),
-<<<<<<< HEAD
-        .package(url: "https://github.com/duckduckgo/content-scope-scripts", branch: "pr-releases/pr-1386"),
-=======
-        .package(url: "https://github.com/duckduckgo/content-scope-scripts", exact: "7.6.0"),
->>>>>>> 20e6eaf0
+        .package(url: "https://github.com/duckduckgo/content-scope-scripts", exact: "7.7.0"),
         .package(url: "https://github.com/duckduckgo/privacy-dashboard", exact: "7.6.0"),
         .package(url: "https://github.com/httpswift/swifter.git", exact: "1.5.0"),
         .package(url: "https://github.com/duckduckgo/bloom_cpp.git", exact: "3.0.0"),
