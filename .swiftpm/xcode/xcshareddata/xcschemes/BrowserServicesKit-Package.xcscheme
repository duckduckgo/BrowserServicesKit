--- conflicted
+++ resolved
@@ -712,8 +712,6 @@
                ReferencedContainer = "container:">
             </BuildableReference>
          </TestableReference>
-<<<<<<< HEAD
-=======
          <TestableReference
             skipped = "NO">
             <BuildableReference
@@ -724,7 +722,6 @@
                ReferencedContainer = "container:">
             </BuildableReference>
          </TestableReference>
->>>>>>> ac530115
       </Testables>
    </TestAction>
    <LaunchAction
